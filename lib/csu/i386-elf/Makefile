--- conflicted
+++ resolved
@@ -4,18 +4,13 @@
 
 .PATH: ${.CURDIR}/../common
 
-<<<<<<< HEAD
 # XXX: prevents infinite loop on startup
 .if ${MK_CLANG_IS_CC} != "no" && ${CC} == "cc"
 CC=		gcc
 .endif
 
-SRCS=		crt1.c crti.S crtn.S
-FILES=		${SRCS:N*.h:R:S/$/.o/g} gcrt1.o
-=======
 SRCS=		crti.S crtn.S
 FILES=		${SRCS:N*.h:R:S/$/.o/g} gcrt1.o crt1.o Scrt1.o
->>>>>>> c847086f
 FILESOWN=	${LIBOWN}
 FILESGRP=	${LIBGRP}
 FILESMODE=	${LIBMODE}
