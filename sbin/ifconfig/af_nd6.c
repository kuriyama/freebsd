/*
 * Copyright (c) 2009 Hiroki Sato.  All rights reserved.
 *
 * Redistribution and use in source and binary forms, with or without
 * modification, are permitted provided that the following conditions
 * are met:
 * 1. Redistributions of source code must retain the above copyright
 *    notice, this list of conditions and the following disclaimer.
 * 2. Redistributions in binary form must reproduce the above copyright
 *    notice, this list of conditions and the following disclaimer in the
 *    documentation and/or other materials provided with the distribution.
 *
 * THIS SOFTWARE IS PROVIDED BY THE REGENTS AND CONTRIBUTORS ``AS IS'' AND
 * ANY EXPRESS OR IMPLIED WARRANTIES, INCLUDING, BUT NOT LIMITED TO, THE
 * IMPLIED WARRANTIES OF MERCHANTABILITY AND FITNESS FOR A PARTICULAR PURPOSE
 * ARE DISCLAIMED.  IN NO EVENT SHALL THE REGENTS OR CONTRIBUTORS BE LIABLE
 * FOR ANY DIRECT, INDIRECT, INCIDENTAL, SPECIAL, EXEMPLARY, OR CONSEQUENTIAL
 * DAMAGES (INCLUDING, BUT NOT LIMITED TO, PROCUREMENT OF SUBSTITUTE GOODS
 * OR SERVICES; LOSS OF USE, DATA, OR PROFITS; OR BUSINESS INTERRUPTION)
 * HOWEVER CAUSED AND ON ANY THEORY OF LIABILITY, WHETHER IN CONTRACT, STRICT
 * LIABILITY, OR TORT (INCLUDING NEGLIGENCE OR OTHERWISE) ARISING IN ANY WAY
 * OUT OF THE USE OF THIS SOFTWARE, EVEN IF ADVISED OF THE POSSIBILITY OF
 * SUCH DAMAGE.
 */

#ifndef lint
static const char rcsid[] =
  "$FreeBSD$";
#endif /* not lint */

#include <sys/param.h>
#include <sys/ioctl.h>
#include <sys/socket.h>
#include <sys/sysctl.h>
#include <net/if.h>
#include <net/route.h>

#include <err.h>
#include <errno.h>
#include <stdio.h>
#include <stdlib.h>
#include <string.h>
#include <unistd.h>
#include <ifaddrs.h>

#include <arpa/inet.h>

#include <netinet/in.h>
#include <net/if_var.h>
#include <netinet/in_var.h>
#include <arpa/inet.h>
#include <netdb.h>

#include <netinet6/nd6.h>

#include "ifconfig.h"

#define	MAX_SYSCTL_TRY	5
#define	ND6BITS	"\020\001PERFORMNUD\002ACCEPT_RTADV\003PREFER_SOURCE" \
		"\004IFDISABLED\005DONT_SET_IFROUTE\006AUTO_LINKLOCAL" \
<<<<<<< HEAD
		"\007DEFROUTE_RTADV\020DEFAULTIF"
=======
		"\007NO_RADR\020DEFAULTIF"
>>>>>>> 6392546f

static int isnd6defif(int);
void setnd6flags(const char *, int, int, const struct afswtch *);
void setnd6defif(const char *, int, int, const struct afswtch *);
void nd6_status(int);

void
setnd6flags(const char *dummyaddr __unused,
	int d, int s,
	const struct afswtch *afp)
{
	struct in6_ndireq nd;
	int error;

	memset(&nd, 0, sizeof(nd));
	strncpy(nd.ifname, ifr.ifr_name, sizeof(nd.ifname));
	error = ioctl(s, SIOCGIFINFO_IN6, &nd);
	if (error) {
		warn("ioctl(SIOCGIFINFO_IN6)");
		return;
	}
	if (d < 0)
		nd.ndi.flags &= ~(-d);
	else
		nd.ndi.flags |= d;
	error = ioctl(s, SIOCSIFINFO_IN6, (caddr_t)&nd);
	if (error)
		warn("ioctl(SIOCSIFINFO_IN6)");
}

void
setnd6defif(const char *dummyaddr __unused,
	int d, int s,
	const struct afswtch *afp)
{
	struct in6_ndifreq ndifreq;
	int ifindex;
	int error;

	memset(&ndifreq, 0, sizeof(ndifreq));
	strncpy(ndifreq.ifname, ifr.ifr_name, sizeof(ndifreq.ifname));

	if (d < 0) {
		if (isnd6defif(s)) {
			/* ifindex = 0 means to remove default if */
			ifindex = 0;
		} else
			return;
	} else if ((ifindex = if_nametoindex(ndifreq.ifname)) == 0) {
		warn("if_nametoindex(%s)", ndifreq.ifname);
		return;
	}

	ndifreq.ifindex = ifindex;
	error = ioctl(s, SIOCSDEFIFACE_IN6, (caddr_t)&ndifreq);
	if (error)
		warn("ioctl(SIOCSDEFIFACE_IN6)");
}

static int
isnd6defif(int s)
{
	struct in6_ndifreq ndifreq;
	unsigned int ifindex;
	int error;

	memset(&ndifreq, 0, sizeof(ndifreq));
	strncpy(ndifreq.ifname, ifr.ifr_name, sizeof(ndifreq.ifname));

	ifindex = if_nametoindex(ndifreq.ifname);
	error = ioctl(s, SIOCGDEFIFACE_IN6, (caddr_t)&ndifreq);
	if (error) {
		warn("ioctl(SIOCGDEFIFACE_IN6)");
		return (error);
	}
	return (ndifreq.ifindex == ifindex);
}

void
nd6_status(int s)
{
	struct in6_ndireq nd;
	int s6;
	int error;
	int isdefif;

	memset(&nd, 0, sizeof(nd));
	strncpy(nd.ifname, ifr.ifr_name, sizeof(nd.ifname));
	if ((s6 = socket(AF_INET6, SOCK_DGRAM, 0)) < 0) {
		warn("socket(AF_INET6, SOCK_DGRAM)");
		return;
	}
	error = ioctl(s6, SIOCGIFINFO_IN6, &nd);
	if (error) {
		warn("ioctl(SIOCGIFINFO_IN6)");
		close(s6);
		return;
	}
	isdefif = isnd6defif(s6);
	close(s6);

	if (nd.ndi.flags == 0 && !isdefif)
		return;
	printb("\tnd6 options",
	    (unsigned int)(nd.ndi.flags | (isdefif << 15)), ND6BITS);
	putchar('\n');
}<|MERGE_RESOLUTION|>--- conflicted
+++ resolved
@@ -58,11 +58,7 @@
 #define	MAX_SYSCTL_TRY	5
 #define	ND6BITS	"\020\001PERFORMNUD\002ACCEPT_RTADV\003PREFER_SOURCE" \
 		"\004IFDISABLED\005DONT_SET_IFROUTE\006AUTO_LINKLOCAL" \
-<<<<<<< HEAD
-		"\007DEFROUTE_RTADV\020DEFAULTIF"
-=======
 		"\007NO_RADR\020DEFAULTIF"
->>>>>>> 6392546f
 
 static int isnd6defif(int);
 void setnd6flags(const char *, int, int, const struct afswtch *);
@@ -163,7 +159,6 @@
 	}
 	isdefif = isnd6defif(s6);
 	close(s6);
-
 	if (nd.ndi.flags == 0 && !isdefif)
 		return;
 	printb("\tnd6 options",
