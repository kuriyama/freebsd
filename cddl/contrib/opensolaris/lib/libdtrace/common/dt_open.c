--- conflicted
+++ resolved
@@ -22,10 +22,7 @@
 /*
  * Copyright (c) 2003, 2010, Oracle and/or its affiliates. All rights reserved.
  * Copyright (c) 2011, Joyent, Inc. All rights reserved.
-<<<<<<< HEAD
-=======
  * Copyright (c) 2012 by Delphix. All rights reserved.
->>>>>>> e2af9768
  */
 
 #include <sys/types.h>
@@ -120,10 +117,6 @@
 #define	DT_VERS_1_6_2	DT_VERSION_NUMBER(1, 6, 2)
 #define	DT_VERS_1_6_3	DT_VERSION_NUMBER(1, 6, 3)
 #define	DT_VERS_1_7	DT_VERSION_NUMBER(1, 7, 0)
-<<<<<<< HEAD
-#define	DT_VERS_LATEST	DT_VERS_1_7
-#define	DT_VERS_STRING	"Sun D 1.7"
-=======
 #define	DT_VERS_1_7_1	DT_VERSION_NUMBER(1, 7, 1)
 #define	DT_VERS_1_8	DT_VERSION_NUMBER(1, 8, 0)
 #define	DT_VERS_1_8_1	DT_VERSION_NUMBER(1, 8, 1)
@@ -131,7 +124,6 @@
 #define	DT_VERS_1_9_1	DT_VERSION_NUMBER(1, 9, 1)
 #define	DT_VERS_LATEST	DT_VERS_1_9_1
 #define	DT_VERS_STRING	"Sun D 1.9.1"
->>>>>>> e2af9768
 
 const dt_version_t _dtrace_versions[] = {
 	DT_VERS_1_0,	/* D API 1.0.0 (PSARC 2001/466) Solaris 10 FCS */
@@ -148,14 +140,11 @@
 	DT_VERS_1_6_2,	/* D API 1.6.2 */
 	DT_VERS_1_6_3,	/* D API 1.6.3 */
 	DT_VERS_1_7,	/* D API 1.7 */
-<<<<<<< HEAD
-=======
 	DT_VERS_1_7_1,	/* D API 1.7.1 */
 	DT_VERS_1_8,	/* D API 1.8 */
 	DT_VERS_1_8_1,	/* D API 1.8.1 */
 	DT_VERS_1_9,	/* D API 1.9 */
 	DT_VERS_1_9_1,	/* D API 1.9.1 */
->>>>>>> e2af9768
 	0
 };
 
@@ -311,7 +300,7 @@
 { "jstack", DT_IDENT_ACTFUNC, 0, DT_ACT_JSTACK, DT_ATTR_STABCMN, DT_VERS_1_0,
 	&dt_idops_func, "stack(...)" },
 { "lltostr", DT_IDENT_FUNC, 0, DIF_SUBR_LLTOSTR, DT_ATTR_STABCMN, DT_VERS_1_0,
-	&dt_idops_func, "string(int64_t)" },
+	&dt_idops_func, "string(int64_t, [int])" },
 { "llquantize", DT_IDENT_AGGFUNC, 0, DTRACEAGG_LLQUANTIZE, DT_ATTR_STABCMN,
 	DT_VERS_1_7, &dt_idops_func,
 	"void(@, int32_t, int32_t, int32_t, int32_t, ...)" },
@@ -377,6 +366,8 @@
 	&dt_idops_type, "pid_t" },
 { "ppid", DT_IDENT_SCALAR, 0, DIF_VAR_PPID, DT_ATTR_STABCMN, DT_VERS_1_0,
 	&dt_idops_type, "pid_t" },
+{ "print", DT_IDENT_ACTFUNC, 0, DT_ACT_PRINT, DT_ATTR_STABCMN, DT_VERS_1_9,
+	&dt_idops_func, "void(@)" },
 { "printa", DT_IDENT_ACTFUNC, 0, DT_ACT_PRINTA, DT_ATTR_STABCMN, DT_VERS_1_0,
 	&dt_idops_func, "void(@, ...)" },
 { "printf", DT_IDENT_ACTFUNC, 0, DT_ACT_PRINTF, DT_ATTR_STABCMN, DT_VERS_1_0,
@@ -483,11 +474,15 @@
 { "timestamp", DT_IDENT_SCALAR, 0, DIF_VAR_TIMESTAMP,
 	DT_ATTR_STABCMN, DT_VERS_1_0,
 	&dt_idops_type, "uint64_t" },
+{ "tolower", DT_IDENT_FUNC, 0, DIF_SUBR_TOLOWER, DT_ATTR_STABCMN, DT_VERS_1_8,
+	&dt_idops_func, "string(const char *)" },
+{ "toupper", DT_IDENT_FUNC, 0, DIF_SUBR_TOUPPER, DT_ATTR_STABCMN, DT_VERS_1_8,
+	&dt_idops_func, "string(const char *)" },
 { "trace", DT_IDENT_ACTFUNC, 0, DT_ACT_TRACE, DT_ATTR_STABCMN, DT_VERS_1_0,
 	&dt_idops_func, "void(@)" },
 { "tracemem", DT_IDENT_ACTFUNC, 0, DT_ACT_TRACEMEM,
 	DT_ATTR_STABCMN, DT_VERS_1_0,
-	&dt_idops_func, "void(@, size_t)" },
+	&dt_idops_func, "void(@, size_t, ...)" },
 { "trunc", DT_IDENT_ACTFUNC, 0, DT_ACT_TRUNC, DT_ATTR_STABCMN,
 	DT_VERS_1_0, &dt_idops_func, "void(...)" },
 { "typeref", DT_IDENT_FUNC, 0, DIF_SUBR_TYPEREF, DT_ATTR_STABCMN, DT_VERS_1_1,
@@ -1648,6 +1643,7 @@
 	dt_epid_destroy(dtp);
 	dt_aggid_destroy(dtp);
 	dt_format_destroy(dtp);
+	dt_strdata_destroy(dtp);
 	dt_buffered_destroy(dtp);
 	dt_aggregate_destroy(dtp);
 	dt_pfdict_destroy(dtp);
