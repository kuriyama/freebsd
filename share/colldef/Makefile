--- conflicted
+++ resolved
@@ -1,6 +1,5 @@
 # $FreeBSD$
 
-<<<<<<< HEAD
 CCLN=           be_BY bg_BG ca_ES cs_CZ de_DE el_GR es_ES et_EE \
 		hi_IN hr_HR hy_AM is_IS kk_KZ la_LN lt_LT no_NO pl_PL \
 		ru_RU sl_SI sr_Cyrl_RS sv_SE tr_TR uk_UA
@@ -19,7 +18,7 @@
 CMS_hr_HR=	ISO8859-2
 CMS_hy_AM=	ARMSCII-8
 CMS_is_IS=	ISO8859-1 ISO8859-15
-CMS_kk_KZ=	CP154
+CMS_kk_KZ=	PT154
 CMS_la_LN=	ISO8859-1 ISO8859-2 ISO8859-4 ISO8859-13 ISO8859-15 US-ASCII
 CMS_lt_LT=	ISO8859-4
 CMS_no_NO=	ISO8859-1 ISO8859-15
@@ -33,28 +32,38 @@
 
 # For these locales, link the following charactermaps to the UTF-8 map.
 # (unless the origin charactermap is defined)
-CMSLINK_be_BY=	cm
 CMSLINK_ca_ES.ISO8859-1=	ca_AD.ISO8859-1 ca_FR.ISO8859-1 ca_IT.ISO8859-1
 CMSLINK_ca_ES.ISO8859-15=	ca_AD.ISO8859-15 ca_FR.ISO8859-15 ca_IT.ISO8859-15
-CMSLINK_ca_CZ.ISO8859-2=	sk_SK.ISO8859-2
+CMSLINK_cs_CZ.ISO8859-2=	sk_SK.ISO8859-2
 CMSLINK_de_DE.ISO8859-1=	de_AT.ISO8859-1 de_CH.ISO8859-1
 CMSLINK_de_DE.ISO8859-15=	de_AT.ISO8859-15 de_CH.ISO8859-15
 CMSLINK_is_IS.ISO8859-1=	zh_Hant_TW.Big5
 CMSLINK_no_NO.ISO8859-1=	nb_NO.ISO8859-1 nn_NO.ISO8859-1
 CMSLINK_no_NO.ISO8859-15=	nb_NO.ISO8859-15 nn_NO.ISO8859-15
 CMSLINK_pt_PT.ISO8859-1=	pt_BR.ISO8859-1
-CMSLINK_la_LN.ISO8859-1=	af_ZA.ISO8859-1/LC_COLLATE da_DK.ISO8859-1/LC_COLLATE en_AU.ISO8859-1/LC_COLLATE en_CA.ISO8859-1/LC_COLLATE en_GB.ISO8859-1/LC_COLLATE en_NZ.ISO8859-1/LC_COLLATE en_US.ISO8859-1/LC_COLLATE eu_ES.ISO8859-1/LC_COLLATE fi_FI.ISO8859-1/LC_COLLATE fr_BE.ISO8859-1/LC_COLLATE fr_CA.ISO8859-1/LC_COLLATE fr_CH.ISO8859-1/LC_COLLATE fr_FR.ISO8859-1/LC_COLLATE it_CH.ISO8859-1/LC_COLLATE it_IT.ISO8859-1/LC_COLLATE nl_BE.ISO8859-1/LC_COLLATE nl_NL.ISO8859-1/LC_COLLATE pt_PT.ISO8859-1/LC_COLLATE
+CMSLINK_la_LN.ISO8859-1=	af_ZA.ISO8859-1 da_DK.ISO8859-1 en_AU.ISO8859-1 en_CA.ISO8859-1 en_GB.ISO8859-1 en_NZ.ISO8859-1 en_US.ISO8859-1 eu_ES.ISO8859-1 fi_FI.ISO8859-1 fr_BE.ISO8859-1 fr_CA.ISO8859-1 fr_CH.ISO8859-1 fr_FR.ISO8859-1 it_CH.ISO8859-1 it_IT.ISO8859-1 nl_BE.ISO8859-1 nl_NL.ISO8859-1 pt_BR.ISO8859-1 pt_PT.ISO8859-1
 CMSLINK_la_LN.ISO8859-2=	hu_HU.ISO8859-2 ro_RO.ISO8859-2 sr_YU.ISO8859-2	
 CMSLINK_la_LN.ISO8859-13=	lt_LT.ISO8859-13 lv_LV.ISO8859-13
-CMSLINK_la_LN.ISO8859-15=	af_ZA.ISO8859-15/LC_COLLATE da_DK.ISO8859-15/LC_COLLATE en_AU.ISO8859-15/LC_COLLATE en_CA.ISO8859-15/LC_COLLATE en_GB.ISO8859-15/LC_COLLATE en_NZ.ISO8859-15/LC_COLLATE en_US.ISO8859-15/LC_COLLATE eu_ES.ISO8859-15/LC_COLLATE fi_FI.ISO8859-15/LC_COLLATE fr_BE.ISO8859-15/LC_COLLATE fr_CA.ISO8859-15/LC_COLLATE fr_CH.ISO8859-15/LC_COLLATE fr_FR.ISO8859-15/LC_COLLATE it_CH.ISO8859-15/LC_COLLATE it_IT.ISO8859-15/LC_COLLATE nl_BE.ISO8859-15/LC_COLLATE nl_NL.ISO8859-15/LC_COLLATE pt_PT.ISO8859-15/LC_COLLATE
-CMSLINK_la_LN.US-ASCII=		af_ZA.UTF-8/LC_COLLATE am_ET.UTF-8/LC_COLLATE be_BY.UTF-8/LC_COLLATE bg_BG.UTF-8/LC_COLLATE ca_AD.UTF-8/LC_COLLATE ca_ES.UTF-8/LC_COLLATE ca_FR.UTF-8/LC_COLLATE ca_IT.UTF-8/LC_COLLATE cs_CZ.UTF-8/LC_COLLATE da_DK.UTF-8/LC_COLLATE de_AT.UTF-8/LC_COLLATE de_CH.UTF-8/LC_COLLATE de_DE.UTF-8/LC_COLLATE el_GR.UTF-8/LC_COLLATE en_AU.US-ASCII/LC_COLLATE en_AU.UTF-8/LC_COLLATE en_CA.US-ASCII/LC_COLLATE en_CA.UTF-8/LC_COLLATE en_GB.US-ASCII/LC_COLLATE en_GB.UTF-8/LC_COLLATE en_IE.UTF-8/LC_COLLATE en_NZ.US-ASCII/LC_COLLATE en_NZ.UTF-8/LC_COLLATE en_US.US-ASCII/LC_COLLATE en_US.UTF-8/LC_COLLATE es_ES.UTF-8/LC_COLLATE et_EE.UTF-8/LC_COLLATE eu_ES.UTF-8/LC_COLLATE fi_FI.UTF-8/LC_COLLATE fr_BE.UTF-8/LC_COLLATE fr_CA.UTF-8/LC_COLLATE fr_CH.UTF-8/LC_COLLATE fr_FR.UTF-8/LC_COLLATE he_IL.UTF-8/LC_COLLATE hr_HR.UTF-8/LC_COLLATE hu_HU.UTF-8/LC_COLLATE hy_AM.UTF-8/LC_COLLATE is_IS.UTF-8/LC_COLLATE it_CH.UTF-8/LC_COLLATE it_IT.UTF-8/LC_COLLATE ja_JP.SJIS/LC_COLLATE ja_JP.UTF-8/LC_COLLATE ja_JP.eucJP/LC_COLLATE kk_KZ.UTF-8/LC_COLLATE ko_KR.CP949/LC_COLLATE ko_KR.UTF-8/LC_COLLATE ko_KR.eucKR/LC_COLLATE lt_LT.UTF-8/LC_COLLATE lv_LV.UTF-8/LC_COLLATE mn_MN.UTF-8/LC_COLLATE nb_NO.UTF-8/LC_COLLATE nl_BE.UTF-8/LC_COLLATE nl_NL.UTF-8/LC_COLLATE nn_NO.UTF-8/LC_COLLATE no_NO.UTF-8/LC_COLLATE pl_PL.UTF-8/LC_COLLATE pt_BR.UTF-8/LC_COLLATE pt_PT.UTF-8/LC_COLLATE ro_RO.UTF-8/LC_COLLATE ru_RU.UTF-8/LC_COLLATE sk_SK.UTF-8/LC_COLLATE sl_SI.UTF-8/LC_COLLATE sr_YU.UTF-8/LC_COLLATE sv_SE.UTF-8/LC_COLLATE tr_TR.UTF-8/LC_COLLATE uk_UA.UTF-8/LC_COLLATE zh_CN.GB18030/LC_COLLATE zh_CN.GB2312/LC_COLLATE zh_CN.GBK/LC_COLLATE zh_CN.UTF-8/LC_COLLATE zh_CN.eucCN/LC_COLLATE zh_HK.Big5HKSCS/LC_COLLATE zh_HK.UTF-8/LC_COLLATE zh_TW.UTF-8/LC_COLLATE
+CMSLINK_la_LN.ISO8859-15=	af_ZA.ISO8859-15 da_DK.ISO8859-15 en_AU.ISO8859-15 en_CA.ISO8859-15 en_GB.ISO8859-15 en_NZ.ISO8859-15 en_US.ISO8859-15 eu_ES.ISO8859-15 fi_FI.ISO8859-15 fr_BE.ISO8859-15 fr_CA.ISO8859-15 fr_CH.ISO8859-15 fr_FR.ISO8859-15 it_CH.ISO8859-15 it_IT.ISO8859-15 nl_BE.ISO8859-15 nl_NL.ISO8859-15 pt_PT.ISO8859-15
+CMSLINK_la_LN.US-ASCII=		af_ZA.UTF-8 am_ET.UTF-8 be_BY.UTF-8 bg_BG.UTF-8 ca_AD.UTF-8 ca_ES.UTF-8 ca_FR.UTF-8 ca_IT.UTF-8 cs_CZ.UTF-8 da_DK.UTF-8 de_AT.UTF-8 de_CH.UTF-8 de_DE.UTF-8 el_GR.UTF-8 en_AU.US-ASCII en_AU.UTF-8 en_CA.US-ASCII en_CA.UTF-8 en_GB.US-ASCII en_GB.UTF-8 en_IE.UTF-8 en_NZ.US-ASCII en_NZ.UTF-8 en_US.US-ASCII en_US.UTF-8 es_ES.UTF-8 et_EE.UTF-8 eu_ES.UTF-8 fi_FI.UTF-8 fr_BE.UTF-8 fr_CA.UTF-8 fr_CH.UTF-8 fr_FR.UTF-8 he_IL.UTF-8 hr_HR.UTF-8 hu_HU.UTF-8 hy_AM.UTF-8 is_IS.UTF-8 it_CH.UTF-8 it_IT.UTF-8 ja_JP.SJIS ja_JP.UTF-8 ja_JP.eucJP kk_KZ.UTF-8 ko_KR.CP949 ko_KR.UTF-8 ko_KR.eucKR lt_LT.UTF-8 lv_LV.UTF-8 mn_MN.UTF-8 nb_NO.UTF-8 nl_BE.UTF-8 nl_NL.UTF-8 nn_NO.UTF-8 no_NO.UTF-8 pl_PL.UTF-8 pt_BR.UTF-8 pt_PT.UTF-8 ro_RO.UTF-8 ru_RU.UTF-8 sk_SK.UTF-8 sl_SI.UTF-8 sr_YU.UTF-8 sv_SE.UTF-8 tr_TR.UTF-8 uk_UA.UTF-8 zh_Hans_CN.GB18030 zh_Hans_CN.GB2312 zh_Hans_CN.GBK zh_Hans_CN.UTF-8 zh_Hans_CN.eucCN zh_Hant_HK.Big5HKSCS zh_Hant_HK.UTF-8 zh_Hant_TW.UTF-8
 
 # For these locales, also create symlinks to the main locale.
 #CCLNLINK_ccln=	ccnln
 # None!
 
 # For these locales, create symlinks to the main locale for historical reasons.
-#LEGLINK_ccln=	ccln
+# The ones for zh_XX are linked to la_LN because there are no
+# zh_Hanx_XX CCLN entries.
+LEGLINK_sr_Cyrl_RS.ISO8859-5=	sr_YU.ISO8859-5
+LEGLINK_sr_Latn_RS=	sr_YU
+LEGLINK_ja_JP=	jp_JP
+#EGLINK_zh_Hant_TW=	zh_TW
+LEGLINK_la_LN.US-ASCII+=	zh_TW.UTF-8
+LEGLINK_is_IS.ISO8859-1+=	zh_TW.Big5
+#EGLINK_zh_Hant_HK=	zh_HK
+LEGLINK_la_LN.US-ASCII+=	zh_HK.UTF-8 zh_HK.Big5HKSCS
+#EGLINK_zh_Hans_CN=	zh_CN
+LEGLINK_la_LN.US-ASCII+=	zh_CN.eucCN zh_CN.UTF-8 zh_CN.GBK zh_CN.GB2312 zh_CN.GB18030
 
 #
 # In theory there are no parts after here which should be touched when adding
@@ -62,7 +71,7 @@
 #
 
 # Required variables
-LCTYPE=		LC_COLLDEF
+LCTYPE=		LC_COLLATE
 LOCALEDIR=	/usr/share/locale
 
 # For testing only
@@ -75,232 +84,5 @@
 # All variables
 #
 
-#LOCALES=	bg_BG.CP1251 \
-#		be_BY.CP1131 \
-#		be_BY.CP1251 \
-#		be_BY.ISO8859-5 \
-#		ca_ES.ISO8859-1 \
-#		ca_ES.ISO8859-15 \
-#		cs_CZ.ISO8859-2 \
-#		de_DE.ISO8859-1 \
-#		de_DE.ISO8859-15 \
-#		el_GR.ISO8859-7 \
-#		es_ES.ISO8859-1 \
-#		es_ES.ISO8859-15 \
-#		et_EE.ISO8859-15 \
-#		hi_IN.ISCII-DEV \
-#		hr_HR.ISO8859-2 \
-#		hy_AM.ARMSCII-8 \
-#		is_IS.ISO8859-1 \
-#		is_IS.ISO8859-15 \
-#		kk_KZ.PT154 \
-#		la_LN.ISO8859-1 \
-#		la_LN.ISO8859-15 \
-#		la_LN.ISO8859-2 \
-#		la_LN.ISO8859-4 \
-#		la_LN.US-ASCII \
-#		no_NO.ISO8859-1 \
-#		no_NO.ISO8859-15 \
-#		lt_LT.ISO8859-4 \
-#		lt_LT.ISO8859-13 \
-#		pl_PL.ISO8859-2 \
-#		ru_RU.CP1251 \
-#		ru_RU.CP866 \
-#		ru_RU.ISO8859-5 \
-#		ru_RU.KOI8-R \
-#		sl_SI.ISO8859-2 \
-#		sr_YU.ISO8859-5 \
-#		sv_SE.ISO8859-1 \
-#		sv_SE.ISO8859-15 \
-#		tr_TR.ISO8859-9 \
-#		uk_UA.CP1251 \
-#		uk_UA.ISO8859-5 \
-#		uk_UA.KOI8-U
-#
-#LOCALEDIR=	/usr/share/locale
-#
-#.SUFFIXES: .src .out
-#
-#.src.out:
-#	colldef -I ${.CURDIR} -o ${.TARGET} ${.IMPSRC}
-#
-#FILES=		${LOCALES:S/$/.out/}
-#FILESNAME=	LC_COLLATE
-#
-#.for locale in ${LOCALES}
-#FILESDIR_${locale}.out= ${LOCALEDIR}/${locale}
-#.if exists(${.CURDIR}/map.${locale:E})
-#${locale}.out: map.${locale:E}
-#.endif
-#.endfor
-#
-#CLEANFILES=	${FILES}
-#
-#ENCODINGS=	Big5 Big5HKSCS CP949 eucCN eucJP eucKR GB18030 GB2312 GBK \
-#		ISO8859-1 ISO8859-2 ISO8859-15 SJIS US-ASCII UTF-8
-#
-#ISO8859-1_Big5=	is_IS:zh_TW
-#ISO8859-1_ISO8859-1= ${ISO8859-15_ISO8859-15} pt_PT:pt_BR
-#
-#LATIN1LINKS=	af_ZA da_DK en_AU en_CA en_GB en_NZ en_US eu_ES fi_FI \
-#		fr_BE fr_CA fr_CH fr_FR it_CH it_IT nl_BE nl_NL pt_PT
-#ISO8859-15_ISO8859-15= \
-#	ca_ES:ca_AD ca_ES:ca_FR ca_ES:ca_IT \
-#	de_DE:de_AT de_DE:de_CH \
-#	no_NO:nb_NO no_NO:nn_NO \
-#	${LATIN1LINKS:C/^/la_LN:/}
-#
-#LATIN2LINKS=    hu_HU ro_RO sr_YU
-#ISO8859-2_ISO8859-2= ${LATIN2LINKS:C/^/la_LN:/} cs_CZ:sk_SK
-#
-#US-ASCII_Big5HKSCS= la_LN:zh_HK
-#US-ASCII_CP949=	la_LN:ko_KR
-#US-ASCII_eucCN=	la_LN:zh_CN
-#US-ASCII_eucJP=	la_LN:ja_JP
-#US-ASCII_eucKR=	la_LN:ko_KR
-#US-ASCII_GB18030= la_LN:zh_CN
-#US-ASCII_GB2312= la_LN:zh_CN
-#US-ASCII_GBK=	la_LN:zh_CN
-#US-ASCII_SJIS=	la_LN:ja_JP
-#
-#ASCIILINKS=	en_AU en_CA en_GB en_NZ en_US
-#US-ASCII_US-ASCII= ${ASCIILINKS:C/^/la_LN:/}
-#
-#UTF8LINKS=	af_ZA am_ET be_BY bg_BG ca_AD ca_ES ca_FR ca_IT cs_CZ \
-#		da_DK de_AT de_CH de_DE \
-#		el_GR en_AU en_CA en_GB en_IE en_NZ en_US es_ES et_EE eu_ES \
-#		fi_FI fr_BE fr_CA fr_CH fr_FR he_IL hr_HR hu_HU hy_AM \
-#		is_IS it_CH it_IT ja_JP kk_KZ ko_KR lt_LT mn_MN \
-#		nb_NO nl_BE nl_NL nn_NO no_NO pl_PL pt_BR pt_PT \
-#		ro_RO ru_RU sk_SK sl_SI sr_YU sv_SE tr_TR uk_UA zh_CN zh_HK \
-#		zh_TW
-#US-ASCII_UTF-8=	${UTF8LINKS:C/^/la_LN:/}
-#
-#SYMLINKS=
-#.for enc1 in ${ENCODINGS}
-#.for enc2 in ${ENCODINGS}
-#.for lang_terr in ${${enc1}_${enc2}}
-#SYMLINKS+=	../${lang_terr:C/:.*$//}.${enc1}/${FILESNAME} \
-#		${LOCALEDIR}/${lang_terr:C/^.*://}.${enc2}
-#.endfor
-#.endfor
-#.endfor
-
 .include "../Makefile.def.inc"
-=======
-LOCALES=	bg_BG.CP1251 \
-		be_BY.CP1131 \
-		be_BY.CP1251 \
-		be_BY.ISO8859-5 \
-		ca_ES.ISO8859-1 \
-		ca_ES.ISO8859-15 \
-		cs_CZ.ISO8859-2 \
-		de_DE.ISO8859-1 \
-		de_DE.ISO8859-15 \
-		el_GR.ISO8859-7 \
-		es_ES.ISO8859-1 \
-		es_ES.ISO8859-15 \
-		et_EE.ISO8859-15 \
-		hi_IN.ISCII-DEV \
-		hr_HR.ISO8859-2 \
-		hy_AM.ARMSCII-8 \
-		is_IS.ISO8859-1 \
-		is_IS.ISO8859-15 \
-		kk_KZ.PT154 \
-		la_LN.ISO8859-1 \
-		la_LN.ISO8859-13 \
-		la_LN.ISO8859-15 \
-		la_LN.ISO8859-2 \
-		la_LN.ISO8859-4 \
-		la_LN.US-ASCII \
-		no_NO.ISO8859-1 \
-		no_NO.ISO8859-15 \
-		lt_LT.ISO8859-4 \
-		pl_PL.ISO8859-2 \
-		ru_RU.CP1251 \
-		ru_RU.CP866 \
-		ru_RU.ISO8859-5 \
-		ru_RU.KOI8-R \
-		sl_SI.ISO8859-2 \
-		sr_YU.ISO8859-5 \
-		sv_SE.ISO8859-1 \
-		sv_SE.ISO8859-15 \
-		tr_TR.ISO8859-9 \
-		uk_UA.CP1251 \
-		uk_UA.ISO8859-5 \
-		uk_UA.KOI8-U
-
-LOCALEDIR=	/usr/share/locale
-
-.SUFFIXES: .src .out
-
-.src.out:
-	colldef -I ${.CURDIR} -o ${.TARGET} ${.IMPSRC}
-
-FILES=		${LOCALES:S/$/.out/}
-FILESNAME=	LC_COLLATE
-
-.for locale in ${LOCALES}
-FILESDIR_${locale}.out= ${LOCALEDIR}/${locale}
-.if exists(${.CURDIR}/map.${locale:E})
-${locale}.out: map.${locale:E}
-.endif
-.endfor
-
-CLEANFILES=	${FILES}
-
-ENCODINGS=	Big5 Big5HKSCS CP949 eucCN eucJP eucKR GB18030 GB2312 GBK \
-		ISO8859-1 ISO8859-2 ISO8859-13 ISO8859-15 SJIS US-ASCII UTF-8
-
-ISO8859-1_Big5=	is_IS:zh_TW
-ISO8859-1_ISO8859-1= ${ISO8859-15_ISO8859-15} pt_PT:pt_BR
-
-LATIN1LINKS=	af_ZA da_DK en_AU en_CA en_GB en_NZ en_US eu_ES fi_FI \
-		fr_BE fr_CA fr_CH fr_FR it_CH it_IT nl_BE nl_NL pt_PT
-ISO8859-15_ISO8859-15= \
-	ca_ES:ca_AD ca_ES:ca_FR ca_ES:ca_IT \
-	de_DE:de_AT de_DE:de_CH \
-	no_NO:nb_NO no_NO:nn_NO \
-	${LATIN1LINKS:C/^/la_LN:/}
-
-LATIN2LINKS=    hu_HU ro_RO sr_YU
-ISO8859-2_ISO8859-2= ${LATIN2LINKS:C/^/la_LN:/} cs_CZ:sk_SK
-
-LATIN13LINKS=	lt_LT lv_LV
-ISO8859-13_ISO8859-13= ${LATIN13LINKS:C/^/la_LN:/}
-
-US-ASCII_Big5HKSCS= la_LN:zh_HK
-US-ASCII_CP949=	la_LN:ko_KR
-US-ASCII_eucCN=	la_LN:zh_CN
-US-ASCII_eucJP=	la_LN:ja_JP
-US-ASCII_eucKR=	la_LN:ko_KR
-US-ASCII_GB18030= la_LN:zh_CN
-US-ASCII_GB2312= la_LN:zh_CN
-US-ASCII_GBK=	la_LN:zh_CN
-US-ASCII_SJIS=	la_LN:ja_JP
-
-ASCIILINKS=	en_AU en_CA en_GB en_NZ en_US
-US-ASCII_US-ASCII= ${ASCIILINKS:C/^/la_LN:/}
-
-UTF8LINKS=	af_ZA am_ET be_BY bg_BG ca_AD ca_ES ca_FR ca_IT cs_CZ \
-		da_DK de_AT de_CH de_DE \
-		el_GR en_AU en_CA en_GB en_IE en_NZ en_US es_ES et_EE eu_ES \
-		fi_FI fr_BE fr_CA fr_CH fr_FR he_IL hr_HR hu_HU hy_AM \
-		is_IS it_CH it_IT ja_JP kk_KZ ko_KR lt_LT lv_LV mn_MN \
-		nb_NO nl_BE nl_NL nn_NO no_NO pl_PL pt_BR pt_PT \
-		ro_RO ru_RU sk_SK sl_SI sr_YU sv_SE tr_TR uk_UA zh_CN zh_HK \
-		zh_TW
-US-ASCII_UTF-8=	${UTF8LINKS:C/^/la_LN:/}
-
-SYMLINKS=
-.for enc1 in ${ENCODINGS}
-.for enc2 in ${ENCODINGS}
-.for lang_terr in ${${enc1}_${enc2}}
-SYMLINKS+=	../${lang_terr:C/:.*$//}.${enc1}/${FILESNAME} \
-		${LOCALEDIR}/${lang_terr:C/^.*://}.${enc2}
-.endfor
-.endfor
-.endfor
-
->>>>>>> 5476e08b
 .include <bsd.prog.mk>