--- conflicted
+++ resolved
@@ -34,16 +34,47 @@
 .\"
 .\" $FreeBSD$
 .\"
-<<<<<<< HEAD
-.Dd May 25, 2006
-=======
 .Dd September 10, 2013
->>>>>>> e2af9768
 .Dt GEOM 4
 .Os
 .Sh NAME
 .Nm GEOM
 .Nd "modular disk I/O request transformation framework"
+.Sh SYNOPSIS
+.Cd options GEOM_AES
+.Cd options GEOM_BDE
+.Cd options GEOM_BSD
+.Cd options GEOM_CACHE
+.Cd options GEOM_CONCAT
+.Cd options GEOM_ELI
+.Cd options GEOM_FOX
+.Cd options GEOM_GATE
+.Cd options GEOM_JOURNAL
+.Cd options GEOM_LABEL
+.Cd options GEOM_LINUX_LVM
+.Cd options GEOM_MBR
+.Cd options GEOM_MIRROR
+.Cd options GEOM_MULTIPATH
+.Cd options GEOM_NOP
+.Cd options GEOM_PART_APM
+.Cd options GEOM_PART_BSD
+.Cd options GEOM_PART_EBR
+.Cd options GEOM_PART_EBR_COMPAT
+.Cd options GEOM_PART_GPT
+.Cd options GEOM_PART_LDM
+.Cd options GEOM_PART_MBR
+.Cd options GEOM_PART_PC98
+.Cd options GEOM_PART_VTOC8
+.Cd options GEOM_PC98
+.Cd options GEOM_RAID
+.Cd options GEOM_RAID3
+.Cd options GEOM_SHSEC
+.Cd options GEOM_STRIPE
+.Cd options GEOM_SUNLABEL
+.Cd options GEOM_UZIP
+.Cd options GEOM_VIRSTOR
+.Cd options GEOM_VOL
+.Cd options GEOM_ZERO
 .Sh DESCRIPTION
 The
 .Nm
