/*-
 * Copyright (c) 1982, 1986, 1993
 *	The Regents of the University of California.  All rights reserved.
 *
 * Redistribution and use in source and binary forms, with or without
 * modification, are permitted provided that the following conditions
 * are met:
 * 1. Redistributions of source code must retain the above copyright
 *    notice, this list of conditions and the following disclaimer.
 * 2. Redistributions in binary form must reproduce the above copyright
 *    notice, this list of conditions and the following disclaimer in the
 *    documentation and/or other materials provided with the distribution.
 * 4. Neither the name of the University nor the names of its contributors
 *    may be used to endorse or promote products derived from this software
 *    without specific prior written permission.
 *
 * THIS SOFTWARE IS PROVIDED BY THE REGENTS AND CONTRIBUTORS ``AS IS'' AND
 * ANY EXPRESS OR IMPLIED WARRANTIES, INCLUDING, BUT NOT LIMITED TO, THE
 * IMPLIED WARRANTIES OF MERCHANTABILITY AND FITNESS FOR A PARTICULAR PURPOSE
 * ARE DISCLAIMED.  IN NO EVENT SHALL THE REGENTS OR CONTRIBUTORS BE LIABLE
 * FOR ANY DIRECT, INDIRECT, INCIDENTAL, SPECIAL, EXEMPLARY, OR CONSEQUENTIAL
 * DAMAGES (INCLUDING, BUT NOT LIMITED TO, PROCUREMENT OF SUBSTITUTE GOODS
 * OR SERVICES; LOSS OF USE, DATA, OR PROFITS; OR BUSINESS INTERRUPTION)
 * HOWEVER CAUSED AND ON ANY THEORY OF LIABILITY, WHETHER IN CONTRACT, STRICT
 * LIABILITY, OR TORT (INCLUDING NEGLIGENCE OR OTHERWISE) ARISING IN ANY WAY
 * OUT OF THE USE OF THIS SOFTWARE, EVEN IF ADVISED OF THE POSSIBILITY OF
 * SUCH DAMAGE.
 *
 *	@(#)subr_log.c	8.1 (Berkeley) 6/10/93
 */

/*
 * Error log buffer for kernel printf's.
 */

#include <sys/cdefs.h>
__FBSDID("$FreeBSD$");

#include <sys/param.h>
#include <sys/systm.h>
#include <sys/conf.h>
#include <sys/proc.h>
#include <sys/vnode.h>
#include <sys/filio.h>
#include <sys/ttycom.h>
#include <sys/msgbuf.h>
#include <sys/signalvar.h>
#include <sys/kernel.h>
#include <sys/poll.h>
#include <sys/filedesc.h>
#include <sys/sysctl.h>

#define LOG_RDPRI	(PZERO + 1)

#define LOG_ASYNC	0x04

static	d_open_t	logopen;
static	d_close_t	logclose;
static	d_read_t	logread;
static	d_ioctl_t	logioctl;
static	d_poll_t	logpoll;
static	d_kqfilter_t	logkqfilter;

static	void logtimeout(void *arg);

static struct cdevsw log_cdevsw = {
	.d_version =	D_VERSION,
	.d_open =	logopen,
	.d_close =	logclose,
	.d_read =	logread,
	.d_ioctl =	logioctl,
	.d_poll =	logpoll,
	.d_kqfilter =	logkqfilter,
	.d_name =	"log",
};

static int	logkqread(struct knote *note, long hint);
static void	logkqdetach(struct knote *note);

static struct filterops log_read_filterops = {
	.f_isfd =	1,
	.f_attach =	NULL,
	.f_detach =	logkqdetach,
	.f_event =	logkqread,
};

static struct logsoftc {
	int	sc_state;		/* see above for possibilities */
	struct	selinfo sc_selp;	/* process waiting on select call */
	struct  sigio *sc_sigio;	/* information for async I/O */
	struct	callout sc_callout;	/* callout to wakeup syslog  */
} logsoftc;

int			log_open;	/* also used in log() */
static struct cv	log_wakeup;
struct mtx		msgbuf_lock;
MTX_SYSINIT(msgbuf_lock, &msgbuf_lock, "msgbuf lock", MTX_DEF);

/* Times per second to check for a pending syslog wakeup. */
static int	log_wakeups_per_second = 5;
SYSCTL_INT(_kern, OID_AUTO, log_wakeups_per_second, CTLFLAG_RW,
    &log_wakeups_per_second, 0, "");

/*ARGSUSED*/
static	int
logopen(struct cdev *dev, int flags, int mode, struct thread *td)
{

	if (log_wakeups_per_second < 1) {
		printf("syslog wakeup is less than one.  Adjusting to 1.\n");
		log_wakeups_per_second = 1;
	}

	mtx_lock(&msgbuf_lock);
	if (log_open) {
		mtx_unlock(&msgbuf_lock);
		return (EBUSY);
	}
	log_open = 1;
	callout_reset_sbt(&logsoftc.sc_callout,
<<<<<<< HEAD
	    (SBT_1S / log_wakeups_per_second), 0, logtimeout, NULL, C_PREL(1));
=======
	    SBT_1S / log_wakeups_per_second, 0, logtimeout, NULL, C_PREL(1));
>>>>>>> 844e7745
	mtx_unlock(&msgbuf_lock);

	fsetown(td->td_proc->p_pid, &logsoftc.sc_sigio);	/* signal process only */
	return (0);
}

/*ARGSUSED*/
static	int
logclose(struct cdev *dev, int flag, int mode, struct thread *td)
{

	funsetown(&logsoftc.sc_sigio);

	mtx_lock(&msgbuf_lock);
	callout_stop(&logsoftc.sc_callout);
	logsoftc.sc_state = 0;
	log_open = 0;
	mtx_unlock(&msgbuf_lock);

	return (0);
}

/*ARGSUSED*/
static	int
logread(struct cdev *dev, struct uio *uio, int flag)
{
	char buf[128];
	struct msgbuf *mbp = msgbufp;
	int error = 0, l;

	mtx_lock(&msgbuf_lock);
	while (msgbuf_getcount(mbp) == 0) {
		if (flag & IO_NDELAY) {
			mtx_unlock(&msgbuf_lock);
			return (EWOULDBLOCK);
		}
		if ((error = cv_wait_sig(&log_wakeup, &msgbuf_lock)) != 0) {
			mtx_unlock(&msgbuf_lock);
			return (error);
		}
	}

	while (uio->uio_resid > 0) {
		l = imin(sizeof(buf), uio->uio_resid);
		l = msgbuf_getbytes(mbp, buf, l);
		if (l == 0)
			break;
		mtx_unlock(&msgbuf_lock);
		error = uiomove(buf, l, uio);
		if (error || uio->uio_resid == 0)
			return (error);
		mtx_lock(&msgbuf_lock);
	}
	mtx_unlock(&msgbuf_lock);
	return (error);
}

/*ARGSUSED*/
static	int
logpoll(struct cdev *dev, int events, struct thread *td)
{
	int revents = 0;

	if (events & (POLLIN | POLLRDNORM)) {
		mtx_lock(&msgbuf_lock);
		if (msgbuf_getcount(msgbufp) > 0)
			revents |= events & (POLLIN | POLLRDNORM);
		else
			selrecord(td, &logsoftc.sc_selp);
		mtx_unlock(&msgbuf_lock);
	}
	return (revents);
}

static int
logkqfilter(struct cdev *dev, struct knote *kn)
{

	if (kn->kn_filter != EVFILT_READ)
		return (EINVAL);

	kn->kn_fop = &log_read_filterops;
	kn->kn_hook = NULL;

	mtx_lock(&msgbuf_lock);
	knlist_add(&logsoftc.sc_selp.si_note, kn, 1);
	mtx_unlock(&msgbuf_lock);
	return (0);
}

static int
logkqread(struct knote *kn, long hint)
{

	mtx_assert(&msgbuf_lock, MA_OWNED);
	kn->kn_data = msgbuf_getcount(msgbufp);
	return (kn->kn_data != 0);
}

static void
logkqdetach(struct knote *kn)
{

	mtx_lock(&msgbuf_lock);
	knlist_remove(&logsoftc.sc_selp.si_note, kn, 1);
	mtx_unlock(&msgbuf_lock);
}

static void
logtimeout(void *arg)
{

	if (!log_open)
		return;
	if (msgbuftrigger == 0)
		goto done;
	msgbuftrigger = 0;
	selwakeuppri(&logsoftc.sc_selp, LOG_RDPRI);
	KNOTE_LOCKED(&logsoftc.sc_selp.si_note, 0);
	if ((logsoftc.sc_state & LOG_ASYNC) && logsoftc.sc_sigio != NULL)
		pgsigio(&logsoftc.sc_sigio, SIGIO, 0);
	cv_broadcastpri(&log_wakeup, LOG_RDPRI);
done:
	if (log_wakeups_per_second < 1) {
		printf("syslog wakeup is less than one.  Adjusting to 1.\n");
		log_wakeups_per_second = 1;
	}
	callout_reset_sbt(&logsoftc.sc_callout,
<<<<<<< HEAD
	    (SBT_1S / log_wakeups_per_second), 0, logtimeout, NULL, C_PREL(1));
=======
	    SBT_1S / log_wakeups_per_second, 0, logtimeout, NULL, C_PREL(1));
>>>>>>> 844e7745
}

/*ARGSUSED*/
static	int
logioctl(struct cdev *dev, u_long com, caddr_t data, int flag, struct thread *td)
{

	switch (com) {

	/* return number of characters immediately available */
	case FIONREAD:
		*(int *)data = msgbuf_getcount(msgbufp);
		break;

	case FIONBIO:
		break;

	case FIOASYNC:
		mtx_lock(&msgbuf_lock);
		if (*(int *)data)
			logsoftc.sc_state |= LOG_ASYNC;
		else
			logsoftc.sc_state &= ~LOG_ASYNC;
		mtx_unlock(&msgbuf_lock);
		break;

	case FIOSETOWN:
		return (fsetown(*(int *)data, &logsoftc.sc_sigio));

	case FIOGETOWN:
		*(int *)data = fgetown(&logsoftc.sc_sigio);
		break;

	/* This is deprecated, FIOSETOWN should be used instead. */
	case TIOCSPGRP:
		return (fsetown(-(*(int *)data), &logsoftc.sc_sigio));

	/* This is deprecated, FIOGETOWN should be used instead */
	case TIOCGPGRP:
		*(int *)data = -fgetown(&logsoftc.sc_sigio);
		break;

	default:
		return (ENOTTY);
	}
	return (0);
}

static void
log_drvinit(void *unused)
{

	cv_init(&log_wakeup, "klog");
	callout_init_mtx(&logsoftc.sc_callout, &msgbuf_lock, 0);
	knlist_init_mtx(&logsoftc.sc_selp.si_note, &msgbuf_lock);
	make_dev_credf(MAKEDEV_ETERNAL, &log_cdevsw, 0, NULL, UID_ROOT,
	    GID_WHEEL, 0600, "klog");
}

SYSINIT(logdev,SI_SUB_DRIVERS,SI_ORDER_MIDDLE,log_drvinit,NULL);<|MERGE_RESOLUTION|>--- conflicted
+++ resolved
@@ -118,11 +118,7 @@
 	}
 	log_open = 1;
 	callout_reset_sbt(&logsoftc.sc_callout,
-<<<<<<< HEAD
-	    (SBT_1S / log_wakeups_per_second), 0, logtimeout, NULL, C_PREL(1));
-=======
 	    SBT_1S / log_wakeups_per_second, 0, logtimeout, NULL, C_PREL(1));
->>>>>>> 844e7745
 	mtx_unlock(&msgbuf_lock);
 
 	fsetown(td->td_proc->p_pid, &logsoftc.sc_sigio);	/* signal process only */
@@ -251,11 +247,7 @@
 		log_wakeups_per_second = 1;
 	}
 	callout_reset_sbt(&logsoftc.sc_callout,
-<<<<<<< HEAD
-	    (SBT_1S / log_wakeups_per_second), 0, logtimeout, NULL, C_PREL(1));
-=======
 	    SBT_1S / log_wakeups_per_second, 0, logtimeout, NULL, C_PREL(1));
->>>>>>> 844e7745
 }
 
 /*ARGSUSED*/
