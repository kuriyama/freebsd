--- conflicted
+++ resolved
@@ -118,17 +118,10 @@
 static int	closefp(struct filedesc *fdp, int fd, struct file *fp,
 		    struct thread *td, int holdleaders);
 static int	do_dup(struct thread *td, int flags, int old, int new,
-<<<<<<< HEAD
-    register_t *retval);
-static int	fd_first_free(struct filedesc *, int, int);
-static int	fd_last_used(struct filedesc *, int);
-static void	fdgrowtable(struct filedesc *, int);
-=======
 		    register_t *retval);
 static int	fd_first_free(struct filedesc *fdp, int low, int size);
 static int	fd_last_used(struct filedesc *fdp, int size);
 static void	fdgrowtable(struct filedesc *fdp, int nfd);
->>>>>>> 9cfbfbb3
 static void	fdunused(struct filedesc *fdp, int fd);
 static void	fdused(struct filedesc *fdp, int fd);
 static int	fill_pipe_info(struct pipe *pi, struct kinfo_file *kif);
@@ -251,17 +244,12 @@
 static int
 fdisused(struct filedesc *fdp, int fd)
 {
-<<<<<<< HEAD
-        KASSERT(fd >= 0 && fd < fdp->fd_nfiles,
-            ("file descriptor %d out of range (0, %d)", fd, fdp->fd_nfiles));
-=======
 
 	FILEDESC_LOCK_ASSERT(fdp);
 
 	KASSERT(fd >= 0 && fd < fdp->fd_nfiles,
 	    ("file descriptor %d out of range (0, %d)", fd, fdp->fd_nfiles));
 
->>>>>>> 9cfbfbb3
 	return ((fdp->fd_map[NDSLOT(fd)] & NDBIT(fd)) != 0);
 }
 
@@ -443,21 +431,6 @@
 	return (error);
 }
 
-<<<<<<< HEAD
-static inline struct file *
-fdtofp(int fd, struct filedesc *fdp)
-{
-
-	FILEDESC_LOCK_ASSERT(fdp);
-
-	if (fd < 0 || fd >= fdp->fd_nfiles)
-		return (NULL);
-
-	return (fdp->fd_ofiles[fd]);
-}
-
-=======
->>>>>>> 9cfbfbb3
 static inline int
 fdunwrap(int fd, cap_rights_t rights, struct filedesc *fdp, struct file **fpp)
 {
@@ -733,12 +706,7 @@
 		 * advisory lock succeeded before the close.
 		 */
 		FILEDESC_SLOCK(fdp);
-<<<<<<< HEAD
-		if (fd < 0 || fd >= fdp->fd_nfiles ||
-		    fp != fdp->fd_ofiles[fd]) {
-=======
 		if (fget_locked(fdp, fd) != fp) {
->>>>>>> 9cfbfbb3
 			FILEDESC_SUNLOCK(fdp);
 			flp->l_whence = SEEK_SET;
 			flp->l_start = 0;
@@ -1265,12 +1233,7 @@
 	AUDIT_SYSCLOSE(td, fd);
 
 	FILEDESC_XLOCK(fdp);
-<<<<<<< HEAD
-	if (fd < 0 || fd >= fdp->fd_nfiles ||
-	    (fp = fdp->fd_ofiles[fd]) == NULL) {
-=======
 	if ((fp = fget_locked(fdp, fd)) == NULL) {
->>>>>>> 9cfbfbb3
 		FILEDESC_XUNLOCK(fdp);
 		return (EBADF);
 	}
@@ -2685,12 +2648,7 @@
 	 * closed, then reject.
 	 */
 	FILEDESC_XLOCK(fdp);
-<<<<<<< HEAD
-	if (dfd < 0 || dfd >= fdp->fd_nfiles ||
-	    (fp = fdp->fd_ofiles[dfd]) == NULL) {
-=======
 	if ((fp = fget_locked(fdp, dfd)) == NULL) {
->>>>>>> 9cfbfbb3
 		FILEDESC_XUNLOCK(fdp);
 		return (EBADF);
 	}
