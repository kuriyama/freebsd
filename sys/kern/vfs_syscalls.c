--- conflicted
+++ resolved
@@ -379,11 +379,7 @@
 	vfslocked = VFS_LOCK_GIANT(vp->v_mount);
 	vn_lock(vp, LK_SHARED | LK_RETRY);
 #ifdef AUDIT
-<<<<<<< HEAD
-	AUDIT_ARG_VNODE(vp, ARG_VNODE1);
-=======
 	AUDIT_ARG_VNODE1(vp);
->>>>>>> 43b02493
 #endif
 	mp = vp->v_mount;
 	if (mp)
@@ -756,11 +752,7 @@
 	fdrop(fp, td);
 	vfslocked = VFS_LOCK_GIANT(vp->v_mount);
 	vn_lock(vp, LK_SHARED | LK_RETRY);
-<<<<<<< HEAD
-	AUDIT_ARG_VNODE(vp, ARG_VNODE1);
-=======
 	AUDIT_ARG_VNODE1(vp);
->>>>>>> 43b02493
 	error = change_dir(vp, td);
 	while (!error && (mp = vp->v_mountedhere) != NULL) {
 		int tvfslocked;
@@ -2781,11 +2773,7 @@
 	vfslocked = VFS_LOCK_GIANT(fp->f_vnode->v_mount);
 #ifdef AUDIT
 	vn_lock(fp->f_vnode, LK_SHARED | LK_RETRY);
-<<<<<<< HEAD
-	AUDIT_ARG_VNODE(fp->f_vnode, ARG_VNODE1);
-=======
 	AUDIT_ARG_VNODE1(fp->f_vnode);
->>>>>>> 43b02493
 	VOP_UNLOCK(fp->f_vnode, 0);
 #endif
 	error = setfflags(td, fp->f_vnode, uap->flags);
@@ -2946,11 +2934,7 @@
 	vfslocked = VFS_LOCK_GIANT(fp->f_vnode->v_mount);
 #ifdef AUDIT
 	vn_lock(fp->f_vnode, LK_SHARED | LK_RETRY);
-<<<<<<< HEAD
-	AUDIT_ARG_VNODE(fp->f_vnode, ARG_VNODE1);
-=======
 	AUDIT_ARG_VNODE1(fp->f_vnode);
->>>>>>> 43b02493
 	VOP_UNLOCK(fp->f_vnode, 0);
 #endif
 	error = setfmode(td, fp->f_vnode, uap->mode);
@@ -3127,11 +3111,7 @@
 	vfslocked = VFS_LOCK_GIANT(fp->f_vnode->v_mount);
 #ifdef AUDIT
 	vn_lock(fp->f_vnode, LK_SHARED | LK_RETRY);
-<<<<<<< HEAD
-	AUDIT_ARG_VNODE(fp->f_vnode, ARG_VNODE1);
-=======
 	AUDIT_ARG_VNODE1(fp->f_vnode);
->>>>>>> 43b02493
 	VOP_UNLOCK(fp->f_vnode, 0);
 #endif
 	error = setfown(td, fp->f_vnode, uap->uid, uap->gid);
@@ -3366,11 +3346,7 @@
 	vfslocked = VFS_LOCK_GIANT(fp->f_vnode->v_mount);
 #ifdef AUDIT
 	vn_lock(fp->f_vnode, LK_SHARED | LK_RETRY);
-<<<<<<< HEAD
-	AUDIT_ARG_VNODE(fp->f_vnode, ARG_VNODE1);
-=======
 	AUDIT_ARG_VNODE1(fp->f_vnode);
->>>>>>> 43b02493
 	VOP_UNLOCK(fp->f_vnode, 0);
 #endif
 	error = setutimes(td, fp->f_vnode, ts, 2, tptr == NULL);
@@ -3530,11 +3506,7 @@
 		lock_flags = LK_EXCLUSIVE;
 	}
 	vn_lock(vp, lock_flags | LK_RETRY);
-<<<<<<< HEAD
-	AUDIT_ARG_VNODE(vp, ARG_VNODE1);
-=======
 	AUDIT_ARG_VNODE1(vp);
->>>>>>> 43b02493
 	if (vp->v_object != NULL) {
 		VM_OBJECT_LOCK(vp->v_object);
 		vm_object_page_clean(vp->v_object, 0, 0, 0);
@@ -4122,11 +4094,7 @@
 	auio.uio_td = td;
 	auio.uio_resid = count;
 	vn_lock(vp, LK_SHARED | LK_RETRY);
-<<<<<<< HEAD
-	AUDIT_ARG_VNODE(vp, ARG_VNODE1);
-=======
 	AUDIT_ARG_VNODE1(vp);
->>>>>>> 43b02493
 	loff = auio.uio_offset = fp->f_offset;
 #ifdef MAC
 	error = mac_vnode_check_readdir(td->td_ucred, vp);
