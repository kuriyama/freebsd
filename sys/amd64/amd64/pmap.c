/*-
 * Copyright (c) 1991 Regents of the University of California.
 * All rights reserved.
 * Copyright (c) 1994 John S. Dyson
 * All rights reserved.
 * Copyright (c) 1994 David Greenman
 * All rights reserved.
 * Copyright (c) 2003 Peter Wemm
 * All rights reserved.
 * Copyright (c) 2005-2010 Alan L. Cox <alc@cs.rice.edu>
 * All rights reserved.
 *
 * This code is derived from software contributed to Berkeley by
 * the Systems Programming Group of the University of Utah Computer
 * Science Department and William Jolitz of UUNET Technologies Inc.
 *
 * Redistribution and use in source and binary forms, with or without
 * modification, are permitted provided that the following conditions
 * are met:
 * 1. Redistributions of source code must retain the above copyright
 *    notice, this list of conditions and the following disclaimer.
 * 2. Redistributions in binary form must reproduce the above copyright
 *    notice, this list of conditions and the following disclaimer in the
 *    documentation and/or other materials provided with the distribution.
 * 3. All advertising materials mentioning features or use of this software
 *    must display the following acknowledgement:
 *	This product includes software developed by the University of
 *	California, Berkeley and its contributors.
 * 4. Neither the name of the University nor the names of its contributors
 *    may be used to endorse or promote products derived from this software
 *    without specific prior written permission.
 *
 * THIS SOFTWARE IS PROVIDED BY THE REGENTS AND CONTRIBUTORS ``AS IS'' AND
 * ANY EXPRESS OR IMPLIED WARRANTIES, INCLUDING, BUT NOT LIMITED TO, THE
 * IMPLIED WARRANTIES OF MERCHANTABILITY AND FITNESS FOR A PARTICULAR PURPOSE
 * ARE DISCLAIMED.  IN NO EVENT SHALL THE REGENTS OR CONTRIBUTORS BE LIABLE
 * FOR ANY DIRECT, INDIRECT, INCIDENTAL, SPECIAL, EXEMPLARY, OR CONSEQUENTIAL
 * DAMAGES (INCLUDING, BUT NOT LIMITED TO, PROCUREMENT OF SUBSTITUTE GOODS
 * OR SERVICES; LOSS OF USE, DATA, OR PROFITS; OR BUSINESS INTERRUPTION)
 * HOWEVER CAUSED AND ON ANY THEORY OF LIABILITY, WHETHER IN CONTRACT, STRICT
 * LIABILITY, OR TORT (INCLUDING NEGLIGENCE OR OTHERWISE) ARISING IN ANY WAY
 * OUT OF THE USE OF THIS SOFTWARE, EVEN IF ADVISED OF THE POSSIBILITY OF
 * SUCH DAMAGE.
 *
 *	from:	@(#)pmap.c	7.7 (Berkeley)	5/12/91
 */
/*-
 * Copyright (c) 2003 Networks Associates Technology, Inc.
 * All rights reserved.
 *
 * This software was developed for the FreeBSD Project by Jake Burkholder,
 * Safeport Network Services, and Network Associates Laboratories, the
 * Security Research Division of Network Associates, Inc. under
 * DARPA/SPAWAR contract N66001-01-C-8035 ("CBOSS"), as part of the DARPA
 * CHATS research program.
 *
 * Redistribution and use in source and binary forms, with or without
 * modification, are permitted provided that the following conditions
 * are met:
 * 1. Redistributions of source code must retain the above copyright
 *    notice, this list of conditions and the following disclaimer.
 * 2. Redistributions in binary form must reproduce the above copyright
 *    notice, this list of conditions and the following disclaimer in the
 *    documentation and/or other materials provided with the distribution.
 *
 * THIS SOFTWARE IS PROVIDED BY THE AUTHOR AND CONTRIBUTORS ``AS IS'' AND
 * ANY EXPRESS OR IMPLIED WARRANTIES, INCLUDING, BUT NOT LIMITED TO, THE
 * IMPLIED WARRANTIES OF MERCHANTABILITY AND FITNESS FOR A PARTICULAR PURPOSE
 * ARE DISCLAIMED.  IN NO EVENT SHALL THE AUTHOR OR CONTRIBUTORS BE LIABLE
 * FOR ANY DIRECT, INDIRECT, INCIDENTAL, SPECIAL, EXEMPLARY, OR CONSEQUENTIAL
 * DAMAGES (INCLUDING, BUT NOT LIMITED TO, PROCUREMENT OF SUBSTITUTE GOODS
 * OR SERVICES; LOSS OF USE, DATA, OR PROFITS; OR BUSINESS INTERRUPTION)
 * HOWEVER CAUSED AND ON ANY THEORY OF LIABILITY, WHETHER IN CONTRACT, STRICT
 * LIABILITY, OR TORT (INCLUDING NEGLIGENCE OR OTHERWISE) ARISING IN ANY WAY
 * OUT OF THE USE OF THIS SOFTWARE, EVEN IF ADVISED OF THE POSSIBILITY OF
 * SUCH DAMAGE.
 */

#include <sys/cdefs.h>
__FBSDID("$FreeBSD$");

/*
 *	Manages physical address maps.
 *
 *	Since the information managed by this module is
 *	also stored by the logical address mapping module,
 *	this module may throw away valid virtual-to-physical
 *	mappings at almost any time.  However, invalidations
 *	of virtual-to-physical mappings must be done as
 *	requested.
 *
 *	In order to cope with hardware architectures which
 *	make virtual-to-physical map invalidates expensive,
 *	this module may delay invalidate or reduced protection
 *	operations until such time as they are actually
 *	necessary.  This module is given full information as
 *	to which processors are currently using which maps,
 *	and to when physical maps must be made correct.
 */

#include "opt_pmap.h"
#include "opt_vm.h"

#include <sys/param.h>
#include <sys/bus.h>
#include <sys/systm.h>
#include <sys/kernel.h>
#include <sys/ktr.h>
#include <sys/lock.h>
#include <sys/malloc.h>
#include <sys/mman.h>
#include <sys/mutex.h>
#include <sys/proc.h>
#include <sys/rwlock.h>
#include <sys/sx.h>
#include <sys/vmmeter.h>
#include <sys/sched.h>
#include <sys/sysctl.h>
#ifdef SMP
#include <sys/smp.h>
#else
#include <sys/cpuset.h>
#endif

#include <vm/vm.h>
#include <vm/vm_param.h>
#include <vm/vm_kern.h>
#include <vm/vm_page.h>
#include <vm/vm_map.h>
#include <vm/vm_object.h>
#include <vm/vm_extern.h>
#include <vm/vm_pageout.h>
#include <vm/vm_pager.h>
#include <vm/vm_radix.h>
#include <vm/vm_reserv.h>
#include <vm/uma.h>

#include <machine/intr_machdep.h>
#include <machine/apicvar.h>
#include <machine/cpu.h>
#include <machine/cputypes.h>
#include <machine/md_var.h>
#include <machine/pcb.h>
#include <machine/specialreg.h>
#ifdef SMP
#include <machine/smp.h>
#endif

/* Intel EPT bits */
#define	EPT_PG_RD			(1 << 0)
#define	EPT_PG_WR			(1 << 1)
#define	EPT_PG_EX			(1 << 2)
#define	EPT_PG_MEMORY_TYPE(x)		((x) << 3)
#define	EPT_PG_IGNORE_PAT		(1 << 6)
#define	EPT_PG_PS			(1 << 7)
#define	EPT_PG_A			(1 << 8)
#define	EPT_PG_M			(1 << 9)

/* 
 * undef the PG_xx macros that define bits in the regular x86 PTEs that have
 * a different position in nested PTEs.
 *
 * The appropriate bitmask is now calculated at runtime based on the pmap
 * type.
 */

#undef PG_AVAIL1			/* PG_AVAIL1 aliases with EPT_PG_M */

#undef	PG_G
#define	X86_PG_G			0x100
static __inline pt_entry_t
pmap_global_bit(pmap_t pmap)
{
	pt_entry_t mask;

	switch (pmap->pm_type) {
	case PT_X86:
		mask = X86_PG_G;
		break;
	case PT_EPT:
		mask = 0;
		break;
	default:
		panic("pmap_global_bit: invalid pm_type %d", pmap->pm_type);
	}

	return (mask);
}

#undef PG_A
#define X86_PG_A			0x020
static __inline pt_entry_t
pmap_accessed_bit(pmap_t pmap)
{
	pt_entry_t mask;

	switch (pmap->pm_type) {
	case PT_X86:
		mask = X86_PG_A;
		break;
	case PT_EPT:
		mask = EPT_PG_A;
		break;
	default:
		panic("pmap_accessed_bit: invalid pm_type %d", pmap->pm_type);
	}

	return (mask);
}

#undef PG_M
#define	X86_PG_M			0x040
static __inline pt_entry_t
pmap_modified_bit(pmap_t pmap)
{
	pt_entry_t mask;

	switch (pmap->pm_type) {
	case PT_X86:
		mask = X86_PG_M;
		break;
	case PT_EPT:
		mask = EPT_PG_M;
		break;
	default:
		panic("pmap_modified_bit: invalid pm_type %d", pmap->pm_type);
	}

	return (mask);
}

#undef PG_PDE_PAT
#define	X86_PG_PDE_PAT			0x1000

#undef PG_PDE_CACHE
#define	X86_PG_PDE_CACHE		(X86_PG_PDE_PAT | PG_NC_PWT | PG_NC_PCD)

#undef PG_PTE_PAT
#define	X86_PG_PTE_PAT			0x080

#undef PG_PTE_CACHE
#define	X86_PG_PTE_CACHE		(X86_PG_PTE_PAT | PG_NC_PWT | PG_NC_PCD)

#if !defined(DIAGNOSTIC)
#ifdef __GNUC_GNU_INLINE__
#define PMAP_INLINE	__attribute__((__gnu_inline__)) inline
#else
#define PMAP_INLINE	extern inline
#endif
#else
#define PMAP_INLINE
#endif

#ifdef PV_STATS
#define PV_STAT(x)	do { x ; } while (0)
#else
#define PV_STAT(x)	do { } while (0)
#endif

#define	pa_index(pa)	((pa) >> PDRSHIFT)
#define	pa_to_pvh(pa)	(&pv_table[pa_index(pa)])

#define	NPV_LIST_LOCKS	MAXCPU

#define	PHYS_TO_PV_LIST_LOCK(pa)	\
			(&pv_list_locks[pa_index(pa) % NPV_LIST_LOCKS])

#define	CHANGE_PV_LIST_LOCK_TO_PHYS(lockp, pa)	do {	\
	struct rwlock **_lockp = (lockp);		\
	struct rwlock *_new_lock;			\
							\
	_new_lock = PHYS_TO_PV_LIST_LOCK(pa);		\
	if (_new_lock != *_lockp) {			\
		if (*_lockp != NULL)			\
			rw_wunlock(*_lockp);		\
		*_lockp = _new_lock;			\
		rw_wlock(*_lockp);			\
	}						\
} while (0)

#define	CHANGE_PV_LIST_LOCK_TO_VM_PAGE(lockp, m)	\
			CHANGE_PV_LIST_LOCK_TO_PHYS(lockp, VM_PAGE_TO_PHYS(m))

#define	RELEASE_PV_LIST_LOCK(lockp)		do {	\
	struct rwlock **_lockp = (lockp);		\
							\
	if (*_lockp != NULL) {				\
		rw_wunlock(*_lockp);			\
		*_lockp = NULL;				\
	}						\
} while (0)

#define	VM_PAGE_TO_PV_LIST_LOCK(m)	\
			PHYS_TO_PV_LIST_LOCK(VM_PAGE_TO_PHYS(m))

struct pmap kernel_pmap_store;

vm_offset_t virtual_avail;	/* VA of first avail page (after kernel bss) */
vm_offset_t virtual_end;	/* VA of last avail page (end of kernel AS) */

int nkpt;
SYSCTL_INT(_machdep, OID_AUTO, nkpt, CTLFLAG_RD, &nkpt, 0,
    "Number of kernel page table pages allocated on bootup");

static int ndmpdp;
static vm_paddr_t dmaplimit;
vm_offset_t kernel_vm_end = VM_MIN_KERNEL_ADDRESS;
pt_entry_t pg_nx;

static SYSCTL_NODE(_vm, OID_AUTO, pmap, CTLFLAG_RD, 0, "VM/pmap parameters");

static int pat_works = 1;
SYSCTL_INT(_vm_pmap, OID_AUTO, pat_works, CTLFLAG_RD, &pat_works, 1,
    "Is page attribute table fully functional?");

static int pg_ps_enabled = 1;
SYSCTL_INT(_vm_pmap, OID_AUTO, pg_ps_enabled, CTLFLAG_RDTUN, &pg_ps_enabled, 0,
    "Are large page mappings enabled?");

#define	PAT_INDEX_SIZE	8
static int pat_index[PAT_INDEX_SIZE];	/* cache mode to PAT index conversion */

static u_int64_t	KPTphys;	/* phys addr of kernel level 1 */
static u_int64_t	KPDphys;	/* phys addr of kernel level 2 */
u_int64_t		KPDPphys;	/* phys addr of kernel level 3 */
u_int64_t		KPML4phys;	/* phys addr of kernel level 4 */

static u_int64_t	DMPDphys;	/* phys addr of direct mapped level 2 */
static u_int64_t	DMPDPphys;	/* phys addr of direct mapped level 3 */
static int		ndmpdpphys;	/* number of DMPDPphys pages */

static struct rwlock_padalign pvh_global_lock;

/*
 * Data for the pv entry allocation mechanism
 */
static TAILQ_HEAD(pch, pv_chunk) pv_chunks = TAILQ_HEAD_INITIALIZER(pv_chunks);
static struct mtx pv_chunks_mutex;
static struct rwlock pv_list_locks[NPV_LIST_LOCKS];
static struct md_page *pv_table;

/*
 * All those kernel PT submaps that BSD is so fond of
 */
pt_entry_t *CMAP1 = 0;
caddr_t CADDR1 = 0;

static int pmap_flags = PMAP_PDE_SUPERPAGE;	/* flags for x86 pmaps */

/*
 * Crashdump maps.
 */
static caddr_t crashdumpmap;

static void	free_pv_chunk(struct pv_chunk *pc);
static void	free_pv_entry(pmap_t pmap, pv_entry_t pv);
static pv_entry_t get_pv_entry(pmap_t pmap, struct rwlock **lockp);
static int	popcnt_pc_map_elem(uint64_t elem);
static vm_page_t reclaim_pv_chunk(pmap_t locked_pmap, struct rwlock **lockp);
static void	reserve_pv_entries(pmap_t pmap, int needed,
		    struct rwlock **lockp);
static void	pmap_pv_demote_pde(pmap_t pmap, vm_offset_t va, vm_paddr_t pa,
		    struct rwlock **lockp);
static boolean_t pmap_pv_insert_pde(pmap_t pmap, vm_offset_t va, vm_paddr_t pa,
		    struct rwlock **lockp);
static void	pmap_pv_promote_pde(pmap_t pmap, vm_offset_t va, vm_paddr_t pa,
		    struct rwlock **lockp);
static void	pmap_pvh_free(struct md_page *pvh, pmap_t pmap, vm_offset_t va);
static pv_entry_t pmap_pvh_remove(struct md_page *pvh, pmap_t pmap,
		    vm_offset_t va);
static int	pmap_pvh_wired_mappings(struct md_page *pvh, int count);

static int pmap_change_attr_locked(vm_offset_t va, vm_size_t size, int mode);
static boolean_t pmap_demote_pde(pmap_t pmap, pd_entry_t *pde, vm_offset_t va);
static boolean_t pmap_demote_pde_locked(pmap_t pmap, pd_entry_t *pde,
    vm_offset_t va, struct rwlock **lockp);
static boolean_t pmap_demote_pdpe(pmap_t pmap, pdp_entry_t *pdpe,
    vm_offset_t va);
static boolean_t pmap_enter_pde(pmap_t pmap, vm_offset_t va, vm_page_t m,
    vm_prot_t prot, struct rwlock **lockp);
static vm_page_t pmap_enter_quick_locked(pmap_t pmap, vm_offset_t va,
    vm_page_t m, vm_prot_t prot, vm_page_t mpte, struct rwlock **lockp);
static void pmap_fill_ptp(pt_entry_t *firstpte, pt_entry_t newpte);
static int pmap_insert_pt_page(pmap_t pmap, vm_page_t mpte);
static boolean_t pmap_is_modified_pvh(struct md_page *pvh);
static boolean_t pmap_is_referenced_pvh(struct md_page *pvh);
static void pmap_kenter_attr(vm_offset_t va, vm_paddr_t pa, int mode);
static vm_page_t pmap_lookup_pt_page(pmap_t pmap, vm_offset_t va);
static void pmap_pde_attr(pd_entry_t *pde, int cache_bits, int mask);
static void pmap_promote_pde(pmap_t pmap, pd_entry_t *pde, vm_offset_t va,
    struct rwlock **lockp);
static boolean_t pmap_protect_pde(pmap_t pmap, pd_entry_t *pde, vm_offset_t sva,
    vm_prot_t prot);
static void pmap_pte_attr(pt_entry_t *pte, int cache_bits, int mask);
static int pmap_remove_pde(pmap_t pmap, pd_entry_t *pdq, vm_offset_t sva,
    struct spglist *free, struct rwlock **lockp);
static int pmap_remove_pte(pmap_t pmap, pt_entry_t *ptq, vm_offset_t sva,
    pd_entry_t ptepde, struct spglist *free, struct rwlock **lockp);
static void pmap_remove_pt_page(pmap_t pmap, vm_page_t mpte);
static void pmap_remove_page(pmap_t pmap, vm_offset_t va, pd_entry_t *pde,
    struct spglist *free);
static boolean_t pmap_try_insert_pv_entry(pmap_t pmap, vm_offset_t va,
    vm_page_t m, struct rwlock **lockp);
static void pmap_update_pde(pmap_t pmap, vm_offset_t va, pd_entry_t *pde,
    pd_entry_t newpde);
static void pmap_update_pde_invalidate(pmap_t, vm_offset_t va, pd_entry_t pde);

static vm_page_t _pmap_allocpte(pmap_t pmap, vm_pindex_t ptepindex,
		struct rwlock **lockp);
static vm_page_t pmap_allocpde(pmap_t pmap, vm_offset_t va,
		struct rwlock **lockp);
static vm_page_t pmap_allocpte(pmap_t pmap, vm_offset_t va,
		struct rwlock **lockp);

static void _pmap_unwire_ptp(pmap_t pmap, vm_offset_t va, vm_page_t m,
    struct spglist *free);
static int pmap_unuse_pt(pmap_t, vm_offset_t, pd_entry_t, struct spglist *);
static vm_offset_t pmap_kmem_choose(vm_offset_t addr);

/*
 * Move the kernel virtual free pointer to the next
 * 2MB.  This is used to help improve performance
 * by using a large (2MB) page for much of the kernel
 * (.text, .data, .bss)
 */
static vm_offset_t
pmap_kmem_choose(vm_offset_t addr)
{
	vm_offset_t newaddr = addr;

	newaddr = (addr + (NBPDR - 1)) & ~(NBPDR - 1);
	return (newaddr);
}

/********************/
/* Inline functions */
/********************/

/* Return a non-clipped PD index for a given VA */
static __inline vm_pindex_t
pmap_pde_pindex(vm_offset_t va)
{
	return (va >> PDRSHIFT);
}


/* Return various clipped indexes for a given VA */
static __inline vm_pindex_t
pmap_pte_index(vm_offset_t va)
{

	return ((va >> PAGE_SHIFT) & ((1ul << NPTEPGSHIFT) - 1));
}

static __inline vm_pindex_t
pmap_pde_index(vm_offset_t va)
{

	return ((va >> PDRSHIFT) & ((1ul << NPDEPGSHIFT) - 1));
}

static __inline vm_pindex_t
pmap_pdpe_index(vm_offset_t va)
{

	return ((va >> PDPSHIFT) & ((1ul << NPDPEPGSHIFT) - 1));
}

static __inline vm_pindex_t
pmap_pml4e_index(vm_offset_t va)
{

	return ((va >> PML4SHIFT) & ((1ul << NPML4EPGSHIFT) - 1));
}

/* Return a pointer to the PML4 slot that corresponds to a VA */
static __inline pml4_entry_t *
pmap_pml4e(pmap_t pmap, vm_offset_t va)
{

	return (&pmap->pm_pml4[pmap_pml4e_index(va)]);
}

/* Return a pointer to the PDP slot that corresponds to a VA */
static __inline pdp_entry_t *
pmap_pml4e_to_pdpe(pml4_entry_t *pml4e, vm_offset_t va)
{
	pdp_entry_t *pdpe;

	pdpe = (pdp_entry_t *)PHYS_TO_DMAP(*pml4e & PG_FRAME);
	return (&pdpe[pmap_pdpe_index(va)]);
}

/* Return a pointer to the PDP slot that corresponds to a VA */
static __inline pdp_entry_t *
pmap_pdpe(pmap_t pmap, vm_offset_t va)
{
	pml4_entry_t *pml4e;

	pml4e = pmap_pml4e(pmap, va);
	if ((*pml4e & PG_V) == 0)
		return (NULL);
	return (pmap_pml4e_to_pdpe(pml4e, va));
}

/* Return a pointer to the PD slot that corresponds to a VA */
static __inline pd_entry_t *
pmap_pdpe_to_pde(pdp_entry_t *pdpe, vm_offset_t va)
{
	pd_entry_t *pde;

	pde = (pd_entry_t *)PHYS_TO_DMAP(*pdpe & PG_FRAME);
	return (&pde[pmap_pde_index(va)]);
}

/* Return a pointer to the PD slot that corresponds to a VA */
static __inline pd_entry_t *
pmap_pde(pmap_t pmap, vm_offset_t va)
{
	pdp_entry_t *pdpe;

	pdpe = pmap_pdpe(pmap, va);
	if (pdpe == NULL || (*pdpe & PG_V) == 0)
		return (NULL);
	return (pmap_pdpe_to_pde(pdpe, va));
}

/* Return a pointer to the PT slot that corresponds to a VA */
static __inline pt_entry_t *
pmap_pde_to_pte(pd_entry_t *pde, vm_offset_t va)
{
	pt_entry_t *pte;

	pte = (pt_entry_t *)PHYS_TO_DMAP(*pde & PG_FRAME);
	return (&pte[pmap_pte_index(va)]);
}

/* Return a pointer to the PT slot that corresponds to a VA */
static __inline pt_entry_t *
pmap_pte(pmap_t pmap, vm_offset_t va)
{
	pd_entry_t *pde;

	pde = pmap_pde(pmap, va);
	if (pde == NULL || (*pde & PG_V) == 0)
		return (NULL);
	if ((*pde & PG_PS) != 0)	/* compat with i386 pmap_pte() */
		return ((pt_entry_t *)pde);
	return (pmap_pde_to_pte(pde, va));
}

static __inline void
pmap_resident_count_inc(pmap_t pmap, int count)
{

	PMAP_LOCK_ASSERT(pmap, MA_OWNED);
	pmap->pm_stats.resident_count += count;
}

static __inline void
pmap_resident_count_dec(pmap_t pmap, int count)
{

	PMAP_LOCK_ASSERT(pmap, MA_OWNED);
	pmap->pm_stats.resident_count -= count;
}

PMAP_INLINE pt_entry_t *
vtopte(vm_offset_t va)
{
	u_int64_t mask = ((1ul << (NPTEPGSHIFT + NPDEPGSHIFT + NPDPEPGSHIFT + NPML4EPGSHIFT)) - 1);

	KASSERT(va >= VM_MAXUSER_ADDRESS, ("vtopte on a uva/gpa 0x%0lx", va));

	return (PTmap + ((va >> PAGE_SHIFT) & mask));
}

static __inline pd_entry_t *
vtopde(vm_offset_t va)
{
	u_int64_t mask = ((1ul << (NPDEPGSHIFT + NPDPEPGSHIFT + NPML4EPGSHIFT)) - 1);

	KASSERT(va >= VM_MAXUSER_ADDRESS, ("vtopde on a uva/gpa 0x%0lx", va));

	return (PDmap + ((va >> PDRSHIFT) & mask));
}

static u_int64_t
allocpages(vm_paddr_t *firstaddr, int n)
{
	u_int64_t ret;

	ret = *firstaddr;
	bzero((void *)ret, n * PAGE_SIZE);
	*firstaddr += n * PAGE_SIZE;
	return (ret);
}

CTASSERT(powerof2(NDMPML4E));

/* number of kernel PDP slots */
#define	NKPDPE(ptpgs)		howmany((ptpgs), NPDEPG)

static void
nkpt_init(vm_paddr_t addr)
{
	int pt_pages;
	
#ifdef NKPT
	pt_pages = NKPT;
#else
	pt_pages = howmany(addr, 1 << PDRSHIFT);
	pt_pages += NKPDPE(pt_pages);

	/*
	 * Add some slop beyond the bare minimum required for bootstrapping
	 * the kernel.
	 *
	 * This is quite important when allocating KVA for kernel modules.
	 * The modules are required to be linked in the negative 2GB of
	 * the address space.  If we run out of KVA in this region then
	 * pmap_growkernel() will need to allocate page table pages to map
	 * the entire 512GB of KVA space which is an unnecessary tax on
	 * physical memory.
	 */
	pt_pages += 8;		/* 16MB additional slop for kernel modules */
#endif
	nkpt = pt_pages;
}

static void
create_pagetables(vm_paddr_t *firstaddr)
{
	int i, j, ndm1g, nkpdpe;
	pt_entry_t *pt_p;
	pd_entry_t *pd_p;
	pdp_entry_t *pdp_p;
	pml4_entry_t *p4_p;
	pt_entry_t PG_G, PG_A, PG_M;

	PG_G = pmap_global_bit(kernel_pmap);
	PG_A = pmap_accessed_bit(kernel_pmap);
	PG_M = pmap_modified_bit(kernel_pmap);

	/* Allocate page table pages for the direct map */
	ndmpdp = (ptoa(Maxmem) + NBPDP - 1) >> PDPSHIFT;
	if (ndmpdp < 4)		/* Minimum 4GB of dirmap */
		ndmpdp = 4;
	ndmpdpphys = howmany(ndmpdp, NPDPEPG);
	if (ndmpdpphys > NDMPML4E) {
		/*
		 * Each NDMPML4E allows 512 GB, so limit to that,
		 * and then readjust ndmpdp and ndmpdpphys.
		 */
		printf("NDMPML4E limits system to %d GB\n", NDMPML4E * 512);
		Maxmem = atop(NDMPML4E * NBPML4);
		ndmpdpphys = NDMPML4E;
		ndmpdp = NDMPML4E * NPDEPG;
	}
	DMPDPphys = allocpages(firstaddr, ndmpdpphys);
	ndm1g = 0;
	if ((amd_feature & AMDID_PAGE1GB) != 0)
		ndm1g = ptoa(Maxmem) >> PDPSHIFT;
	if (ndm1g < ndmpdp)
		DMPDphys = allocpages(firstaddr, ndmpdp - ndm1g);
	dmaplimit = (vm_paddr_t)ndmpdp << PDPSHIFT;

	/* Allocate pages */
	KPML4phys = allocpages(firstaddr, 1);
	KPDPphys = allocpages(firstaddr, NKPML4E);

	/*
	 * Allocate the initial number of kernel page table pages required to
	 * bootstrap.  We defer this until after all memory-size dependent
	 * allocations are done (e.g. direct map), so that we don't have to
	 * build in too much slop in our estimate.
	 *
	 * Note that when NKPML4E > 1, we have an empty page underneath
	 * all but the KPML4I'th one, so we need NKPML4E-1 extra (zeroed)
	 * pages.  (pmap_enter requires a PD page to exist for each KPML4E.)
	 */
	nkpt_init(*firstaddr);
	nkpdpe = NKPDPE(nkpt);

	KPTphys = allocpages(firstaddr, nkpt);
	KPDphys = allocpages(firstaddr, nkpdpe);

	/* Fill in the underlying page table pages */
	/* Nominally read-only (but really R/W) from zero to physfree */
	/* XXX not fully used, underneath 2M pages */
	pt_p = (pt_entry_t *)KPTphys;
	for (i = 0; ptoa(i) < *firstaddr; i++)
		pt_p[i] = ptoa(i) | PG_RW | PG_V | PG_G;

	/* Now map the page tables at their location within PTmap */
	pd_p = (pd_entry_t *)KPDphys;
	for (i = 0; i < nkpt; i++)
		pd_p[i] = (KPTphys + ptoa(i)) | PG_RW | PG_V;

	/* Map from zero to end of allocations under 2M pages */
	/* This replaces some of the KPTphys entries above */
	for (i = 0; (i << PDRSHIFT) < *firstaddr; i++)
		pd_p[i] = (i << PDRSHIFT) | PG_RW | PG_V | PG_PS | PG_G;

	/* And connect up the PD to the PDP (leaving room for L4 pages) */
	pdp_p = (pdp_entry_t *)(KPDPphys + ptoa(KPML4I - KPML4BASE));
	for (i = 0; i < nkpdpe; i++)
		pdp_p[i + KPDPI] = (KPDphys + ptoa(i)) | PG_RW | PG_V | PG_U;

	/*
	 * Now, set up the direct map region using 2MB and/or 1GB pages.  If
	 * the end of physical memory is not aligned to a 1GB page boundary,
	 * then the residual physical memory is mapped with 2MB pages.  Later,
	 * if pmap_mapdev{_attr}() uses the direct map for non-write-back
	 * memory, pmap_change_attr() will demote any 2MB or 1GB page mappings
	 * that are partially used. 
	 */
	pd_p = (pd_entry_t *)DMPDphys;
	for (i = NPDEPG * ndm1g, j = 0; i < NPDEPG * ndmpdp; i++, j++) {
		pd_p[j] = (vm_paddr_t)i << PDRSHIFT;
		/* Preset PG_M and PG_A because demotion expects it. */
		pd_p[j] |= PG_RW | PG_V | PG_PS | PG_G |
		    PG_M | PG_A;
	}
	pdp_p = (pdp_entry_t *)DMPDPphys;
	for (i = 0; i < ndm1g; i++) {
		pdp_p[i] = (vm_paddr_t)i << PDPSHIFT;
		/* Preset PG_M and PG_A because demotion expects it. */
		pdp_p[i] |= PG_RW | PG_V | PG_PS | PG_G |
		    PG_M | PG_A;
	}
	for (j = 0; i < ndmpdp; i++, j++) {
		pdp_p[i] = DMPDphys + ptoa(j);
		pdp_p[i] |= PG_RW | PG_V | PG_U;
	}

	/* And recursively map PML4 to itself in order to get PTmap */
	p4_p = (pml4_entry_t *)KPML4phys;
	p4_p[PML4PML4I] = KPML4phys;
	p4_p[PML4PML4I] |= PG_RW | PG_V | PG_U;

	/* Connect the Direct Map slot(s) up to the PML4. */
	for (i = 0; i < ndmpdpphys; i++) {
		p4_p[DMPML4I + i] = DMPDPphys + ptoa(i);
		p4_p[DMPML4I + i] |= PG_RW | PG_V | PG_U;
	}

	/* Connect the KVA slots up to the PML4 */
	for (i = 0; i < NKPML4E; i++) {
		p4_p[KPML4BASE + i] = KPDPphys + ptoa(i);
		p4_p[KPML4BASE + i] |= PG_RW | PG_V | PG_U;
	}
}

/*
 *	Bootstrap the system enough to run with virtual memory.
 *
 *	On amd64 this is called after mapping has already been enabled
 *	and just syncs the pmap module with what has already been done.
 *	[We can't call it easily with mapping off since the kernel is not
 *	mapped with PA == VA, hence we would have to relocate every address
 *	from the linked base (virtual) address "KERNBASE" to the actual
 *	(physical) address starting relative to 0]
 */
void
pmap_bootstrap(vm_paddr_t *firstaddr)
{
	vm_offset_t va;
	pt_entry_t *pte, *unused;

	/*
	 * Create an initial set of page tables to run the kernel in.
	 */
	create_pagetables(firstaddr);

	virtual_avail = (vm_offset_t) KERNBASE + *firstaddr;
	virtual_avail = pmap_kmem_choose(virtual_avail);

	virtual_end = VM_MAX_KERNEL_ADDRESS;


	/* XXX do %cr0 as well */
	load_cr4(rcr4() | CR4_PGE | CR4_PSE);
	load_cr3(KPML4phys);
	if (cpu_stdext_feature & CPUID_STDEXT_SMEP)
		load_cr4(rcr4() | CR4_SMEP);

	/*
	 * Initialize the kernel pmap (which is statically allocated).
	 */
	PMAP_LOCK_INIT(kernel_pmap);
	kernel_pmap->pm_pml4 = (pdp_entry_t *)PHYS_TO_DMAP(KPML4phys);
	CPU_FILL(&kernel_pmap->pm_active);	/* don't allow deactivation */
	TAILQ_INIT(&kernel_pmap->pm_pvchunk);
	kernel_pmap->pm_flags = pmap_flags;

 	/*
	 * Initialize the global pv list lock.
	 */
	rw_init(&pvh_global_lock, "pmap pv global");

	/*
	 * Reserve some special page table entries/VA space for temporary
	 * mapping of pages.
	 */
#define	SYSMAP(c, p, v, n)	\
	v = (c)va; va += ((n)*PAGE_SIZE); p = pte; pte += (n);

	va = virtual_avail;
	pte = vtopte(va);

	/*
	 * CMAP1 is only used for the memory test.
	 */
	SYSMAP(caddr_t, CMAP1, CADDR1, 1)

	/*
	 * Crashdump maps.
	 */
	SYSMAP(caddr_t, unused, crashdumpmap, MAXDUMPPGS)

	virtual_avail = va;

	/* Initialize the PAT MSR. */
	pmap_init_pat();
}

/*
 * Setup the PAT MSR.
 */
void
pmap_init_pat(void)
{
	int pat_table[PAT_INDEX_SIZE];
	uint64_t pat_msr;
	u_long cr0, cr4;
	int i;

	/* Bail if this CPU doesn't implement PAT. */
	if ((cpu_feature & CPUID_PAT) == 0)
		panic("no PAT??");

	/* Set default PAT index table. */
	for (i = 0; i < PAT_INDEX_SIZE; i++)
		pat_table[i] = -1;
	pat_table[PAT_WRITE_BACK] = 0;
	pat_table[PAT_WRITE_THROUGH] = 1;
	pat_table[PAT_UNCACHEABLE] = 3;
	pat_table[PAT_WRITE_COMBINING] = 3;
	pat_table[PAT_WRITE_PROTECTED] = 3;
	pat_table[PAT_UNCACHED] = 3;

	/* Initialize default PAT entries. */
	pat_msr = PAT_VALUE(0, PAT_WRITE_BACK) |
	    PAT_VALUE(1, PAT_WRITE_THROUGH) |
	    PAT_VALUE(2, PAT_UNCACHED) |
	    PAT_VALUE(3, PAT_UNCACHEABLE) |
	    PAT_VALUE(4, PAT_WRITE_BACK) |
	    PAT_VALUE(5, PAT_WRITE_THROUGH) |
	    PAT_VALUE(6, PAT_UNCACHED) |
	    PAT_VALUE(7, PAT_UNCACHEABLE);

	if (pat_works) {
		/*
		 * Leave the indices 0-3 at the default of WB, WT, UC-, and UC.
		 * Program 5 and 6 as WP and WC.
		 * Leave 4 and 7 as WB and UC.
		 */
		pat_msr &= ~(PAT_MASK(5) | PAT_MASK(6));
		pat_msr |= PAT_VALUE(5, PAT_WRITE_PROTECTED) |
		    PAT_VALUE(6, PAT_WRITE_COMBINING);
		pat_table[PAT_UNCACHED] = 2;
		pat_table[PAT_WRITE_PROTECTED] = 5;
		pat_table[PAT_WRITE_COMBINING] = 6;
	} else {
		/*
		 * Just replace PAT Index 2 with WC instead of UC-.
		 */
		pat_msr &= ~PAT_MASK(2);
		pat_msr |= PAT_VALUE(2, PAT_WRITE_COMBINING);
		pat_table[PAT_WRITE_COMBINING] = 2;
	}

	/* Disable PGE. */
	cr4 = rcr4();
	load_cr4(cr4 & ~CR4_PGE);

	/* Disable caches (CD = 1, NW = 0). */
	cr0 = rcr0();
	load_cr0((cr0 & ~CR0_NW) | CR0_CD);

	/* Flushes caches and TLBs. */
	wbinvd();
	invltlb();

	/* Update PAT and index table. */
	wrmsr(MSR_PAT, pat_msr);
	for (i = 0; i < PAT_INDEX_SIZE; i++)
		pat_index[i] = pat_table[i];

	/* Flush caches and TLBs again. */
	wbinvd();
	invltlb();

	/* Restore caches and PGE. */
	load_cr0(cr0);
	load_cr4(cr4);
}

/*
 *	Initialize a vm_page's machine-dependent fields.
 */
void
pmap_page_init(vm_page_t m)
{

	TAILQ_INIT(&m->md.pv_list);
	m->md.pat_mode = PAT_WRITE_BACK;
}

/*
 *	Initialize the pmap module.
 *	Called by vm_init, to initialize any structures that the pmap
 *	system needs to map virtual memory.
 */
void
pmap_init(void)
{
	vm_page_t mpte;
	vm_size_t s;
	int i, pv_npg;

	/*
	 * Initialize the vm page array entries for the kernel pmap's
	 * page table pages.
	 */ 
	for (i = 0; i < nkpt; i++) {
		mpte = PHYS_TO_VM_PAGE(KPTphys + (i << PAGE_SHIFT));
		KASSERT(mpte >= vm_page_array &&
		    mpte < &vm_page_array[vm_page_array_size],
		    ("pmap_init: page table page is out of range"));
		mpte->pindex = pmap_pde_pindex(KERNBASE) + i;
		mpte->phys_addr = KPTphys + (i << PAGE_SHIFT);
	}

	/*
	 * If the kernel is running in a virtual machine on an AMD Family 10h
	 * processor, then it must assume that MCA is enabled by the virtual
	 * machine monitor.
	 */
	if (vm_guest == VM_GUEST_VM && cpu_vendor_id == CPU_VENDOR_AMD &&
	    CPUID_TO_FAMILY(cpu_id) == 0x10)
		workaround_erratum383 = 1;

	/*
	 * Are large page mappings enabled?
	 */
	TUNABLE_INT_FETCH("vm.pmap.pg_ps_enabled", &pg_ps_enabled);
	if (pg_ps_enabled) {
		KASSERT(MAXPAGESIZES > 1 && pagesizes[1] == 0,
		    ("pmap_init: can't assign to pagesizes[1]"));
		pagesizes[1] = NBPDR;
	}

	/*
	 * Initialize the pv chunk list mutex.
	 */
	mtx_init(&pv_chunks_mutex, "pmap pv chunk list", NULL, MTX_DEF);

	/*
	 * Initialize the pool of pv list locks.
	 */
	for (i = 0; i < NPV_LIST_LOCKS; i++)
		rw_init(&pv_list_locks[i], "pmap pv list");

	/*
	 * Calculate the size of the pv head table for superpages.
	 */
	for (i = 0; phys_avail[i + 1]; i += 2);
	pv_npg = round_2mpage(phys_avail[(i - 2) + 1]) / NBPDR;

	/*
	 * Allocate memory for the pv head table for superpages.
	 */
	s = (vm_size_t)(pv_npg * sizeof(struct md_page));
	s = round_page(s);
	pv_table = (struct md_page *)kmem_malloc(kernel_arena, s,
	    M_WAITOK | M_ZERO);
	for (i = 0; i < pv_npg; i++)
		TAILQ_INIT(&pv_table[i].pv_list);
}

static SYSCTL_NODE(_vm_pmap, OID_AUTO, pde, CTLFLAG_RD, 0,
    "2MB page mapping counters");

static u_long pmap_pde_demotions;
SYSCTL_ULONG(_vm_pmap_pde, OID_AUTO, demotions, CTLFLAG_RD,
    &pmap_pde_demotions, 0, "2MB page demotions");

static u_long pmap_pde_mappings;
SYSCTL_ULONG(_vm_pmap_pde, OID_AUTO, mappings, CTLFLAG_RD,
    &pmap_pde_mappings, 0, "2MB page mappings");

static u_long pmap_pde_p_failures;
SYSCTL_ULONG(_vm_pmap_pde, OID_AUTO, p_failures, CTLFLAG_RD,
    &pmap_pde_p_failures, 0, "2MB page promotion failures");

static u_long pmap_pde_promotions;
SYSCTL_ULONG(_vm_pmap_pde, OID_AUTO, promotions, CTLFLAG_RD,
    &pmap_pde_promotions, 0, "2MB page promotions");

static SYSCTL_NODE(_vm_pmap, OID_AUTO, pdpe, CTLFLAG_RD, 0,
    "1GB page mapping counters");

static u_long pmap_pdpe_demotions;
SYSCTL_ULONG(_vm_pmap_pdpe, OID_AUTO, demotions, CTLFLAG_RD,
    &pmap_pdpe_demotions, 0, "1GB page demotions");

/***************************************************
 * Low level helper routines.....
 ***************************************************/

static pt_entry_t
pmap_swap_pat(pmap_t pmap, pt_entry_t entry)
{
	int x86_pat_bits = X86_PG_PTE_PAT | X86_PG_PDE_PAT;

	switch (pmap->pm_type) {
	case PT_X86:
		/* Verify that both PAT bits are not set at the same time */
		KASSERT((entry & x86_pat_bits) != x86_pat_bits,
			("Invalid PAT bits in entry %#lx", entry));

		/* Swap the PAT bits if one of them is set */
		if ((entry & x86_pat_bits) != 0)
			entry ^= x86_pat_bits;
		break;
	case PT_EPT:
		/*
		 * Nothing to do - the memory attributes are represented
		 * the same way for regular pages and superpages.
		 */
		break;
	default:
		panic("pmap_switch_pat_bits: bad pm_type %d", pmap->pm_type);
	}

	return (entry);
}

/*
 * Determine the appropriate bits to set in a PTE or PDE for a specified
 * caching mode.
 */
static int
pmap_cache_bits(pmap_t pmap, int mode, boolean_t is_pde)
{
	int cache_bits, pat_flag, pat_idx;

	if (mode < 0 || mode >= PAT_INDEX_SIZE || pat_index[mode] < 0)
		panic("Unknown caching mode %d\n", mode);

	switch (pmap->pm_type) {
	case PT_X86:
		/* The PAT bit is different for PTE's and PDE's. */
		pat_flag = is_pde ? X86_PG_PDE_PAT : X86_PG_PTE_PAT;

		/* Map the caching mode to a PAT index. */
		pat_idx = pat_index[mode];

		/* Map the 3-bit index value into the PAT, PCD, and PWT bits. */
		cache_bits = 0;
		if (pat_idx & 0x4)
			cache_bits |= pat_flag;
		if (pat_idx & 0x2)
			cache_bits |= PG_NC_PCD;
		if (pat_idx & 0x1)
			cache_bits |= PG_NC_PWT;
		break;

	case PT_EPT:
		cache_bits = EPT_PG_IGNORE_PAT | EPT_PG_MEMORY_TYPE(mode);
		break;

	default:
		panic("unsupported pmap type %d", pmap->pm_type);
	}

	return (cache_bits);
}

static int
pmap_cache_mask(pmap_t pmap, boolean_t is_pde)
{
	int mask;

	switch (pmap->pm_type) {
	case PT_X86:
		mask = is_pde ? X86_PG_PDE_CACHE : X86_PG_PTE_CACHE;
		break;
	case PT_EPT:
		mask = EPT_PG_IGNORE_PAT | EPT_PG_MEMORY_TYPE(0x7);
		break;
	default:
		panic("pmap_cache_mask: invalid pm_type %d", pmap->pm_type);
	}

	return (mask);
}

static __inline boolean_t
pmap_emulate_ad_bits(pmap_t pmap)
{

	return ((pmap->pm_flags & PMAP_EMULATE_AD_BITS) != 0);
}

static __inline boolean_t
pmap_ps_enabled(pmap_t pmap)
{

	return ((pmap->pm_flags & PMAP_PDE_SUPERPAGE) != 0);
}

static void
pmap_update_pde_store(pmap_t pmap, pd_entry_t *pde, pd_entry_t newpde)
{

	switch (pmap->pm_type) {
	case PT_X86:
		break;
	case PT_EPT:
		/*
		 * XXX
		 * This is a little bogus since the generation number is
		 * supposed to be bumped up when a region of the address
		 * space is invalidated in the page tables.
		 *
		 * In this case the old PDE entry is valid but yet we want
		 * to make sure that any mappings using the old entry are
		 * invalidated in the TLB.
		 *
		 * The reason this works as expected is because we rendezvous
		 * "all" host cpus and force any vcpu context to exit as a
		 * side-effect.
		 */
		atomic_add_acq_long(&pmap->pm_eptgen, 1);
		break;
	default:
		panic("pmap_update_pde_store: bad pm_type %d", pmap->pm_type);
	}
	pde_store(pde, newpde);
}

/*
 * After changing the page size for the specified virtual address in the page
 * table, flush the corresponding entries from the processor's TLB.  Only the
 * calling processor's TLB is affected.
 *
 * The calling thread must be pinned to a processor.
 */
static void
pmap_update_pde_invalidate(pmap_t pmap, vm_offset_t va, pd_entry_t newpde)
{
	u_long cr4;
	pt_entry_t PG_G;

	if (pmap->pm_type == PT_EPT)
		return;

	if (pmap->pm_type != PT_X86)
		panic("pmap_update_pde_invalidate: bad type %d", pmap->pm_type);

	PG_G = pmap_global_bit(pmap);

	if ((newpde & PG_PS) == 0)
		/* Demotion: flush a specific 2MB page mapping. */
		invlpg(va);
	else if ((newpde & PG_G) == 0)
		/*
		 * Promotion: flush every 4KB page mapping from the TLB
		 * because there are too many to flush individually.
		 */
		invltlb();
	else {
		/*
		 * Promotion: flush every 4KB page mapping from the TLB,
		 * including any global (PG_G) mappings.
		 */
		cr4 = rcr4();
		load_cr4(cr4 & ~CR4_PGE);
		/*
		 * Although preemption at this point could be detrimental to
		 * performance, it would not lead to an error.  PG_G is simply
		 * ignored if CR4.PGE is clear.  Moreover, in case this block
		 * is re-entered, the load_cr4() either above or below will
		 * modify CR4.PGE flushing the TLB.
		 */
		load_cr4(cr4 | CR4_PGE);
	}
}
#ifdef SMP
/*
 * For SMP, these functions have to use the IPI mechanism for coherence.
 *
 * N.B.: Before calling any of the following TLB invalidation functions,
 * the calling processor must ensure that all stores updating a non-
 * kernel page table are globally performed.  Otherwise, another
 * processor could cache an old, pre-update entry without being
 * invalidated.  This can happen one of two ways: (1) The pmap becomes
 * active on another processor after its pm_active field is checked by
 * one of the following functions but before a store updating the page
 * table is globally performed. (2) The pmap becomes active on another
 * processor before its pm_active field is checked but due to
 * speculative loads one of the following functions stills reads the
 * pmap as inactive on the other processor.
 * 
 * The kernel page table is exempt because its pm_active field is
 * immutable.  The kernel page table is always active on every
 * processor.
 */

/*
 * Interrupt the cpus that are executing in the guest context.
 * This will force the vcpu to exit and the cached EPT mappings
 * will be invalidated by the host before the next vmresume.
 */
static __inline void
pmap_invalidate_ept(pmap_t pmap)
{

	KASSERT(!CPU_ISSET(curcpu, &pmap->pm_active),
		("pmap_invalidate_ept: absurd pm_active"));

	/*
	 * The TLB mappings associated with a vcpu context are not
	 * flushed each time a different vcpu is chosen to execute.
	 *
	 * This is in contrast with a process's vtop mappings that
	 * are flushed from the TLB on each context switch.
	 *
	 * Therefore we need to do more than just a TLB shootdown on
	 * the active cpus in 'pmap->pm_active'. To do this we keep
	 * track of the number of invalidations performed on this pmap.
	 *
	 * Each vcpu keeps a cache of this counter and compares it
	 * just before a vmresume. If the counter is out-of-date an
	 * invept will be done to flush stale mappings from the TLB.
	 */
	atomic_add_acq_long(&pmap->pm_eptgen, 1);

	/*
	 * Force the vcpu to exit and trap back into the hypervisor.
	 *
	 * XXX this is not optimal because IPI_AST builds a trapframe
	 * whereas all we need is an 'eoi' followed by 'iret'.
	 */
	ipi_selected(pmap->pm_active, IPI_AST);
}

void
pmap_invalidate_page(pmap_t pmap, vm_offset_t va)
{
	cpuset_t other_cpus;
	u_int cpuid;

	sched_pin();
	switch (pmap->pm_type) {
	case PT_X86:
		if (pmap == kernel_pmap ||
		    !CPU_CMP(&pmap->pm_active, &all_cpus)) {
			invlpg(va);
			smp_invlpg(va);
		} else {
			cpuid = PCPU_GET(cpuid);
			other_cpus = all_cpus;
			CPU_CLR(cpuid, &other_cpus);
			if (CPU_ISSET(cpuid, &pmap->pm_active))
				invlpg(va);
			CPU_AND(&other_cpus, &pmap->pm_active);
			if (!CPU_EMPTY(&other_cpus))
				smp_masked_invlpg(other_cpus, va);
		}
		break;
	case PT_EPT:
		pmap_invalidate_ept(pmap);
		break;
	default:
		panic("pmap_invalidate_page: invalid type %d", pmap->pm_type);
	}
	sched_unpin();
}

void
pmap_invalidate_range(pmap_t pmap, vm_offset_t sva, vm_offset_t eva)
{
	cpuset_t other_cpus;
	vm_offset_t addr;
	u_int cpuid;

	sched_pin();
	switch (pmap->pm_type) {
	case PT_X86:
		if (pmap == kernel_pmap ||
		    !CPU_CMP(&pmap->pm_active, &all_cpus)) {
			for (addr = sva; addr < eva; addr += PAGE_SIZE)
				invlpg(addr);
			smp_invlpg_range(sva, eva);
		} else {
			cpuid = PCPU_GET(cpuid);
			other_cpus = all_cpus;
			CPU_CLR(cpuid, &other_cpus);
			if (CPU_ISSET(cpuid, &pmap->pm_active))
				for (addr = sva; addr < eva; addr += PAGE_SIZE)
					invlpg(addr);
			CPU_AND(&other_cpus, &pmap->pm_active);
			if (!CPU_EMPTY(&other_cpus))
				smp_masked_invlpg_range(other_cpus, sva, eva);
		}
		break;
	case PT_EPT:
		pmap_invalidate_ept(pmap);
		break;
	default:
		panic("pmap_invalidate_range: invalid type %d", pmap->pm_type);
	}
	sched_unpin();
}

void
pmap_invalidate_all(pmap_t pmap)
{
	cpuset_t other_cpus;
	u_int cpuid;

	sched_pin();
	switch (pmap->pm_type) {
	case PT_X86:
		if (pmap == kernel_pmap ||
		    !CPU_CMP(&pmap->pm_active, &all_cpus)) {
			invltlb();
			smp_invltlb();
		} else {
			cpuid = PCPU_GET(cpuid);
			other_cpus = all_cpus;
			CPU_CLR(cpuid, &other_cpus);
			if (CPU_ISSET(cpuid, &pmap->pm_active))
				invltlb();
			CPU_AND(&other_cpus, &pmap->pm_active);
			if (!CPU_EMPTY(&other_cpus))
				smp_masked_invltlb(other_cpus);
		}
		break;
	case PT_EPT:
		pmap_invalidate_ept(pmap);
		break;
	default:
		panic("pmap_invalidate_all: invalid type %d", pmap->pm_type);
	}
	sched_unpin();
}

void
pmap_invalidate_cache(void)
{

	sched_pin();
	wbinvd();
	smp_cache_flush();
	sched_unpin();
}

struct pde_action {
	cpuset_t invalidate;	/* processors that invalidate their TLB */
	pmap_t pmap;
	vm_offset_t va;
	pd_entry_t *pde;
	pd_entry_t newpde;
	u_int store;		/* processor that updates the PDE */
};

static void
pmap_update_pde_action(void *arg)
{
	struct pde_action *act = arg;

	if (act->store == PCPU_GET(cpuid))
		pmap_update_pde_store(act->pmap, act->pde, act->newpde);
}

static void
pmap_update_pde_teardown(void *arg)
{
	struct pde_action *act = arg;

	if (CPU_ISSET(PCPU_GET(cpuid), &act->invalidate))
		pmap_update_pde_invalidate(act->pmap, act->va, act->newpde);
}

/*
 * Change the page size for the specified virtual address in a way that
 * prevents any possibility of the TLB ever having two entries that map the
 * same virtual address using different page sizes.  This is the recommended
 * workaround for Erratum 383 on AMD Family 10h processors.  It prevents a
 * machine check exception for a TLB state that is improperly diagnosed as a
 * hardware error.
 */
static void
pmap_update_pde(pmap_t pmap, vm_offset_t va, pd_entry_t *pde, pd_entry_t newpde)
{
	struct pde_action act;
	cpuset_t active, other_cpus;
	u_int cpuid;

	sched_pin();
	cpuid = PCPU_GET(cpuid);
	other_cpus = all_cpus;
	CPU_CLR(cpuid, &other_cpus);
	if (pmap == kernel_pmap || pmap->pm_type == PT_EPT)
		active = all_cpus;
	else
		active = pmap->pm_active;
	if (CPU_OVERLAP(&active, &other_cpus)) { 
		act.store = cpuid;
		act.invalidate = active;
		act.va = va;
		act.pmap = pmap;
		act.pde = pde;
		act.newpde = newpde;
		CPU_SET(cpuid, &active);
		smp_rendezvous_cpus(active,
		    smp_no_rendevous_barrier, pmap_update_pde_action,
		    pmap_update_pde_teardown, &act);
	} else {
		pmap_update_pde_store(pmap, pde, newpde);
		if (CPU_ISSET(cpuid, &active))
			pmap_update_pde_invalidate(pmap, va, newpde);
	}
	sched_unpin();
}
#else /* !SMP */
/*
 * Normal, non-SMP, invalidation functions.
 * We inline these within pmap.c for speed.
 */
PMAP_INLINE void
pmap_invalidate_page(pmap_t pmap, vm_offset_t va)
{

	switch (pmap->pm_type) {
	case PT_X86:
		if (pmap == kernel_pmap || !CPU_EMPTY(&pmap->pm_active))
			invlpg(va);
		break;
	case PT_EPT:
		pmap->pm_eptgen++;
		break;
	default:
		panic("pmap_invalidate_page: unknown type: %d", pmap->pm_type);
	}
}

PMAP_INLINE void
pmap_invalidate_range(pmap_t pmap, vm_offset_t sva, vm_offset_t eva)
{
	vm_offset_t addr;

	switch (pmap->pm_type) {
	case PT_X86:
		if (pmap == kernel_pmap || !CPU_EMPTY(&pmap->pm_active))
			for (addr = sva; addr < eva; addr += PAGE_SIZE)
				invlpg(addr);
		break;
	case PT_EPT:
		pmap->pm_eptgen++;
		break;
	default:
		panic("pmap_invalidate_range: unknown type: %d", pmap->pm_type);
	}
}

PMAP_INLINE void
pmap_invalidate_all(pmap_t pmap)
{

	switch (pmap->pm_type) {
	case PT_X86:
		if (pmap == kernel_pmap || !CPU_EMPTY(&pmap->pm_active))
			invltlb();
		break;
	case PT_EPT:
		pmap->pm_eptgen++;
		break;
	default:
		panic("pmap_invalidate_all: unknown type %d", pmap->pm_type);
	}
}

PMAP_INLINE void
pmap_invalidate_cache(void)
{

	wbinvd();
}

static void
pmap_update_pde(pmap_t pmap, vm_offset_t va, pd_entry_t *pde, pd_entry_t newpde)
{

	pmap_update_pde_store(pmap, pde, newpde);
	if (pmap == kernel_pmap || !CPU_EMPTY(&pmap->pm_active))
		pmap_update_pde_invalidate(pmap, va, newpde);
}
#endif /* !SMP */

#define PMAP_CLFLUSH_THRESHOLD   (2 * 1024 * 1024)

void
pmap_invalidate_cache_range(vm_offset_t sva, vm_offset_t eva)
{

	KASSERT((sva & PAGE_MASK) == 0,
	    ("pmap_invalidate_cache_range: sva not page-aligned"));
	KASSERT((eva & PAGE_MASK) == 0,
	    ("pmap_invalidate_cache_range: eva not page-aligned"));

	if (cpu_feature & CPUID_SS)
		; /* If "Self Snoop" is supported, do nothing. */
	else if ((cpu_feature & CPUID_CLFSH) != 0 &&
	    eva - sva < PMAP_CLFLUSH_THRESHOLD) {

		/*
		 * XXX: Some CPUs fault, hang, or trash the local APIC
		 * registers if we use CLFLUSH on the local APIC
		 * range.  The local APIC is always uncached, so we
		 * don't need to flush for that range anyway.
		 */
		if (pmap_kextract(sva) == lapic_paddr)
			return;

		/*
		 * Otherwise, do per-cache line flush.  Use the mfence
		 * instruction to insure that previous stores are
		 * included in the write-back.  The processor
		 * propagates flush to other processors in the cache
		 * coherence domain.
		 */
		mfence();
		for (; sva < eva; sva += cpu_clflush_line_size)
			clflush(sva);
		mfence();
	} else {

		/*
		 * No targeted cache flush methods are supported by CPU,
		 * or the supplied range is bigger than 2MB.
		 * Globally invalidate cache.
		 */
		pmap_invalidate_cache();
	}
}

/*
 * Remove the specified set of pages from the data and instruction caches.
 *
 * In contrast to pmap_invalidate_cache_range(), this function does not
 * rely on the CPU's self-snoop feature, because it is intended for use
 * when moving pages into a different cache domain.
 */
void
pmap_invalidate_cache_pages(vm_page_t *pages, int count)
{
	vm_offset_t daddr, eva;
	int i;

	if (count >= PMAP_CLFLUSH_THRESHOLD / PAGE_SIZE ||
	    (cpu_feature & CPUID_CLFSH) == 0)
		pmap_invalidate_cache();
	else {
		mfence();
		for (i = 0; i < count; i++) {
			daddr = PHYS_TO_DMAP(VM_PAGE_TO_PHYS(pages[i]));
			eva = daddr + PAGE_SIZE;
			for (; daddr < eva; daddr += cpu_clflush_line_size)
				clflush(daddr);
		}
		mfence();
	}
}

/*
 * Are we current address space or kernel?
 */
static __inline int
pmap_is_current(pmap_t pmap)
{
	return (pmap == kernel_pmap ||
	    (pmap->pm_pml4[PML4PML4I] & PG_FRAME) == (PML4pml4e[0] & PG_FRAME));
}

/*
 *	Routine:	pmap_extract
 *	Function:
 *		Extract the physical page address associated
 *		with the given map/virtual_address pair.
 */
vm_paddr_t 
pmap_extract(pmap_t pmap, vm_offset_t va)
{
	pdp_entry_t *pdpe;
	pd_entry_t *pde;
	pt_entry_t *pte;
	vm_paddr_t pa;

	pa = 0;
	PMAP_LOCK(pmap);
	pdpe = pmap_pdpe(pmap, va);
	if (pdpe != NULL && (*pdpe & PG_V) != 0) {
		if ((*pdpe & PG_PS) != 0)
			pa = (*pdpe & PG_PS_FRAME) | (va & PDPMASK);
		else {
			pde = pmap_pdpe_to_pde(pdpe, va);
			if ((*pde & PG_V) != 0) {
				if ((*pde & PG_PS) != 0) {
					pa = (*pde & PG_PS_FRAME) |
					    (va & PDRMASK);
				} else {
					pte = pmap_pde_to_pte(pde, va);
					pa = (*pte & PG_FRAME) |
					    (va & PAGE_MASK);
				}
			}
		}
	}
	PMAP_UNLOCK(pmap);
	return (pa);
}

/*
 *	Routine:	pmap_extract_and_hold
 *	Function:
 *		Atomically extract and hold the physical page
 *		with the given pmap and virtual address pair
 *		if that mapping permits the given protection.
 */
vm_page_t
pmap_extract_and_hold(pmap_t pmap, vm_offset_t va, vm_prot_t prot)
{
	pd_entry_t pde, *pdep;
	pt_entry_t pte;
	vm_paddr_t pa;
	vm_page_t m;

	pa = 0;
	m = NULL;
	PMAP_LOCK(pmap);
retry:
	pdep = pmap_pde(pmap, va);
	if (pdep != NULL && (pde = *pdep)) {
		if (pde & PG_PS) {
			if ((pde & PG_RW) || (prot & VM_PROT_WRITE) == 0) {
				if (vm_page_pa_tryrelock(pmap, (pde &
				    PG_PS_FRAME) | (va & PDRMASK), &pa))
					goto retry;
				m = PHYS_TO_VM_PAGE((pde & PG_PS_FRAME) |
				    (va & PDRMASK));
				vm_page_hold(m);
			}
		} else {
			pte = *pmap_pde_to_pte(pdep, va);
			if ((pte & PG_V) &&
			    ((pte & PG_RW) || (prot & VM_PROT_WRITE) == 0)) {
				if (vm_page_pa_tryrelock(pmap, pte & PG_FRAME,
				    &pa))
					goto retry;
				m = PHYS_TO_VM_PAGE(pte & PG_FRAME);
				vm_page_hold(m);
			}
		}
	}
	PA_UNLOCK_COND(pa);
	PMAP_UNLOCK(pmap);
	return (m);
}

vm_paddr_t
pmap_kextract(vm_offset_t va)
{
	pd_entry_t pde;
	vm_paddr_t pa;

	if (va >= DMAP_MIN_ADDRESS && va < DMAP_MAX_ADDRESS) {
		pa = DMAP_TO_PHYS(va);
	} else {
		pde = *vtopde(va);
		if (pde & PG_PS) {
			pa = (pde & PG_PS_FRAME) | (va & PDRMASK);
		} else {
			/*
			 * Beware of a concurrent promotion that changes the
			 * PDE at this point!  For example, vtopte() must not
			 * be used to access the PTE because it would use the
			 * new PDE.  It is, however, safe to use the old PDE
			 * because the page table page is preserved by the
			 * promotion.
			 */
			pa = *pmap_pde_to_pte(&pde, va);
			pa = (pa & PG_FRAME) | (va & PAGE_MASK);
		}
	}
	return (pa);
}

/***************************************************
 * Low level mapping routines.....
 ***************************************************/

/*
 * Add a wired page to the kva.
 * Note: not SMP coherent.
 */
PMAP_INLINE void 
pmap_kenter(vm_offset_t va, vm_paddr_t pa)
{
	pt_entry_t *pte, PG_G;
	
	PG_G = pmap_global_bit(kernel_pmap);

	pte = vtopte(va);
	pte_store(pte, pa | PG_RW | PG_V | PG_G);
}

static __inline void
pmap_kenter_attr(vm_offset_t va, vm_paddr_t pa, int mode)
{
	pt_entry_t *pte, PG_G;
	int cache_bits;

	PG_G = pmap_global_bit(kernel_pmap);

	pte = vtopte(va);
	cache_bits = pmap_cache_bits(kernel_pmap, mode, 0);
	pte_store(pte, pa | PG_RW | PG_V | PG_G | cache_bits);
}

/*
 * Remove a page from the kernel pagetables.
 * Note: not SMP coherent.
 */
PMAP_INLINE void
pmap_kremove(vm_offset_t va)
{
	pt_entry_t *pte;

	pte = vtopte(va);
	pte_clear(pte);
}

/*
 *	Used to map a range of physical addresses into kernel
 *	virtual address space.
 *
 *	The value passed in '*virt' is a suggested virtual address for
 *	the mapping. Architectures which can support a direct-mapped
 *	physical to virtual region can return the appropriate address
 *	within that region, leaving '*virt' unchanged. Other
 *	architectures should map the pages starting at '*virt' and
 *	update '*virt' with the first usable address after the mapped
 *	region.
 */
vm_offset_t
pmap_map(vm_offset_t *virt, vm_paddr_t start, vm_paddr_t end, int prot)
{
	return PHYS_TO_DMAP(start);
}


/*
 * Add a list of wired pages to the kva
 * this routine is only used for temporary
 * kernel mappings that do not need to have
 * page modification or references recorded.
 * Note that old mappings are simply written
 * over.  The page *must* be wired.
 * Note: SMP coherent.  Uses a ranged shootdown IPI.
 */
void
pmap_qenter(vm_offset_t sva, vm_page_t *ma, int count)
{
	pt_entry_t *endpte, oldpte, pa, *pte, PG_G;
	vm_page_t m;
	int cache_bits, PG_PTE_CACHE;

	PG_G = pmap_global_bit(kernel_pmap);
	PG_PTE_CACHE = pmap_cache_mask(kernel_pmap, 0);

	oldpte = 0;
	pte = vtopte(sva);
	endpte = pte + count;
	while (pte < endpte) {
		m = *ma++;
		cache_bits = pmap_cache_bits(kernel_pmap, m->md.pat_mode, 0);
		pa = VM_PAGE_TO_PHYS(m) | cache_bits;
		if ((*pte & (PG_FRAME | PG_PTE_CACHE)) != pa) {
			oldpte |= *pte;
			pte_store(pte, pa | PG_G | PG_RW | PG_V);
		}
		pte++;
	}
	if (__predict_false((oldpte & PG_V) != 0))
		pmap_invalidate_range(kernel_pmap, sva, sva + count *
		    PAGE_SIZE);
}

/*
 * This routine tears out page mappings from the
 * kernel -- it is meant only for temporary mappings.
 * Note: SMP coherent.  Uses a ranged shootdown IPI.
 */
void
pmap_qremove(vm_offset_t sva, int count)
{
	vm_offset_t va;

	va = sva;
	while (count-- > 0) {
		KASSERT(va >= VM_MIN_KERNEL_ADDRESS, ("usermode va %lx", va));
		pmap_kremove(va);
		va += PAGE_SIZE;
	}
	pmap_invalidate_range(kernel_pmap, sva, va);
}

/***************************************************
 * Page table page management routines.....
 ***************************************************/
static __inline void
pmap_free_zero_pages(struct spglist *free)
{
	vm_page_t m;

	while ((m = SLIST_FIRST(free)) != NULL) {
		SLIST_REMOVE_HEAD(free, plinks.s.ss);
		/* Preserve the page's PG_ZERO setting. */
		vm_page_free_toq(m);
	}
}

/*
 * Schedule the specified unused page table page to be freed.  Specifically,
 * add the page to the specified list of pages that will be released to the
 * physical memory manager after the TLB has been updated.
 */
static __inline void
pmap_add_delayed_free_list(vm_page_t m, struct spglist *free,
    boolean_t set_PG_ZERO)
{

	if (set_PG_ZERO)
		m->flags |= PG_ZERO;
	else
		m->flags &= ~PG_ZERO;
	SLIST_INSERT_HEAD(free, m, plinks.s.ss);
}
	
/*
 * Inserts the specified page table page into the specified pmap's collection
 * of idle page table pages.  Each of a pmap's page table pages is responsible
 * for mapping a distinct range of virtual addresses.  The pmap's collection is
 * ordered by this virtual address range.
 */
static __inline int
pmap_insert_pt_page(pmap_t pmap, vm_page_t mpte)
{

	PMAP_LOCK_ASSERT(pmap, MA_OWNED);
	return (vm_radix_insert(&pmap->pm_root, mpte));
}

/*
 * Looks for a page table page mapping the specified virtual address in the
 * specified pmap's collection of idle page table pages.  Returns NULL if there
 * is no page table page corresponding to the specified virtual address.
 */
static __inline vm_page_t
pmap_lookup_pt_page(pmap_t pmap, vm_offset_t va)
{

	PMAP_LOCK_ASSERT(pmap, MA_OWNED);
	return (vm_radix_lookup(&pmap->pm_root, pmap_pde_pindex(va)));
}

/*
 * Removes the specified page table page from the specified pmap's collection
 * of idle page table pages.  The specified page table page must be a member of
 * the pmap's collection.
 */
static __inline void
pmap_remove_pt_page(pmap_t pmap, vm_page_t mpte)
{

	PMAP_LOCK_ASSERT(pmap, MA_OWNED);
	vm_radix_remove(&pmap->pm_root, mpte->pindex);
}

/*
 * Decrements a page table page's wire count, which is used to record the
 * number of valid page table entries within the page.  If the wire count
 * drops to zero, then the page table page is unmapped.  Returns TRUE if the
 * page table page was unmapped and FALSE otherwise.
 */
static inline boolean_t
pmap_unwire_ptp(pmap_t pmap, vm_offset_t va, vm_page_t m, struct spglist *free)
{

	--m->wire_count;
	if (m->wire_count == 0) {
		_pmap_unwire_ptp(pmap, va, m, free);
		return (TRUE);
	} else
		return (FALSE);
}

static void
_pmap_unwire_ptp(pmap_t pmap, vm_offset_t va, vm_page_t m, struct spglist *free)
{

	PMAP_LOCK_ASSERT(pmap, MA_OWNED);
	/*
	 * unmap the page table page
	 */
	if (m->pindex >= (NUPDE + NUPDPE)) {
		/* PDP page */
		pml4_entry_t *pml4;
		pml4 = pmap_pml4e(pmap, va);
		*pml4 = 0;
	} else if (m->pindex >= NUPDE) {
		/* PD page */
		pdp_entry_t *pdp;
		pdp = pmap_pdpe(pmap, va);
		*pdp = 0;
	} else {
		/* PTE page */
		pd_entry_t *pd;
		pd = pmap_pde(pmap, va);
		*pd = 0;
	}
	pmap_resident_count_dec(pmap, 1);
	if (m->pindex < NUPDE) {
		/* We just released a PT, unhold the matching PD */
		vm_page_t pdpg;

		pdpg = PHYS_TO_VM_PAGE(*pmap_pdpe(pmap, va) & PG_FRAME);
		pmap_unwire_ptp(pmap, va, pdpg, free);
	}
	if (m->pindex >= NUPDE && m->pindex < (NUPDE + NUPDPE)) {
		/* We just released a PD, unhold the matching PDP */
		vm_page_t pdppg;

		pdppg = PHYS_TO_VM_PAGE(*pmap_pml4e(pmap, va) & PG_FRAME);
		pmap_unwire_ptp(pmap, va, pdppg, free);
	}

	/*
	 * This is a release store so that the ordinary store unmapping
	 * the page table page is globally performed before TLB shoot-
	 * down is begun.
	 */
	atomic_subtract_rel_int(&cnt.v_wire_count, 1);

	/* 
	 * Put page on a list so that it is released after
	 * *ALL* TLB shootdown is done
	 */
	pmap_add_delayed_free_list(m, free, TRUE);
}

/*
 * After removing a page table entry, this routine is used to
 * conditionally free the page, and manage the hold/wire counts.
 */
static int
pmap_unuse_pt(pmap_t pmap, vm_offset_t va, pd_entry_t ptepde,
    struct spglist *free)
{
	vm_page_t mpte;

	if (va >= VM_MAXUSER_ADDRESS)
		return (0);
	KASSERT(ptepde != 0, ("pmap_unuse_pt: ptepde != 0"));
	mpte = PHYS_TO_VM_PAGE(ptepde & PG_FRAME);
	return (pmap_unwire_ptp(pmap, va, mpte, free));
}

void
pmap_pinit0(pmap_t pmap)
{

	PMAP_LOCK_INIT(pmap);
	pmap->pm_pml4 = (pml4_entry_t *)PHYS_TO_DMAP(KPML4phys);
	pmap->pm_root.rt_root = 0;
	CPU_ZERO(&pmap->pm_active);
	PCPU_SET(curpmap, pmap);
	TAILQ_INIT(&pmap->pm_pvchunk);
	bzero(&pmap->pm_stats, sizeof pmap->pm_stats);
	pmap->pm_flags = pmap_flags;
}

/*
 * Initialize a preallocated and zeroed pmap structure,
 * such as one in a vmspace structure.
 */
int
pmap_pinit_type(pmap_t pmap, enum pmap_type pm_type, int flags)
{
	vm_page_t pml4pg;
	pt_entry_t PG_A, PG_M;
	int i;

	PMAP_LOCK_INIT(pmap);

	/*
	 * allocate the page directory page
	 */
	while ((pml4pg = vm_page_alloc(NULL, 0, VM_ALLOC_NORMAL |
	    VM_ALLOC_NOOBJ | VM_ALLOC_WIRED | VM_ALLOC_ZERO)) == NULL)
		VM_WAIT;

	pmap->pm_pml4 = (pml4_entry_t *)PHYS_TO_DMAP(VM_PAGE_TO_PHYS(pml4pg));

	if ((pml4pg->flags & PG_ZERO) == 0)
		pagezero(pmap->pm_pml4);

<<<<<<< HEAD
	/*
	 * Do not install the host kernel mappings in the nested page
	 * tables. These mappings are meaningless in the guest physical
	 * address space.
	 */
	if ((pmap->pm_type = pm_type) == PT_X86) {
		PG_A = pmap_accessed_bit(pmap);
		PG_M = pmap_modified_bit(pmap);

		/* Wire in kernel global address entries. */
		pmap->pm_pml4[KPML4I] = KPDPphys | PG_RW | PG_V | PG_U;
		for (i = 0; i < NDMPML4E; i++) {
			pmap->pm_pml4[DMPML4I + i] =
			  (DMPDPphys + (i << PAGE_SHIFT)) | PG_RW | PG_V | PG_U;
		}
=======
	/* Wire in kernel global address entries. */
	for (i = 0; i < NKPML4E; i++) {
		pmap->pm_pml4[KPML4BASE + i] = (KPDPphys + (i << PAGE_SHIFT)) |
		    PG_RW | PG_V | PG_U;
	}
	for (i = 0; i < ndmpdpphys; i++) {
		pmap->pm_pml4[DMPML4I + i] = (DMPDPphys + (i << PAGE_SHIFT)) |
		    PG_RW | PG_V | PG_U;
	}
>>>>>>> 1038bfa7

		/* install self-referential address mapping entry(s) */
		pmap->pm_pml4[PML4PML4I] =
			VM_PAGE_TO_PHYS(pml4pg) | PG_V | PG_RW | PG_A | PG_M;
	}

	pmap->pm_root.rt_root = 0;
	CPU_ZERO(&pmap->pm_active);
	TAILQ_INIT(&pmap->pm_pvchunk);
	bzero(&pmap->pm_stats, sizeof pmap->pm_stats);
	pmap->pm_flags = flags;
	pmap->pm_eptgen = 0;

	return (1);
}

int
pmap_pinit(pmap_t pmap)
{

	return (pmap_pinit_type(pmap, PT_X86, pmap_flags));
}

/*
 * This routine is called if the desired page table page does not exist.
 *
 * If page table page allocation fails, this routine may sleep before
 * returning NULL.  It sleeps only if a lock pointer was given.
 *
 * Note: If a page allocation fails at page table level two or three,
 * one or two pages may be held during the wait, only to be released
 * afterwards.  This conservative approach is easily argued to avoid
 * race conditions.
 */
static vm_page_t
_pmap_allocpte(pmap_t pmap, vm_pindex_t ptepindex, struct rwlock **lockp)
{
	vm_page_t m, pdppg, pdpg;
	pt_entry_t PG_A, PG_M;

	PMAP_LOCK_ASSERT(pmap, MA_OWNED);

	PG_A = pmap_accessed_bit(pmap);
	PG_M = pmap_modified_bit(pmap);

	/*
	 * Allocate a page table page.
	 */
	if ((m = vm_page_alloc(NULL, ptepindex, VM_ALLOC_NOOBJ |
	    VM_ALLOC_WIRED | VM_ALLOC_ZERO)) == NULL) {
		if (lockp != NULL) {
			RELEASE_PV_LIST_LOCK(lockp);
			PMAP_UNLOCK(pmap);
			rw_runlock(&pvh_global_lock);
			VM_WAIT;
			rw_rlock(&pvh_global_lock);
			PMAP_LOCK(pmap);
		}

		/*
		 * Indicate the need to retry.  While waiting, the page table
		 * page may have been allocated.
		 */
		return (NULL);
	}
	if ((m->flags & PG_ZERO) == 0)
		pmap_zero_page(m);

	/*
	 * Map the pagetable page into the process address space, if
	 * it isn't already there.
	 */

	if (ptepindex >= (NUPDE + NUPDPE)) {
		pml4_entry_t *pml4;
		vm_pindex_t pml4index;

		/* Wire up a new PDPE page */
		pml4index = ptepindex - (NUPDE + NUPDPE);
		pml4 = &pmap->pm_pml4[pml4index];
		*pml4 = VM_PAGE_TO_PHYS(m) | PG_U | PG_RW | PG_V | PG_A | PG_M;

	} else if (ptepindex >= NUPDE) {
		vm_pindex_t pml4index;
		vm_pindex_t pdpindex;
		pml4_entry_t *pml4;
		pdp_entry_t *pdp;

		/* Wire up a new PDE page */
		pdpindex = ptepindex - NUPDE;
		pml4index = pdpindex >> NPML4EPGSHIFT;

		pml4 = &pmap->pm_pml4[pml4index];
		if ((*pml4 & PG_V) == 0) {
			/* Have to allocate a new pdp, recurse */
			if (_pmap_allocpte(pmap, NUPDE + NUPDPE + pml4index,
			    lockp) == NULL) {
				--m->wire_count;
				atomic_subtract_int(&cnt.v_wire_count, 1);
				vm_page_free_zero(m);
				return (NULL);
			}
		} else {
			/* Add reference to pdp page */
			pdppg = PHYS_TO_VM_PAGE(*pml4 & PG_FRAME);
			pdppg->wire_count++;
		}
		pdp = (pdp_entry_t *)PHYS_TO_DMAP(*pml4 & PG_FRAME);

		/* Now find the pdp page */
		pdp = &pdp[pdpindex & ((1ul << NPDPEPGSHIFT) - 1)];
		*pdp = VM_PAGE_TO_PHYS(m) | PG_U | PG_RW | PG_V | PG_A | PG_M;

	} else {
		vm_pindex_t pml4index;
		vm_pindex_t pdpindex;
		pml4_entry_t *pml4;
		pdp_entry_t *pdp;
		pd_entry_t *pd;

		/* Wire up a new PTE page */
		pdpindex = ptepindex >> NPDPEPGSHIFT;
		pml4index = pdpindex >> NPML4EPGSHIFT;

		/* First, find the pdp and check that its valid. */
		pml4 = &pmap->pm_pml4[pml4index];
		if ((*pml4 & PG_V) == 0) {
			/* Have to allocate a new pd, recurse */
			if (_pmap_allocpte(pmap, NUPDE + pdpindex,
			    lockp) == NULL) {
				--m->wire_count;
				atomic_subtract_int(&cnt.v_wire_count, 1);
				vm_page_free_zero(m);
				return (NULL);
			}
			pdp = (pdp_entry_t *)PHYS_TO_DMAP(*pml4 & PG_FRAME);
			pdp = &pdp[pdpindex & ((1ul << NPDPEPGSHIFT) - 1)];
		} else {
			pdp = (pdp_entry_t *)PHYS_TO_DMAP(*pml4 & PG_FRAME);
			pdp = &pdp[pdpindex & ((1ul << NPDPEPGSHIFT) - 1)];
			if ((*pdp & PG_V) == 0) {
				/* Have to allocate a new pd, recurse */
				if (_pmap_allocpte(pmap, NUPDE + pdpindex,
				    lockp) == NULL) {
					--m->wire_count;
					atomic_subtract_int(&cnt.v_wire_count,
					    1);
					vm_page_free_zero(m);
					return (NULL);
				}
			} else {
				/* Add reference to the pd page */
				pdpg = PHYS_TO_VM_PAGE(*pdp & PG_FRAME);
				pdpg->wire_count++;
			}
		}
		pd = (pd_entry_t *)PHYS_TO_DMAP(*pdp & PG_FRAME);

		/* Now we know where the page directory page is */
		pd = &pd[ptepindex & ((1ul << NPDEPGSHIFT) - 1)];
		*pd = VM_PAGE_TO_PHYS(m) | PG_U | PG_RW | PG_V | PG_A | PG_M;
	}

	pmap_resident_count_inc(pmap, 1);

	return (m);
}

static vm_page_t
pmap_allocpde(pmap_t pmap, vm_offset_t va, struct rwlock **lockp)
{
	vm_pindex_t pdpindex, ptepindex;
	pdp_entry_t *pdpe;
	vm_page_t pdpg;

retry:
	pdpe = pmap_pdpe(pmap, va);
	if (pdpe != NULL && (*pdpe & PG_V) != 0) {
		/* Add a reference to the pd page. */
		pdpg = PHYS_TO_VM_PAGE(*pdpe & PG_FRAME);
		pdpg->wire_count++;
	} else {
		/* Allocate a pd page. */
		ptepindex = pmap_pde_pindex(va);
		pdpindex = ptepindex >> NPDPEPGSHIFT;
		pdpg = _pmap_allocpte(pmap, NUPDE + pdpindex, lockp);
		if (pdpg == NULL && lockp != NULL)
			goto retry;
	}
	return (pdpg);
}

static vm_page_t
pmap_allocpte(pmap_t pmap, vm_offset_t va, struct rwlock **lockp)
{
	vm_pindex_t ptepindex;
	pd_entry_t *pd;
	vm_page_t m;

	/*
	 * Calculate pagetable page index
	 */
	ptepindex = pmap_pde_pindex(va);
retry:
	/*
	 * Get the page directory entry
	 */
	pd = pmap_pde(pmap, va);

	/*
	 * This supports switching from a 2MB page to a
	 * normal 4K page.
	 */
	if (pd != NULL && (*pd & (PG_PS | PG_V)) == (PG_PS | PG_V)) {
		if (!pmap_demote_pde_locked(pmap, pd, va, lockp)) {
			/*
			 * Invalidation of the 2MB page mapping may have caused
			 * the deallocation of the underlying PD page.
			 */
			pd = NULL;
		}
	}

	/*
	 * If the page table page is mapped, we just increment the
	 * hold count, and activate it.
	 */
	if (pd != NULL && (*pd & PG_V) != 0) {
		m = PHYS_TO_VM_PAGE(*pd & PG_FRAME);
		m->wire_count++;
	} else {
		/*
		 * Here if the pte page isn't mapped, or if it has been
		 * deallocated.
		 */
		m = _pmap_allocpte(pmap, ptepindex, lockp);
		if (m == NULL && lockp != NULL)
			goto retry;
	}
	return (m);
}


/***************************************************
 * Pmap allocation/deallocation routines.
 ***************************************************/

/*
 * Release any resources held by the given physical map.
 * Called when a pmap initialized by pmap_pinit is being released.
 * Should only be called if the map contains no valid mappings.
 */
void
pmap_release(pmap_t pmap)
{
	vm_page_t m;
	int i;

	KASSERT(pmap->pm_stats.resident_count == 0,
	    ("pmap_release: pmap resident count %ld != 0",
	    pmap->pm_stats.resident_count));
	KASSERT(vm_radix_is_empty(&pmap->pm_root),
	    ("pmap_release: pmap has reserved page table page(s)"));

	m = PHYS_TO_VM_PAGE(DMAP_TO_PHYS((vm_offset_t)pmap->pm_pml4));

	for (i = 0; i < NKPML4E; i++)	/* KVA */
		pmap->pm_pml4[KPML4BASE + i] = 0;
	for (i = 0; i < ndmpdpphys; i++)/* Direct Map */
		pmap->pm_pml4[DMPML4I + i] = 0;
	pmap->pm_pml4[PML4PML4I] = 0;	/* Recursive Mapping */

	m->wire_count--;
	atomic_subtract_int(&cnt.v_wire_count, 1);
	vm_page_free_zero(m);
	PMAP_LOCK_DESTROY(pmap);
}

static int
kvm_size(SYSCTL_HANDLER_ARGS)
{
	unsigned long ksize = VM_MAX_KERNEL_ADDRESS - VM_MIN_KERNEL_ADDRESS;

	return sysctl_handle_long(oidp, &ksize, 0, req);
}
SYSCTL_PROC(_vm, OID_AUTO, kvm_size, CTLTYPE_LONG|CTLFLAG_RD, 
    0, 0, kvm_size, "LU", "Size of KVM");

static int
kvm_free(SYSCTL_HANDLER_ARGS)
{
	unsigned long kfree = VM_MAX_KERNEL_ADDRESS - kernel_vm_end;

	return sysctl_handle_long(oidp, &kfree, 0, req);
}
SYSCTL_PROC(_vm, OID_AUTO, kvm_free, CTLTYPE_LONG|CTLFLAG_RD, 
    0, 0, kvm_free, "LU", "Amount of KVM free");

/*
 * grow the number of kernel page table entries, if needed
 */
void
pmap_growkernel(vm_offset_t addr)
{
	vm_paddr_t paddr;
	vm_page_t nkpg;
	pd_entry_t *pde, newpdir;
	pt_entry_t PG_A, PG_M;
	pdp_entry_t *pdpe;

	mtx_assert(&kernel_map->system_mtx, MA_OWNED);

	PG_A = pmap_accessed_bit(kernel_pmap);
	PG_M = pmap_accessed_bit(kernel_pmap);

	/*
	 * Return if "addr" is within the range of kernel page table pages
	 * that were preallocated during pmap bootstrap.  Moreover, leave
	 * "kernel_vm_end" and the kernel page table as they were.
	 *
	 * The correctness of this action is based on the following
	 * argument: vm_map_findspace() allocates contiguous ranges of the
	 * kernel virtual address space.  It calls this function if a range
	 * ends after "kernel_vm_end".  If the kernel is mapped between
	 * "kernel_vm_end" and "addr", then the range cannot begin at
	 * "kernel_vm_end".  In fact, its beginning address cannot be less
	 * than the kernel.  Thus, there is no immediate need to allocate
	 * any new kernel page table pages between "kernel_vm_end" and
	 * "KERNBASE".
	 */
	if (KERNBASE < addr && addr <= KERNBASE + nkpt * NBPDR)
		return;

	addr = roundup2(addr, NBPDR);
	if (addr - 1 >= kernel_map->max_offset)
		addr = kernel_map->max_offset;
	while (kernel_vm_end < addr) {
		pdpe = pmap_pdpe(kernel_pmap, kernel_vm_end);
		if ((*pdpe & PG_V) == 0) {
			/* We need a new PDP entry */
			nkpg = vm_page_alloc(NULL, kernel_vm_end >> PDPSHIFT,
			    VM_ALLOC_INTERRUPT | VM_ALLOC_NOOBJ |
			    VM_ALLOC_WIRED | VM_ALLOC_ZERO);
			if (nkpg == NULL)
				panic("pmap_growkernel: no memory to grow kernel");
			if ((nkpg->flags & PG_ZERO) == 0)
				pmap_zero_page(nkpg);
			paddr = VM_PAGE_TO_PHYS(nkpg);
			*pdpe = (pdp_entry_t)
				(paddr | PG_V | PG_RW | PG_A | PG_M);
			continue; /* try again */
		}
		pde = pmap_pdpe_to_pde(pdpe, kernel_vm_end);
		if ((*pde & PG_V) != 0) {
			kernel_vm_end = (kernel_vm_end + NBPDR) & ~PDRMASK;
			if (kernel_vm_end - 1 >= kernel_map->max_offset) {
				kernel_vm_end = kernel_map->max_offset;
				break;                       
			}
			continue;
		}

		nkpg = vm_page_alloc(NULL, pmap_pde_pindex(kernel_vm_end),
		    VM_ALLOC_INTERRUPT | VM_ALLOC_NOOBJ | VM_ALLOC_WIRED |
		    VM_ALLOC_ZERO);
		if (nkpg == NULL)
			panic("pmap_growkernel: no memory to grow kernel");
		if ((nkpg->flags & PG_ZERO) == 0)
			pmap_zero_page(nkpg);
		paddr = VM_PAGE_TO_PHYS(nkpg);
		newpdir = (pd_entry_t) (paddr | PG_V | PG_RW | PG_A | PG_M);
		pde_store(pde, newpdir);

		kernel_vm_end = (kernel_vm_end + NBPDR) & ~PDRMASK;
		if (kernel_vm_end - 1 >= kernel_map->max_offset) {
			kernel_vm_end = kernel_map->max_offset;
			break;                       
		}
	}
}


/***************************************************
 * page management routines.
 ***************************************************/

CTASSERT(sizeof(struct pv_chunk) == PAGE_SIZE);
CTASSERT(_NPCM == 3);
CTASSERT(_NPCPV == 168);

static __inline struct pv_chunk *
pv_to_chunk(pv_entry_t pv)
{

	return ((struct pv_chunk *)((uintptr_t)pv & ~(uintptr_t)PAGE_MASK));
}

#define PV_PMAP(pv) (pv_to_chunk(pv)->pc_pmap)

#define	PC_FREE0	0xfffffffffffffffful
#define	PC_FREE1	0xfffffffffffffffful
#define	PC_FREE2	0x000000fffffffffful

static const uint64_t pc_freemask[_NPCM] = { PC_FREE0, PC_FREE1, PC_FREE2 };

#ifdef PV_STATS
static int pc_chunk_count, pc_chunk_allocs, pc_chunk_frees, pc_chunk_tryfail;

SYSCTL_INT(_vm_pmap, OID_AUTO, pc_chunk_count, CTLFLAG_RD, &pc_chunk_count, 0,
	"Current number of pv entry chunks");
SYSCTL_INT(_vm_pmap, OID_AUTO, pc_chunk_allocs, CTLFLAG_RD, &pc_chunk_allocs, 0,
	"Current number of pv entry chunks allocated");
SYSCTL_INT(_vm_pmap, OID_AUTO, pc_chunk_frees, CTLFLAG_RD, &pc_chunk_frees, 0,
	"Current number of pv entry chunks frees");
SYSCTL_INT(_vm_pmap, OID_AUTO, pc_chunk_tryfail, CTLFLAG_RD, &pc_chunk_tryfail, 0,
	"Number of times tried to get a chunk page but failed.");

static long pv_entry_frees, pv_entry_allocs, pv_entry_count;
static int pv_entry_spare;

SYSCTL_LONG(_vm_pmap, OID_AUTO, pv_entry_frees, CTLFLAG_RD, &pv_entry_frees, 0,
	"Current number of pv entry frees");
SYSCTL_LONG(_vm_pmap, OID_AUTO, pv_entry_allocs, CTLFLAG_RD, &pv_entry_allocs, 0,
	"Current number of pv entry allocs");
SYSCTL_LONG(_vm_pmap, OID_AUTO, pv_entry_count, CTLFLAG_RD, &pv_entry_count, 0,
	"Current number of pv entries");
SYSCTL_INT(_vm_pmap, OID_AUTO, pv_entry_spare, CTLFLAG_RD, &pv_entry_spare, 0,
	"Current number of spare pv entries");
#endif

/*
 * We are in a serious low memory condition.  Resort to
 * drastic measures to free some pages so we can allocate
 * another pv entry chunk.
 *
 * Returns NULL if PV entries were reclaimed from the specified pmap.
 *
 * We do not, however, unmap 2mpages because subsequent accesses will
 * allocate per-page pv entries until repromotion occurs, thereby
 * exacerbating the shortage of free pv entries.
 */
static vm_page_t
reclaim_pv_chunk(pmap_t locked_pmap, struct rwlock **lockp)
{
	struct pch new_tail;
	struct pv_chunk *pc;
	struct md_page *pvh;
	pd_entry_t *pde;
	pmap_t pmap;
	pt_entry_t *pte, tpte, PG_G, PG_A, PG_M;
	pv_entry_t pv;
	vm_offset_t va;
	vm_page_t m, m_pc;
	struct spglist free;
	uint64_t inuse;
	int bit, field, freed;

	rw_assert(&pvh_global_lock, RA_LOCKED);
	PMAP_LOCK_ASSERT(locked_pmap, MA_OWNED);
	KASSERT(lockp != NULL, ("reclaim_pv_chunk: lockp is NULL"));
	pmap = NULL;
	m_pc = NULL;
	SLIST_INIT(&free);
	TAILQ_INIT(&new_tail);
	mtx_lock(&pv_chunks_mutex);
	while ((pc = TAILQ_FIRST(&pv_chunks)) != NULL && SLIST_EMPTY(&free)) {
		TAILQ_REMOVE(&pv_chunks, pc, pc_lru);
		mtx_unlock(&pv_chunks_mutex);
		if (pmap != pc->pc_pmap) {
			if (pmap != NULL) {
				pmap_invalidate_all(pmap);
				if (pmap != locked_pmap)
					PMAP_UNLOCK(pmap);
			}
			pmap = pc->pc_pmap;
			/* Avoid deadlock and lock recursion. */
			if (pmap > locked_pmap) {
				RELEASE_PV_LIST_LOCK(lockp);
				PMAP_LOCK(pmap);
			} else if (pmap != locked_pmap &&
			    !PMAP_TRYLOCK(pmap)) {
				pmap = NULL;
				TAILQ_INSERT_TAIL(&new_tail, pc, pc_lru);
				mtx_lock(&pv_chunks_mutex);
				continue;
			}
			PG_G = pmap_global_bit(pmap);
			PG_A = pmap_accessed_bit(pmap);
			PG_M = pmap_modified_bit(pmap);
		}

		/*
		 * Destroy every non-wired, 4 KB page mapping in the chunk.
		 */
		freed = 0;
		for (field = 0; field < _NPCM; field++) {
			for (inuse = ~pc->pc_map[field] & pc_freemask[field];
			    inuse != 0; inuse &= ~(1UL << bit)) {
				bit = bsfq(inuse);
				pv = &pc->pc_pventry[field * 64 + bit];
				va = pv->pv_va;
				pde = pmap_pde(pmap, va);
				if ((*pde & PG_PS) != 0)
					continue;
				pte = pmap_pde_to_pte(pde, va);
				if ((*pte & PG_W) != 0)
					continue;
				tpte = pte_load_clear(pte);
				if ((tpte & PG_G) != 0)
					pmap_invalidate_page(pmap, va);
				m = PHYS_TO_VM_PAGE(tpte & PG_FRAME);
				if ((tpte & (PG_M | PG_RW)) == (PG_M | PG_RW)) {
					KASSERT((tpte & PG_RO) == 0,
					  ("readonly modified PTE %#lx", tpte));
					vm_page_dirty(m);
				}
				if ((tpte & PG_A) != 0)
					vm_page_aflag_set(m, PGA_REFERENCED);
				CHANGE_PV_LIST_LOCK_TO_VM_PAGE(lockp, m);
				TAILQ_REMOVE(&m->md.pv_list, pv, pv_next);
				m->md.pv_gen++;
				if (TAILQ_EMPTY(&m->md.pv_list) &&
				    (m->flags & PG_FICTITIOUS) == 0) {
					pvh = pa_to_pvh(VM_PAGE_TO_PHYS(m));
					if (TAILQ_EMPTY(&pvh->pv_list)) {
						vm_page_aflag_clear(m,
						    PGA_WRITEABLE);
					}
				}
				pc->pc_map[field] |= 1UL << bit;
				pmap_unuse_pt(pmap, va, *pde, &free);
				freed++;
			}
		}
		if (freed == 0) {
			TAILQ_INSERT_TAIL(&new_tail, pc, pc_lru);
			mtx_lock(&pv_chunks_mutex);
			continue;
		}
		/* Every freed mapping is for a 4 KB page. */
		pmap_resident_count_dec(pmap, freed);
		PV_STAT(atomic_add_long(&pv_entry_frees, freed));
		PV_STAT(atomic_add_int(&pv_entry_spare, freed));
		PV_STAT(atomic_subtract_long(&pv_entry_count, freed));
		TAILQ_REMOVE(&pmap->pm_pvchunk, pc, pc_list);
		if (pc->pc_map[0] == PC_FREE0 && pc->pc_map[1] == PC_FREE1 &&
		    pc->pc_map[2] == PC_FREE2) {
			PV_STAT(atomic_subtract_int(&pv_entry_spare, _NPCPV));
			PV_STAT(atomic_subtract_int(&pc_chunk_count, 1));
			PV_STAT(atomic_add_int(&pc_chunk_frees, 1));
			/* Entire chunk is free; return it. */
			m_pc = PHYS_TO_VM_PAGE(DMAP_TO_PHYS((vm_offset_t)pc));
			dump_drop_page(m_pc->phys_addr);
			mtx_lock(&pv_chunks_mutex);
			break;
		}
		TAILQ_INSERT_HEAD(&pmap->pm_pvchunk, pc, pc_list);
		TAILQ_INSERT_TAIL(&new_tail, pc, pc_lru);
		mtx_lock(&pv_chunks_mutex);
		/* One freed pv entry in locked_pmap is sufficient. */
		if (pmap == locked_pmap)
			break;
	}
	TAILQ_CONCAT(&pv_chunks, &new_tail, pc_lru);
	mtx_unlock(&pv_chunks_mutex);
	if (pmap != NULL) {
		pmap_invalidate_all(pmap);
		if (pmap != locked_pmap)
			PMAP_UNLOCK(pmap);
	}
	if (m_pc == NULL && !SLIST_EMPTY(&free)) {
		m_pc = SLIST_FIRST(&free);
		SLIST_REMOVE_HEAD(&free, plinks.s.ss);
		/* Recycle a freed page table page. */
		m_pc->wire_count = 1;
		atomic_add_int(&cnt.v_wire_count, 1);
	}
	pmap_free_zero_pages(&free);
	return (m_pc);
}

/*
 * free the pv_entry back to the free list
 */
static void
free_pv_entry(pmap_t pmap, pv_entry_t pv)
{
	struct pv_chunk *pc;
	int idx, field, bit;

	rw_assert(&pvh_global_lock, RA_LOCKED);
	PMAP_LOCK_ASSERT(pmap, MA_OWNED);
	PV_STAT(atomic_add_long(&pv_entry_frees, 1));
	PV_STAT(atomic_add_int(&pv_entry_spare, 1));
	PV_STAT(atomic_subtract_long(&pv_entry_count, 1));
	pc = pv_to_chunk(pv);
	idx = pv - &pc->pc_pventry[0];
	field = idx / 64;
	bit = idx % 64;
	pc->pc_map[field] |= 1ul << bit;
	if (pc->pc_map[0] != PC_FREE0 || pc->pc_map[1] != PC_FREE1 ||
	    pc->pc_map[2] != PC_FREE2) {
		/* 98% of the time, pc is already at the head of the list. */
		if (__predict_false(pc != TAILQ_FIRST(&pmap->pm_pvchunk))) {
			TAILQ_REMOVE(&pmap->pm_pvchunk, pc, pc_list);
			TAILQ_INSERT_HEAD(&pmap->pm_pvchunk, pc, pc_list);
		}
		return;
	}
	TAILQ_REMOVE(&pmap->pm_pvchunk, pc, pc_list);
	free_pv_chunk(pc);
}

static void
free_pv_chunk(struct pv_chunk *pc)
{
	vm_page_t m;

	mtx_lock(&pv_chunks_mutex);
 	TAILQ_REMOVE(&pv_chunks, pc, pc_lru);
	mtx_unlock(&pv_chunks_mutex);
	PV_STAT(atomic_subtract_int(&pv_entry_spare, _NPCPV));
	PV_STAT(atomic_subtract_int(&pc_chunk_count, 1));
	PV_STAT(atomic_add_int(&pc_chunk_frees, 1));
	/* entire chunk is free, return it */
	m = PHYS_TO_VM_PAGE(DMAP_TO_PHYS((vm_offset_t)pc));
	dump_drop_page(m->phys_addr);
	vm_page_unwire(m, 0);
	vm_page_free(m);
}

/*
 * Returns a new PV entry, allocating a new PV chunk from the system when
 * needed.  If this PV chunk allocation fails and a PV list lock pointer was
 * given, a PV chunk is reclaimed from an arbitrary pmap.  Otherwise, NULL is
 * returned.
 *
 * The given PV list lock may be released.
 */
static pv_entry_t
get_pv_entry(pmap_t pmap, struct rwlock **lockp)
{
	int bit, field;
	pv_entry_t pv;
	struct pv_chunk *pc;
	vm_page_t m;

	rw_assert(&pvh_global_lock, RA_LOCKED);
	PMAP_LOCK_ASSERT(pmap, MA_OWNED);
	PV_STAT(atomic_add_long(&pv_entry_allocs, 1));
retry:
	pc = TAILQ_FIRST(&pmap->pm_pvchunk);
	if (pc != NULL) {
		for (field = 0; field < _NPCM; field++) {
			if (pc->pc_map[field]) {
				bit = bsfq(pc->pc_map[field]);
				break;
			}
		}
		if (field < _NPCM) {
			pv = &pc->pc_pventry[field * 64 + bit];
			pc->pc_map[field] &= ~(1ul << bit);
			/* If this was the last item, move it to tail */
			if (pc->pc_map[0] == 0 && pc->pc_map[1] == 0 &&
			    pc->pc_map[2] == 0) {
				TAILQ_REMOVE(&pmap->pm_pvchunk, pc, pc_list);
				TAILQ_INSERT_TAIL(&pmap->pm_pvchunk, pc,
				    pc_list);
			}
			PV_STAT(atomic_add_long(&pv_entry_count, 1));
			PV_STAT(atomic_subtract_int(&pv_entry_spare, 1));
			return (pv);
		}
	}
	/* No free items, allocate another chunk */
	m = vm_page_alloc(NULL, 0, VM_ALLOC_NORMAL | VM_ALLOC_NOOBJ |
	    VM_ALLOC_WIRED);
	if (m == NULL) {
		if (lockp == NULL) {
			PV_STAT(pc_chunk_tryfail++);
			return (NULL);
		}
		m = reclaim_pv_chunk(pmap, lockp);
		if (m == NULL)
			goto retry;
	}
	PV_STAT(atomic_add_int(&pc_chunk_count, 1));
	PV_STAT(atomic_add_int(&pc_chunk_allocs, 1));
	dump_add_page(m->phys_addr);
	pc = (void *)PHYS_TO_DMAP(m->phys_addr);
	pc->pc_pmap = pmap;
	pc->pc_map[0] = PC_FREE0 & ~1ul;	/* preallocated bit 0 */
	pc->pc_map[1] = PC_FREE1;
	pc->pc_map[2] = PC_FREE2;
	mtx_lock(&pv_chunks_mutex);
	TAILQ_INSERT_TAIL(&pv_chunks, pc, pc_lru);
	mtx_unlock(&pv_chunks_mutex);
	pv = &pc->pc_pventry[0];
	TAILQ_INSERT_HEAD(&pmap->pm_pvchunk, pc, pc_list);
	PV_STAT(atomic_add_long(&pv_entry_count, 1));
	PV_STAT(atomic_add_int(&pv_entry_spare, _NPCPV - 1));
	return (pv);
}

/*
 * Returns the number of one bits within the given PV chunk map element.
 */
static int
popcnt_pc_map_elem(uint64_t elem)
{
	int count;

	/*
	 * This simple method of counting the one bits performs well because
	 * the given element typically contains more zero bits than one bits.
	 */
	count = 0;
	for (; elem != 0; elem &= elem - 1)
		count++;
	return (count);
}

/*
 * Ensure that the number of spare PV entries in the specified pmap meets or
 * exceeds the given count, "needed".
 *
 * The given PV list lock may be released.
 */
static void
reserve_pv_entries(pmap_t pmap, int needed, struct rwlock **lockp)
{
	struct pch new_tail;
	struct pv_chunk *pc;
	int avail, free;
	vm_page_t m;

	rw_assert(&pvh_global_lock, RA_LOCKED);
	PMAP_LOCK_ASSERT(pmap, MA_OWNED);
	KASSERT(lockp != NULL, ("reserve_pv_entries: lockp is NULL"));

	/*
	 * Newly allocated PV chunks must be stored in a private list until
	 * the required number of PV chunks have been allocated.  Otherwise,
	 * reclaim_pv_chunk() could recycle one of these chunks.  In
	 * contrast, these chunks must be added to the pmap upon allocation.
	 */
	TAILQ_INIT(&new_tail);
retry:
	avail = 0;
	TAILQ_FOREACH(pc, &pmap->pm_pvchunk, pc_list) {
		if ((cpu_feature2 & CPUID2_POPCNT) == 0) {
			free = popcnt_pc_map_elem(pc->pc_map[0]);
			free += popcnt_pc_map_elem(pc->pc_map[1]);
			free += popcnt_pc_map_elem(pc->pc_map[2]);
		} else {
			free = popcntq(pc->pc_map[0]);
			free += popcntq(pc->pc_map[1]);
			free += popcntq(pc->pc_map[2]);
		}
		if (free == 0)
			break;
		avail += free;
		if (avail >= needed)
			break;
	}
	for (; avail < needed; avail += _NPCPV) {
		m = vm_page_alloc(NULL, 0, VM_ALLOC_NORMAL | VM_ALLOC_NOOBJ |
		    VM_ALLOC_WIRED);
		if (m == NULL) {
			m = reclaim_pv_chunk(pmap, lockp);
			if (m == NULL)
				goto retry;
		}
		PV_STAT(atomic_add_int(&pc_chunk_count, 1));
		PV_STAT(atomic_add_int(&pc_chunk_allocs, 1));
		dump_add_page(m->phys_addr);
		pc = (void *)PHYS_TO_DMAP(m->phys_addr);
		pc->pc_pmap = pmap;
		pc->pc_map[0] = PC_FREE0;
		pc->pc_map[1] = PC_FREE1;
		pc->pc_map[2] = PC_FREE2;
		TAILQ_INSERT_HEAD(&pmap->pm_pvchunk, pc, pc_list);
		TAILQ_INSERT_TAIL(&new_tail, pc, pc_lru);
		PV_STAT(atomic_add_int(&pv_entry_spare, _NPCPV));
	}
	if (!TAILQ_EMPTY(&new_tail)) {
		mtx_lock(&pv_chunks_mutex);
		TAILQ_CONCAT(&pv_chunks, &new_tail, pc_lru);
		mtx_unlock(&pv_chunks_mutex);
	}
}

/*
 * First find and then remove the pv entry for the specified pmap and virtual
 * address from the specified pv list.  Returns the pv entry if found and NULL
 * otherwise.  This operation can be performed on pv lists for either 4KB or
 * 2MB page mappings.
 */
static __inline pv_entry_t
pmap_pvh_remove(struct md_page *pvh, pmap_t pmap, vm_offset_t va)
{
	pv_entry_t pv;

	rw_assert(&pvh_global_lock, RA_LOCKED);
	TAILQ_FOREACH(pv, &pvh->pv_list, pv_next) {
		if (pmap == PV_PMAP(pv) && va == pv->pv_va) {
			TAILQ_REMOVE(&pvh->pv_list, pv, pv_next);
			pvh->pv_gen++;
			break;
		}
	}
	return (pv);
}

/*
 * After demotion from a 2MB page mapping to 512 4KB page mappings,
 * destroy the pv entry for the 2MB page mapping and reinstantiate the pv
 * entries for each of the 4KB page mappings.
 */
static void
pmap_pv_demote_pde(pmap_t pmap, vm_offset_t va, vm_paddr_t pa,
    struct rwlock **lockp)
{
	struct md_page *pvh;
	struct pv_chunk *pc;
	pv_entry_t pv;
	vm_offset_t va_last;
	vm_page_t m;
	int bit, field;

	rw_assert(&pvh_global_lock, RA_LOCKED);
	PMAP_LOCK_ASSERT(pmap, MA_OWNED);
	KASSERT((pa & PDRMASK) == 0,
	    ("pmap_pv_demote_pde: pa is not 2mpage aligned"));
	CHANGE_PV_LIST_LOCK_TO_PHYS(lockp, pa);

	/*
	 * Transfer the 2mpage's pv entry for this mapping to the first
	 * page's pv list.  Once this transfer begins, the pv list lock
	 * must not be released until the last pv entry is reinstantiated.
	 */
	pvh = pa_to_pvh(pa);
	va = trunc_2mpage(va);
	pv = pmap_pvh_remove(pvh, pmap, va);
	KASSERT(pv != NULL, ("pmap_pv_demote_pde: pv not found"));
	m = PHYS_TO_VM_PAGE(pa);
	TAILQ_INSERT_TAIL(&m->md.pv_list, pv, pv_next);
	m->md.pv_gen++;
	/* Instantiate the remaining NPTEPG - 1 pv entries. */
	PV_STAT(atomic_add_long(&pv_entry_allocs, NPTEPG - 1));
	va_last = va + NBPDR - PAGE_SIZE;
	for (;;) {
		pc = TAILQ_FIRST(&pmap->pm_pvchunk);
		KASSERT(pc->pc_map[0] != 0 || pc->pc_map[1] != 0 ||
		    pc->pc_map[2] != 0, ("pmap_pv_demote_pde: missing spare"));
		for (field = 0; field < _NPCM; field++) {
			while (pc->pc_map[field]) {
				bit = bsfq(pc->pc_map[field]);
				pc->pc_map[field] &= ~(1ul << bit);
				pv = &pc->pc_pventry[field * 64 + bit];
				va += PAGE_SIZE;
				pv->pv_va = va;
				m++;
				KASSERT((m->oflags & VPO_UNMANAGED) == 0,
			    ("pmap_pv_demote_pde: page %p is not managed", m));
				TAILQ_INSERT_TAIL(&m->md.pv_list, pv, pv_next);
				m->md.pv_gen++;
				if (va == va_last)
					goto out;
			}
		}
		TAILQ_REMOVE(&pmap->pm_pvchunk, pc, pc_list);
		TAILQ_INSERT_TAIL(&pmap->pm_pvchunk, pc, pc_list);
	}
out:
	if (pc->pc_map[0] == 0 && pc->pc_map[1] == 0 && pc->pc_map[2] == 0) {
		TAILQ_REMOVE(&pmap->pm_pvchunk, pc, pc_list);
		TAILQ_INSERT_TAIL(&pmap->pm_pvchunk, pc, pc_list);
	}
	PV_STAT(atomic_add_long(&pv_entry_count, NPTEPG - 1));
	PV_STAT(atomic_subtract_int(&pv_entry_spare, NPTEPG - 1));
}

/*
 * After promotion from 512 4KB page mappings to a single 2MB page mapping,
 * replace the many pv entries for the 4KB page mappings by a single pv entry
 * for the 2MB page mapping.
 */
static void
pmap_pv_promote_pde(pmap_t pmap, vm_offset_t va, vm_paddr_t pa,
    struct rwlock **lockp)
{
	struct md_page *pvh;
	pv_entry_t pv;
	vm_offset_t va_last;
	vm_page_t m;

	rw_assert(&pvh_global_lock, RA_LOCKED);
	KASSERT((pa & PDRMASK) == 0,
	    ("pmap_pv_promote_pde: pa is not 2mpage aligned"));
	CHANGE_PV_LIST_LOCK_TO_PHYS(lockp, pa);

	/*
	 * Transfer the first page's pv entry for this mapping to the 2mpage's
	 * pv list.  Aside from avoiding the cost of a call to get_pv_entry(),
	 * a transfer avoids the possibility that get_pv_entry() calls
	 * reclaim_pv_chunk() and that reclaim_pv_chunk() removes one of the
	 * mappings that is being promoted.
	 */
	m = PHYS_TO_VM_PAGE(pa);
	va = trunc_2mpage(va);
	pv = pmap_pvh_remove(&m->md, pmap, va);
	KASSERT(pv != NULL, ("pmap_pv_promote_pde: pv not found"));
	pvh = pa_to_pvh(pa);
	TAILQ_INSERT_TAIL(&pvh->pv_list, pv, pv_next);
	pvh->pv_gen++;
	/* Free the remaining NPTEPG - 1 pv entries. */
	va_last = va + NBPDR - PAGE_SIZE;
	do {
		m++;
		va += PAGE_SIZE;
		pmap_pvh_free(&m->md, pmap, va);
	} while (va < va_last);
}

/*
 * First find and then destroy the pv entry for the specified pmap and virtual
 * address.  This operation can be performed on pv lists for either 4KB or 2MB
 * page mappings.
 */
static void
pmap_pvh_free(struct md_page *pvh, pmap_t pmap, vm_offset_t va)
{
	pv_entry_t pv;

	pv = pmap_pvh_remove(pvh, pmap, va);
	KASSERT(pv != NULL, ("pmap_pvh_free: pv not found"));
	free_pv_entry(pmap, pv);
}

/*
 * Conditionally create the PV entry for a 4KB page mapping if the required
 * memory can be allocated without resorting to reclamation.
 */
static boolean_t
pmap_try_insert_pv_entry(pmap_t pmap, vm_offset_t va, vm_page_t m,
    struct rwlock **lockp)
{
	pv_entry_t pv;

	rw_assert(&pvh_global_lock, RA_LOCKED);
	PMAP_LOCK_ASSERT(pmap, MA_OWNED);
	/* Pass NULL instead of the lock pointer to disable reclamation. */
	if ((pv = get_pv_entry(pmap, NULL)) != NULL) {
		pv->pv_va = va;
		CHANGE_PV_LIST_LOCK_TO_VM_PAGE(lockp, m);
		TAILQ_INSERT_TAIL(&m->md.pv_list, pv, pv_next);
		m->md.pv_gen++;
		return (TRUE);
	} else
		return (FALSE);
}

/*
 * Conditionally create the PV entry for a 2MB page mapping if the required
 * memory can be allocated without resorting to reclamation.
 */
static boolean_t
pmap_pv_insert_pde(pmap_t pmap, vm_offset_t va, vm_paddr_t pa,
    struct rwlock **lockp)
{
	struct md_page *pvh;
	pv_entry_t pv;

	rw_assert(&pvh_global_lock, RA_LOCKED);
	PMAP_LOCK_ASSERT(pmap, MA_OWNED);
	/* Pass NULL instead of the lock pointer to disable reclamation. */
	if ((pv = get_pv_entry(pmap, NULL)) != NULL) {
		pv->pv_va = va;
		CHANGE_PV_LIST_LOCK_TO_PHYS(lockp, pa);
		pvh = pa_to_pvh(pa);
		TAILQ_INSERT_TAIL(&pvh->pv_list, pv, pv_next);
		pvh->pv_gen++;
		return (TRUE);
	} else
		return (FALSE);
}

/*
 * Fills a page table page with mappings to consecutive physical pages.
 */
static void
pmap_fill_ptp(pt_entry_t *firstpte, pt_entry_t newpte)
{
	pt_entry_t *pte;

	for (pte = firstpte; pte < firstpte + NPTEPG; pte++) {
		*pte = newpte;
		newpte += PAGE_SIZE;
	}
}

/*
 * Tries to demote a 2MB page mapping.  If demotion fails, the 2MB page
 * mapping is invalidated.
 */
static boolean_t
pmap_demote_pde(pmap_t pmap, pd_entry_t *pde, vm_offset_t va)
{
	struct rwlock *lock;
	boolean_t rv;

	lock = NULL;
	rv = pmap_demote_pde_locked(pmap, pde, va, &lock);
	if (lock != NULL)
		rw_wunlock(lock);
	return (rv);
}

static boolean_t
pmap_demote_pde_locked(pmap_t pmap, pd_entry_t *pde, vm_offset_t va,
    struct rwlock **lockp)
{
	pd_entry_t newpde, oldpde;
	pt_entry_t *firstpte, newpte, PG_G, PG_A, PG_M;
	vm_paddr_t mptepa;
	vm_page_t mpte;
	struct spglist free;
<<<<<<< HEAD
	int PG_PTE_CACHE;

	PG_G = pmap_global_bit(pmap);
	PG_A = pmap_accessed_bit(pmap);
	PG_M = pmap_modified_bit(pmap);
	PG_PTE_CACHE = pmap_cache_mask(pmap, 0);
=======
>>>>>>> 1038bfa7

	PMAP_LOCK_ASSERT(pmap, MA_OWNED);
	oldpde = *pde;
	KASSERT((oldpde & (PG_PS | PG_V)) == (PG_PS | PG_V),
	    ("pmap_demote_pde: oldpde is missing PG_PS and/or PG_V"));
	mpte = pmap_lookup_pt_page(pmap, va);
	if (mpte != NULL)
		pmap_remove_pt_page(pmap, mpte);
	else {
		KASSERT((oldpde & PG_W) == 0,
		    ("pmap_demote_pde: page table page for a wired mapping"
		    " is missing"));

		/*
		 * Invalidate the 2MB page mapping and return "failure" if the
		 * mapping was never accessed or the allocation of the new
		 * page table page fails.  If the 2MB page mapping belongs to
		 * the direct map region of the kernel's address space, then
		 * the page allocation request specifies the highest possible
		 * priority (VM_ALLOC_INTERRUPT).  Otherwise, the priority is
		 * normal.  Page table pages are preallocated for every other
		 * part of the kernel address space, so the direct map region
		 * is the only part of the kernel address space that must be
		 * handled here.
		 */
		if ((oldpde & PG_A) == 0 || (mpte = vm_page_alloc(NULL,
		    pmap_pde_pindex(va), (va >= DMAP_MIN_ADDRESS && va <
		    DMAP_MAX_ADDRESS ? VM_ALLOC_INTERRUPT : VM_ALLOC_NORMAL) |
		    VM_ALLOC_NOOBJ | VM_ALLOC_WIRED)) == NULL) {
			SLIST_INIT(&free);
			pmap_remove_pde(pmap, pde, trunc_2mpage(va), &free,
			    lockp);
			pmap_invalidate_page(pmap, trunc_2mpage(va));
			pmap_free_zero_pages(&free);
			CTR2(KTR_PMAP, "pmap_demote_pde: failure for va %#lx"
			    " in pmap %p", va, pmap);
			return (FALSE);
		}
		if (va < VM_MAXUSER_ADDRESS)
			pmap_resident_count_inc(pmap, 1);
	}
	mptepa = VM_PAGE_TO_PHYS(mpte);
	firstpte = (pt_entry_t *)PHYS_TO_DMAP(mptepa);
	newpde = mptepa | PG_M | PG_A | (oldpde & PG_U) | PG_RW | PG_V;
	KASSERT((oldpde & PG_A) != 0,
	    ("pmap_demote_pde: oldpde is missing PG_A"));
	KASSERT((oldpde & (PG_M | PG_RW)) != PG_RW,
	    ("pmap_demote_pde: oldpde is missing PG_M"));
	newpte = oldpde & ~PG_PS;
	newpte = pmap_swap_pat(pmap, newpte);

	/*
	 * If the page table page is new, initialize it.
	 */
	if (mpte->wire_count == 1) {
		mpte->wire_count = NPTEPG;
		pmap_fill_ptp(firstpte, newpte);
	}
	KASSERT((*firstpte & PG_FRAME) == (newpte & PG_FRAME),
	    ("pmap_demote_pde: firstpte and newpte map different physical"
	    " addresses"));

	/*
	 * If the mapping has changed attributes, update the page table
	 * entries.
	 */
	if ((*firstpte & PG_PTE_PROMOTE) != (newpte & PG_PTE_PROMOTE))
		pmap_fill_ptp(firstpte, newpte);

	/*
	 * The spare PV entries must be reserved prior to demoting the
	 * mapping, that is, prior to changing the PDE.  Otherwise, the state
	 * of the PDE and the PV lists will be inconsistent, which can result
	 * in reclaim_pv_chunk() attempting to remove a PV entry from the
	 * wrong PV list and pmap_pv_demote_pde() failing to find the expected
	 * PV entry for the 2MB page mapping that is being demoted.
	 */
	if ((oldpde & PG_MANAGED) != 0)
		reserve_pv_entries(pmap, NPTEPG - 1, lockp);

	/*
	 * Demote the mapping.  This pmap is locked.  The old PDE has
	 * PG_A set.  If the old PDE has PG_RW set, it also has PG_M
	 * set.  Thus, there is no danger of a race with another
	 * processor changing the setting of PG_A and/or PG_M between
	 * the read above and the store below. 
	 */
	if (workaround_erratum383)
		pmap_update_pde(pmap, va, pde, newpde);
	else
		pde_store(pde, newpde);

	/*
	 * Invalidate a stale recursive mapping of the page table page.
	 */
	if (va >= VM_MAXUSER_ADDRESS)
		pmap_invalidate_page(pmap, (vm_offset_t)vtopte(va));

	/*
	 * Demote the PV entry.
	 */
	if ((oldpde & PG_MANAGED) != 0)
		pmap_pv_demote_pde(pmap, va, oldpde & PG_PS_FRAME, lockp);

	atomic_add_long(&pmap_pde_demotions, 1);
	CTR2(KTR_PMAP, "pmap_demote_pde: success for va %#lx"
	    " in pmap %p", va, pmap);
	return (TRUE);
}

/*
 * pmap_remove_kernel_pde: Remove a kernel superpage mapping.
 */
static void
pmap_remove_kernel_pde(pmap_t pmap, pd_entry_t *pde, vm_offset_t va)
{
	pd_entry_t newpde, PG_A, PG_M;
	vm_paddr_t mptepa;
	vm_page_t mpte;

	PG_A = pmap_accessed_bit(pmap);
	PG_M = pmap_modified_bit(pmap);

	PMAP_LOCK_ASSERT(pmap, MA_OWNED);
	mpte = pmap_lookup_pt_page(pmap, va);
	if (mpte == NULL)
		panic("pmap_remove_kernel_pde: Missing pt page.");

	pmap_remove_pt_page(pmap, mpte);
	mptepa = VM_PAGE_TO_PHYS(mpte);
	newpde = mptepa | PG_M | PG_A | PG_RW | PG_V;

	/*
	 * Initialize the page table page.
	 */
	pagezero((void *)PHYS_TO_DMAP(mptepa));

	/*
	 * Demote the mapping.
	 */
	if (workaround_erratum383)
		pmap_update_pde(pmap, va, pde, newpde);
	else
		pde_store(pde, newpde);

	/*
	 * Invalidate a stale recursive mapping of the page table page.
	 */
	pmap_invalidate_page(pmap, (vm_offset_t)vtopte(va));
}

/*
 * pmap_remove_pde: do the things to unmap a superpage in a process
 */
static int
pmap_remove_pde(pmap_t pmap, pd_entry_t *pdq, vm_offset_t sva,
    struct spglist *free, struct rwlock **lockp)
{
	struct md_page *pvh;
	pd_entry_t oldpde;
	vm_offset_t eva, va;
	vm_page_t m, mpte;
	pt_entry_t PG_G, PG_A, PG_M;

	PG_G = pmap_global_bit(pmap);
	PG_A = pmap_accessed_bit(pmap);
	PG_M = pmap_modified_bit(pmap);

	PMAP_LOCK_ASSERT(pmap, MA_OWNED);
	KASSERT((sva & PDRMASK) == 0,
	    ("pmap_remove_pde: sva is not 2mpage aligned"));
	oldpde = pte_load_clear(pdq);
	if (oldpde & PG_W)
		pmap->pm_stats.wired_count -= NBPDR / PAGE_SIZE;

	/*
	 * Machines that don't support invlpg, also don't support
	 * PG_G.
	 */
	if (oldpde & PG_G)
		pmap_invalidate_page(kernel_pmap, sva);
	pmap_resident_count_dec(pmap, NBPDR / PAGE_SIZE);
	if (oldpde & PG_MANAGED) {
		CHANGE_PV_LIST_LOCK_TO_PHYS(lockp, oldpde & PG_PS_FRAME);
		pvh = pa_to_pvh(oldpde & PG_PS_FRAME);
		pmap_pvh_free(pvh, pmap, sva);
		eva = sva + NBPDR;
		for (va = sva, m = PHYS_TO_VM_PAGE(oldpde & PG_PS_FRAME);
		    va < eva; va += PAGE_SIZE, m++) {
			if ((oldpde & (PG_M | PG_RW)) == (PG_M | PG_RW)) {
				KASSERT((oldpde & PG_RO) == 0,
					("readonly modified PDE %#lx", oldpde));
				vm_page_dirty(m);
			}
			if (oldpde & PG_A)
				vm_page_aflag_set(m, PGA_REFERENCED);
			if (TAILQ_EMPTY(&m->md.pv_list) &&
			    TAILQ_EMPTY(&pvh->pv_list))
				vm_page_aflag_clear(m, PGA_WRITEABLE);
		}
	}
	if (pmap == kernel_pmap) {
		pmap_remove_kernel_pde(pmap, pdq, sva);
	} else {
		mpte = pmap_lookup_pt_page(pmap, sva);
		if (mpte != NULL) {
			pmap_remove_pt_page(pmap, mpte);
			pmap_resident_count_dec(pmap, 1);
			KASSERT(mpte->wire_count == NPTEPG,
			    ("pmap_remove_pde: pte page wire count error"));
			mpte->wire_count = 0;
			pmap_add_delayed_free_list(mpte, free, FALSE);
			atomic_subtract_int(&cnt.v_wire_count, 1);
		}
	}
	return (pmap_unuse_pt(pmap, sva, *pmap_pdpe(pmap, sva), free));
}

/*
 * pmap_remove_pte: do the things to unmap a page in a process
 */
static int
pmap_remove_pte(pmap_t pmap, pt_entry_t *ptq, vm_offset_t va, 
    pd_entry_t ptepde, struct spglist *free, struct rwlock **lockp)
{
	struct md_page *pvh;
	pt_entry_t oldpte, PG_A, PG_M;
	vm_page_t m;

	PG_A = pmap_accessed_bit(pmap);
	PG_M = pmap_modified_bit(pmap);

	PMAP_LOCK_ASSERT(pmap, MA_OWNED);
	oldpte = pte_load_clear(ptq);
	if (oldpte & PG_W)
		pmap->pm_stats.wired_count -= 1;
	pmap_resident_count_dec(pmap, 1);
	if (oldpte & PG_MANAGED) {
		m = PHYS_TO_VM_PAGE(oldpte & PG_FRAME);
		if ((oldpte & (PG_M | PG_RW)) == (PG_M | PG_RW)) {
			KASSERT((oldpte & PG_RO) == 0,
				("readonly modified PTE %#lx", oldpte));
			vm_page_dirty(m);
		}
		if (oldpte & PG_A)
			vm_page_aflag_set(m, PGA_REFERENCED);
		CHANGE_PV_LIST_LOCK_TO_VM_PAGE(lockp, m);
		pmap_pvh_free(&m->md, pmap, va);
		if (TAILQ_EMPTY(&m->md.pv_list) &&
		    (m->flags & PG_FICTITIOUS) == 0) {
			pvh = pa_to_pvh(VM_PAGE_TO_PHYS(m));
			if (TAILQ_EMPTY(&pvh->pv_list))
				vm_page_aflag_clear(m, PGA_WRITEABLE);
		}
	}
	return (pmap_unuse_pt(pmap, va, ptepde, free));
}

/*
 * Remove a single page from a process address space
 */
static void
pmap_remove_page(pmap_t pmap, vm_offset_t va, pd_entry_t *pde,
    struct spglist *free)
{
	struct rwlock *lock;
	pt_entry_t *pte;

	PMAP_LOCK_ASSERT(pmap, MA_OWNED);
	if ((*pde & PG_V) == 0)
		return;
	pte = pmap_pde_to_pte(pde, va);
	if ((*pte & PG_V) == 0)
		return;
	lock = NULL;
	pmap_remove_pte(pmap, pte, va, *pde, free, &lock);
	if (lock != NULL)
		rw_wunlock(lock);
	pmap_invalidate_page(pmap, va);
}

/*
 *	Remove the given range of addresses from the specified map.
 *
 *	It is assumed that the start and end are properly
 *	rounded to the page size.
 */
void
pmap_remove(pmap_t pmap, vm_offset_t sva, vm_offset_t eva)
{
	struct rwlock *lock;
	vm_offset_t va, va_next;
	pml4_entry_t *pml4e;
	pdp_entry_t *pdpe;
	pd_entry_t ptpaddr, *pde;
<<<<<<< HEAD
	pt_entry_t *pte, PG_G;
=======
	pt_entry_t *pte;
>>>>>>> 1038bfa7
	struct spglist free;
	int anyvalid;

	PG_G = pmap_global_bit(pmap);

	/*
	 * Perform an unsynchronized read.  This is, however, safe.
	 */
	if (pmap->pm_stats.resident_count == 0)
		return;

	anyvalid = 0;
	SLIST_INIT(&free);

	rw_rlock(&pvh_global_lock);
	PMAP_LOCK(pmap);

	/*
	 * special handling of removing one page.  a very
	 * common operation and easy to short circuit some
	 * code.
	 */
	if (sva + PAGE_SIZE == eva) {
		pde = pmap_pde(pmap, sva);
		if (pde && (*pde & PG_PS) == 0) {
			pmap_remove_page(pmap, sva, pde, &free);
			goto out;
		}
	}

	lock = NULL;
	for (; sva < eva; sva = va_next) {

		if (pmap->pm_stats.resident_count == 0)
			break;

		pml4e = pmap_pml4e(pmap, sva);
		if ((*pml4e & PG_V) == 0) {
			va_next = (sva + NBPML4) & ~PML4MASK;
			if (va_next < sva)
				va_next = eva;
			continue;
		}

		pdpe = pmap_pml4e_to_pdpe(pml4e, sva);
		if ((*pdpe & PG_V) == 0) {
			va_next = (sva + NBPDP) & ~PDPMASK;
			if (va_next < sva)
				va_next = eva;
			continue;
		}

		/*
		 * Calculate index for next page table.
		 */
		va_next = (sva + NBPDR) & ~PDRMASK;
		if (va_next < sva)
			va_next = eva;

		pde = pmap_pdpe_to_pde(pdpe, sva);
		ptpaddr = *pde;

		/*
		 * Weed out invalid mappings.
		 */
		if (ptpaddr == 0)
			continue;

		/*
		 * Check for large page.
		 */
		if ((ptpaddr & PG_PS) != 0) {
			/*
			 * Are we removing the entire large page?  If not,
			 * demote the mapping and fall through.
			 */
			if (sva + NBPDR == va_next && eva >= va_next) {
				/*
				 * The TLB entry for a PG_G mapping is
				 * invalidated by pmap_remove_pde().
				 */
				if ((ptpaddr & PG_G) == 0)
					anyvalid = 1;
				pmap_remove_pde(pmap, pde, sva, &free, &lock);
				continue;
			} else if (!pmap_demote_pde_locked(pmap, pde, sva,
			    &lock)) {
				/* The large page mapping was destroyed. */
				continue;
			} else
				ptpaddr = *pde;
		}

		/*
		 * Limit our scan to either the end of the va represented
		 * by the current page table page, or to the end of the
		 * range being removed.
		 */
		if (va_next > eva)
			va_next = eva;

		va = va_next;
		for (pte = pmap_pde_to_pte(pde, sva); sva != va_next; pte++,
		    sva += PAGE_SIZE) {
			if (*pte == 0) {
				if (va != va_next) {
					pmap_invalidate_range(pmap, va, sva);
					va = va_next;
				}
				continue;
			}
			if ((*pte & PG_G) == 0)
				anyvalid = 1;
			else if (va == va_next)
				va = sva;
			if (pmap_remove_pte(pmap, pte, sva, ptpaddr, &free,
			    &lock)) {
				sva += PAGE_SIZE;
				break;
			}
		}
		if (va != va_next)
			pmap_invalidate_range(pmap, va, sva);
	}
	if (lock != NULL)
		rw_wunlock(lock);
out:
	if (anyvalid)
		pmap_invalidate_all(pmap);
	rw_runlock(&pvh_global_lock);	
	PMAP_UNLOCK(pmap);
	pmap_free_zero_pages(&free);
}

/*
 *	Routine:	pmap_remove_all
 *	Function:
 *		Removes this physical page from
 *		all physical maps in which it resides.
 *		Reflects back modify bits to the pager.
 *
 *	Notes:
 *		Original versions of this routine were very
 *		inefficient because they iteratively called
 *		pmap_remove (slow...)
 */

void
pmap_remove_all(vm_page_t m)
{
	struct md_page *pvh;
	pv_entry_t pv;
	pmap_t pmap;
	pt_entry_t *pte, tpte, PG_A, PG_M;
	pd_entry_t *pde;
	vm_offset_t va;
	struct spglist free;

	KASSERT((m->oflags & VPO_UNMANAGED) == 0,
	    ("pmap_remove_all: page %p is not managed", m));
	SLIST_INIT(&free);
	rw_wlock(&pvh_global_lock);
	if ((m->flags & PG_FICTITIOUS) != 0)
		goto small_mappings;
	pvh = pa_to_pvh(VM_PAGE_TO_PHYS(m));
	while ((pv = TAILQ_FIRST(&pvh->pv_list)) != NULL) {
		pmap = PV_PMAP(pv);
		PMAP_LOCK(pmap);
		va = pv->pv_va;
		pde = pmap_pde(pmap, va);
		(void)pmap_demote_pde(pmap, pde, va);
		PMAP_UNLOCK(pmap);
	}
small_mappings:
	while ((pv = TAILQ_FIRST(&m->md.pv_list)) != NULL) {
		pmap = PV_PMAP(pv);
		PMAP_LOCK(pmap);
		PG_A = pmap_accessed_bit(pmap);
		PG_M = pmap_modified_bit(pmap);
		pmap_resident_count_dec(pmap, 1);
		pde = pmap_pde(pmap, pv->pv_va);
		KASSERT((*pde & PG_PS) == 0, ("pmap_remove_all: found"
		    " a 2mpage in page %p's pv list", m));
		pte = pmap_pde_to_pte(pde, pv->pv_va);
		tpte = pte_load_clear(pte);
		if (tpte & PG_W)
			pmap->pm_stats.wired_count--;
		if (tpte & PG_A)
			vm_page_aflag_set(m, PGA_REFERENCED);

		/*
		 * Update the vm_page_t clean and reference bits.
		 */
		if ((tpte & (PG_M | PG_RW)) == (PG_M | PG_RW)) {
			KASSERT((tpte & PG_RO) == 0,
				("readonly modified PTE %#lx", tpte));
			vm_page_dirty(m);
		}
		pmap_unuse_pt(pmap, pv->pv_va, *pde, &free);
		pmap_invalidate_page(pmap, pv->pv_va);
		TAILQ_REMOVE(&m->md.pv_list, pv, pv_next);
		m->md.pv_gen++;
		free_pv_entry(pmap, pv);
		PMAP_UNLOCK(pmap);
	}
	vm_page_aflag_clear(m, PGA_WRITEABLE);
	rw_wunlock(&pvh_global_lock);
	pmap_free_zero_pages(&free);
}

/*
 * pmap_protect_pde: do the things to protect a 2mpage in a process
 */
static boolean_t
pmap_protect_pde(pmap_t pmap, pd_entry_t *pde, vm_offset_t sva, vm_prot_t prot)
{
	pd_entry_t newpde, oldpde;
	vm_offset_t eva, va;
	vm_page_t m;
	boolean_t anychanged;
	pt_entry_t PG_G, PG_M;

	PG_G = pmap_global_bit(pmap);
	PG_M = pmap_modified_bit(pmap);

	PMAP_LOCK_ASSERT(pmap, MA_OWNED);
	KASSERT((sva & PDRMASK) == 0,
	    ("pmap_protect_pde: sva is not 2mpage aligned"));
	anychanged = FALSE;
retry:
	oldpde = newpde = *pde;
	if (oldpde & PG_MANAGED) {
		eva = sva + NBPDR;
		for (va = sva, m = PHYS_TO_VM_PAGE(oldpde & PG_PS_FRAME);
		    va < eva; va += PAGE_SIZE, m++)
			if ((oldpde & (PG_M | PG_RW)) == (PG_M | PG_RW)) {
				KASSERT((oldpde & PG_RO) == 0,
					("readonly modified PDE %#lx", oldpde));
				vm_page_dirty(m);
			}
	}
	if ((prot & VM_PROT_WRITE) == 0) {
		newpde &= ~(PG_RW | PG_M);
		if (pmap_emulate_ad_bits(pmap))
			newpde |= PG_RO;
	}
	if ((prot & VM_PROT_EXECUTE) == 0)
		newpde |= pg_nx;
	if (newpde != oldpde) {
		if (!atomic_cmpset_long(pde, oldpde, newpde))
			goto retry;
		if (oldpde & PG_G)
			pmap_invalidate_page(pmap, sva);
		else
			anychanged = TRUE;
	}
	return (anychanged);
}

/*
 *	Set the physical protection on the
 *	specified range of this map as requested.
 */
void
pmap_protect(pmap_t pmap, vm_offset_t sva, vm_offset_t eva, vm_prot_t prot)
{
	vm_offset_t va_next;
	pml4_entry_t *pml4e;
	pdp_entry_t *pdpe;
	pd_entry_t ptpaddr, *pde;
	pt_entry_t *pte, PG_G, PG_M;
	boolean_t anychanged, pv_lists_locked;

	PG_G = pmap_global_bit(pmap);
	PG_M = pmap_modified_bit(pmap);

	if ((prot & VM_PROT_READ) == VM_PROT_NONE) {
		pmap_remove(pmap, sva, eva);
		return;
	}

	if ((prot & (VM_PROT_WRITE|VM_PROT_EXECUTE)) ==
	    (VM_PROT_WRITE|VM_PROT_EXECUTE))
		return;

	pv_lists_locked = FALSE;
resume:
	anychanged = FALSE;

	PMAP_LOCK(pmap);
	for (; sva < eva; sva = va_next) {

		pml4e = pmap_pml4e(pmap, sva);
		if ((*pml4e & PG_V) == 0) {
			va_next = (sva + NBPML4) & ~PML4MASK;
			if (va_next < sva)
				va_next = eva;
			continue;
		}

		pdpe = pmap_pml4e_to_pdpe(pml4e, sva);
		if ((*pdpe & PG_V) == 0) {
			va_next = (sva + NBPDP) & ~PDPMASK;
			if (va_next < sva)
				va_next = eva;
			continue;
		}

		va_next = (sva + NBPDR) & ~PDRMASK;
		if (va_next < sva)
			va_next = eva;

		pde = pmap_pdpe_to_pde(pdpe, sva);
		ptpaddr = *pde;

		/*
		 * Weed out invalid mappings.
		 */
		if (ptpaddr == 0)
			continue;

		/*
		 * Check for large page.
		 */
		if ((ptpaddr & PG_PS) != 0) {
			/*
			 * Are we protecting the entire large page?  If not,
			 * demote the mapping and fall through.
			 */
			if (sva + NBPDR == va_next && eva >= va_next) {
				/*
				 * The TLB entry for a PG_G mapping is
				 * invalidated by pmap_protect_pde().
				 */
				if (pmap_protect_pde(pmap, pde, sva, prot))
					anychanged = TRUE;
				continue;
			} else {
				if (!pv_lists_locked) {
					pv_lists_locked = TRUE;
					if (!rw_try_rlock(&pvh_global_lock)) {
						if (anychanged)
							pmap_invalidate_all(
							    pmap);
						PMAP_UNLOCK(pmap);
						rw_rlock(&pvh_global_lock);
						goto resume;
					}
				}
				if (!pmap_demote_pde(pmap, pde, sva)) {
					/*
					 * The large page mapping was
					 * destroyed.
					 */
					continue;
				}
			}
		}

		if (va_next > eva)
			va_next = eva;

		for (pte = pmap_pde_to_pte(pde, sva); sva != va_next; pte++,
		    sva += PAGE_SIZE) {
			pt_entry_t obits, pbits;
			vm_page_t m;

retry:
			obits = pbits = *pte;
			if ((pbits & PG_V) == 0)
				continue;

			if ((prot & VM_PROT_WRITE) == 0) {
				if ((pbits & (PG_MANAGED | PG_M | PG_RW)) ==
				    (PG_MANAGED | PG_M | PG_RW)) {
					KASSERT((pbits & PG_RO) == 0,
						("readonly modified PTE %#lx",
						pbits));
					m = PHYS_TO_VM_PAGE(pbits & PG_FRAME);
					vm_page_dirty(m);
				}
				pbits &= ~(PG_RW | PG_M);
				if (pmap_emulate_ad_bits(pmap))
					pbits |= PG_RO;
			}
			if ((prot & VM_PROT_EXECUTE) == 0)
				pbits |= pg_nx;

			if (pbits != obits) {
				if (!atomic_cmpset_long(pte, obits, pbits))
					goto retry;
				if (obits & PG_G)
					pmap_invalidate_page(pmap, sva);
				else
					anychanged = TRUE;
			}
		}
	}
	if (anychanged)
		pmap_invalidate_all(pmap);
	if (pv_lists_locked)
		rw_runlock(&pvh_global_lock);
	PMAP_UNLOCK(pmap);
}

/*
 * Tries to promote the 512, contiguous 4KB page mappings that are within a
 * single page table page (PTP) to a single 2MB page mapping.  For promotion
 * to occur, two conditions must be met: (1) the 4KB page mappings must map
 * aligned, contiguous physical memory and (2) the 4KB page mappings must have
 * identical characteristics. 
 */
static void
pmap_promote_pde(pmap_t pmap, pd_entry_t *pde, vm_offset_t va,
    struct rwlock **lockp)
{
	pd_entry_t newpde;
	pt_entry_t *firstpte, oldpte, pa, *pte, PG_G, PG_A, PG_M;
	vm_offset_t oldpteva;
	vm_page_t mpte;
	int PG_PTE_CACHE;

	PG_G = pmap_global_bit(pmap);
	PG_A = pmap_accessed_bit(pmap);
	PG_M = pmap_modified_bit(pmap);
	PG_PTE_CACHE = pmap_cache_mask(pmap, 0);

	PMAP_LOCK_ASSERT(pmap, MA_OWNED);

	/*
	 * Examine the first PTE in the specified PTP.  Abort if this PTE is
	 * either invalid, unused, or does not map the first 4KB physical page
	 * within a 2MB page. 
	 */
	firstpte = (pt_entry_t *)PHYS_TO_DMAP(*pde & PG_FRAME);
setpde:
	newpde = *firstpte;
	if ((newpde & ((PG_FRAME & PDRMASK) | PG_A | PG_V)) != (PG_A | PG_V)) {
		atomic_add_long(&pmap_pde_p_failures, 1);
		CTR2(KTR_PMAP, "pmap_promote_pde: failure for va %#lx"
		    " in pmap %p", va, pmap);
		return;
	}
	if ((newpde & (PG_M | PG_RW)) == PG_RW) {
		KASSERT(!pmap_emulate_ad_bits(pmap),
		    ("invalid RW/M bits for dirty bit emulation %#lx", newpde));
		/*
		 * When PG_M is already clear, PG_RW can be cleared without
		 * a TLB invalidation.
		 */
		if (!atomic_cmpset_long(firstpte, newpde, newpde & ~PG_RW))
			goto setpde;
		newpde &= ~PG_RW;
	}

	/*
	 * Examine each of the other PTEs in the specified PTP.  Abort if this
	 * PTE maps an unexpected 4KB physical page or does not have identical
	 * characteristics to the first PTE.
	 */
	pa = (newpde & (PG_PS_FRAME | PG_A | PG_V)) + NBPDR - PAGE_SIZE;
	for (pte = firstpte + NPTEPG - 1; pte > firstpte; pte--) {
setpte:
		oldpte = *pte;
		if ((oldpte & (PG_FRAME | PG_A | PG_V)) != pa) {
			atomic_add_long(&pmap_pde_p_failures, 1);
			CTR2(KTR_PMAP, "pmap_promote_pde: failure for va %#lx"
			    " in pmap %p", va, pmap);
			return;
		}
		if ((oldpte & (PG_M | PG_RW)) == PG_RW) {
			KASSERT(!pmap_emulate_ad_bits(pmap),
				("invalid RW/M bits for dirty bit "
				 "emulation %#lx", oldpte));
			/*
			 * When PG_M is already clear, PG_RW can be cleared
			 * without a TLB invalidation.
			 */
			if (!atomic_cmpset_long(pte, oldpte, oldpte & ~PG_RW))
				goto setpte;
			oldpte &= ~PG_RW;
			oldpteva = (oldpte & PG_FRAME & PDRMASK) |
			    (va & ~PDRMASK);
			CTR2(KTR_PMAP, "pmap_promote_pde: protect for va %#lx"
			    " in pmap %p", oldpteva, pmap);
		}
		if ((oldpte & PG_PTE_PROMOTE) != (newpde & PG_PTE_PROMOTE)) {
			atomic_add_long(&pmap_pde_p_failures, 1);
			CTR2(KTR_PMAP, "pmap_promote_pde: failure for va %#lx"
			    " in pmap %p", va, pmap);
			return;
		}
		pa -= PAGE_SIZE;
	}

	/*
	 * Save the page table page in its current state until the PDE
	 * mapping the superpage is demoted by pmap_demote_pde() or
	 * destroyed by pmap_remove_pde(). 
	 */
	mpte = PHYS_TO_VM_PAGE(*pde & PG_FRAME);
	KASSERT(mpte >= vm_page_array &&
	    mpte < &vm_page_array[vm_page_array_size],
	    ("pmap_promote_pde: page table page is out of range"));
	KASSERT(mpte->pindex == pmap_pde_pindex(va),
	    ("pmap_promote_pde: page table page's pindex is wrong"));
	if (pmap_insert_pt_page(pmap, mpte)) {
		atomic_add_long(&pmap_pde_p_failures, 1);
		CTR2(KTR_PMAP,
		    "pmap_promote_pde: failure for va %#lx in pmap %p", va,
		    pmap);
		return;
	}

	/*
	 * Promote the pv entries.
	 */
	if ((newpde & PG_MANAGED) != 0)
		pmap_pv_promote_pde(pmap, va, newpde & PG_PS_FRAME, lockp);

	/*
	 * Propagate the PAT index to its proper position.
	 */
	newpde = pmap_swap_pat(pmap, newpde);

	/*
	 * Map the superpage.
	 */
	if (workaround_erratum383)
		pmap_update_pde(pmap, va, pde, PG_PS | newpde);
	else
		pde_store(pde, PG_PS | newpde);

	atomic_add_long(&pmap_pde_promotions, 1);
	CTR2(KTR_PMAP, "pmap_promote_pde: success for va %#lx"
	    " in pmap %p", va, pmap);
}

static __inline boolean_t
pmap_writeable_mapping(pmap_t pmap, pt_entry_t pte)
{

	return ((pte & PG_RW) != 0 ||
		(pmap_emulate_ad_bits(pmap) && (pte & PG_RO) == 0));
}

/*
 *	Insert the given physical page (p) at
 *	the specified virtual address (v) in the
 *	target physical map with the protection requested.
 *
 *	If specified, the page will be wired down, meaning
 *	that the related pte can not be reclaimed.
 *
 *	NB:  This is the only routine which MAY NOT lazy-evaluate
 *	or lose information.  That is, this routine must actually
 *	insert this page into the given map NOW.
 */
void
pmap_enter(pmap_t pmap, vm_offset_t va, vm_prot_t access, vm_page_t m,
    vm_prot_t prot, boolean_t wired)
{
	struct rwlock *lock;
	pd_entry_t *pde;
	pt_entry_t *pte, PG_G, PG_A, PG_M;
	pt_entry_t newpte, origpte;
	pv_entry_t pv;
	vm_paddr_t opa, pa;
	vm_page_t mpte, om;

	PG_G = pmap_global_bit(pmap);
	PG_A = pmap_accessed_bit(pmap);
	PG_M = pmap_modified_bit(pmap);

	va = trunc_page(va);
	KASSERT(va <= VM_MAX_KERNEL_ADDRESS, ("pmap_enter: toobig"));
	KASSERT(va < UPT_MIN_ADDRESS || va >= UPT_MAX_ADDRESS,
	    ("pmap_enter: invalid to pmap_enter page table pages (va: 0x%lx)",
	    va));
	KASSERT((m->oflags & VPO_UNMANAGED) != 0 || va < kmi.clean_sva ||
	    va >= kmi.clean_eva,
	    ("pmap_enter: managed mapping within the clean submap"));
	if ((m->oflags & VPO_UNMANAGED) == 0 && !vm_page_xbusied(m))
		VM_OBJECT_ASSERT_WLOCKED(m->object);
	pa = VM_PAGE_TO_PHYS(m);
	newpte = (pt_entry_t)(pa | PG_A | PG_V);
	if ((access & VM_PROT_WRITE) != 0)
		newpte |= PG_M;
	if ((prot & VM_PROT_WRITE) != 0)
		newpte |= PG_RW;
	KASSERT((newpte & (PG_M | PG_RW)) != PG_M,
	    ("pmap_enter: access includes VM_PROT_WRITE but prot doesn't"));
	if ((prot & VM_PROT_EXECUTE) == 0)
		newpte |= pg_nx;
	if (wired)
		newpte |= PG_W;
	if (va < VM_MAXUSER_ADDRESS)
		newpte |= PG_U;
	if (pmap == kernel_pmap)
		newpte |= PG_G;
	newpte |= pmap_cache_bits(pmap, m->md.pat_mode, 0);

	if (pmap_emulate_ad_bits(pmap)) {
		/*
		 * Set modified bit gratuitously for writeable mappings if
		 * the page is unmanaged. We do not want to take a fault
		 * to do the dirty bit accounting for these mappings.
		 */
		if ((m->oflags & VPO_UNMANAGED) != 0) {
			if ((newpte & PG_RW) != 0)
				newpte |= PG_M;
		}

		/*
		 * Dirty bit emulation enforces the following PG_RW behavior:
		 * - if PG_RW = 1 then PG_M = 1
		 * - if PG_RW = 0 then PG_M = 0
		 *
		 * If PG_RW = 0 then there are two possibilities:
		 * - the mapping is permanently readonly (PG_RO = 1)
		 * - the mapping is temporarily readonly for dirty bit emulation
		 */
		if ((newpte & PG_RW) == 0)
			newpte |= PG_RO;
		else if ((newpte & PG_M) == 0)
			newpte &= ~PG_RW;

		if (((newpte & (PG_M | PG_RW)) != (PG_M | PG_RW)) &&
		    ((newpte & (PG_M | PG_RW)) != 0)) {
			panic("pmap_enter: invalid rw/modified bits for "
			      "dirty bit emulation %#lx", newpte);
		}
	}

	mpte = NULL;

	lock = NULL;
	rw_rlock(&pvh_global_lock);
	PMAP_LOCK(pmap);

	/*
	 * In the case that a page table page is not
	 * resident, we are creating it here.
	 */
retry:
	pde = pmap_pde(pmap, va);
	if (pde != NULL && (*pde & PG_V) != 0 && ((*pde & PG_PS) == 0 ||
	    pmap_demote_pde_locked(pmap, pde, va, &lock))) {
		pte = pmap_pde_to_pte(pde, va);
		if (va < VM_MAXUSER_ADDRESS && mpte == NULL) {
			mpte = PHYS_TO_VM_PAGE(*pde & PG_FRAME);
			mpte->wire_count++;
		}
	} else if (va < VM_MAXUSER_ADDRESS) {
		/*
		 * Here if the pte page isn't mapped, or if it has been
		 * deallocated.
		 */
		mpte = _pmap_allocpte(pmap, pmap_pde_pindex(va), &lock);
		goto retry;
	} else
		panic("pmap_enter: invalid page directory va=%#lx", va);

	origpte = *pte;

	/*
	 * Is the specified virtual address already mapped?
	 */
	if ((origpte & PG_V) != 0) {
		/*
		 * Wiring change, just update stats. We don't worry about
		 * wiring PT pages as they remain resident as long as there
		 * are valid mappings in them. Hence, if a user page is wired,
		 * the PT page will be also.
		 */
		if ((newpte & PG_W) != 0 && (origpte & PG_W) == 0)
			pmap->pm_stats.wired_count++;
		else if ((newpte & PG_W) == 0 && (origpte & PG_W) != 0)
			pmap->pm_stats.wired_count--;

		/*
		 * Remove the extra PT page reference.
		 */
		if (mpte != NULL) {
			mpte->wire_count--;
			KASSERT(mpte->wire_count > 0,
			    ("pmap_enter: missing reference to page table page,"
			     " va: 0x%lx", va));
		}

		/*
		 * Has the physical page changed?
		 */
		opa = origpte & PG_FRAME;
		if (opa == pa) {
			/*
			 * No, might be a protection or wiring change.
			 */
			if ((origpte & PG_MANAGED) != 0) {
				newpte |= PG_MANAGED;
				if (pmap_writeable_mapping(pmap, newpte))
					vm_page_aflag_set(m, PGA_WRITEABLE);
			}
			if (((origpte ^ newpte) & ~(PG_M | PG_A)) == 0)
				goto unchanged;
			goto validate;
		}
	} else {
		/*
		 * Increment the counters.
		 */
		if ((newpte & PG_W) != 0)
			pmap->pm_stats.wired_count++;
		pmap_resident_count_inc(pmap, 1);
	}

	/*
	 * Enter on the PV list if part of our managed memory.
	 */
	if ((m->oflags & VPO_UNMANAGED) == 0) {
		newpte |= PG_MANAGED;
		pv = get_pv_entry(pmap, &lock);
		pv->pv_va = va;
		CHANGE_PV_LIST_LOCK_TO_PHYS(&lock, pa);
		TAILQ_INSERT_TAIL(&m->md.pv_list, pv, pv_next);
		m->md.pv_gen++;
		if (pmap_writeable_mapping(pmap, newpte))
			vm_page_aflag_set(m, PGA_WRITEABLE);
	}

	/*
	 * Update the PTE.
	 */
	if ((origpte & PG_V) != 0) {
validate:
		origpte = pte_load_store(pte, newpte);
		opa = origpte & PG_FRAME;
		if (opa != pa) {
			if ((origpte & PG_MANAGED) != 0) {
				om = PHYS_TO_VM_PAGE(opa);
				if ((origpte & (PG_M | PG_RW)) == (PG_M |
				    PG_RW)) {
					KASSERT((origpte & PG_RO) == 0,
						("readonly modified PTE %#lx",
						origpte));
					vm_page_dirty(om);
				}
				if ((origpte & PG_A) != 0)
					vm_page_aflag_set(om, PGA_REFERENCED);
				CHANGE_PV_LIST_LOCK_TO_PHYS(&lock, opa);
				pmap_pvh_free(&om->md, pmap, va);
				if ((om->aflags & PGA_WRITEABLE) != 0 &&
				    TAILQ_EMPTY(&om->md.pv_list) &&
				    ((om->flags & PG_FICTITIOUS) != 0 ||
				    TAILQ_EMPTY(&pa_to_pvh(opa)->pv_list)))
					vm_page_aflag_clear(om, PGA_WRITEABLE);
			}
		} else if ((newpte & PG_M) == 0 && (origpte & (PG_M |
		    PG_RW)) == (PG_M | PG_RW)) {
			if ((origpte & PG_MANAGED) != 0) {
				KASSERT((origpte & PG_RO) == 0,
				    ("readonly modified PTE %#lx", origpte));
				vm_page_dirty(m);
			}

			/*
			 * Although the PTE may still have PG_RW set, TLB
			 * invalidation may nonetheless be required because
			 * the PTE no longer has PG_M set.
			 */
		} else if ((origpte & PG_NX) != 0 || (newpte & PG_NX) == 0) {
			/*
			 * This PTE change does not require TLB invalidation.
			 */
			goto unchanged;
		}
		if ((origpte & PG_A) != 0)
			pmap_invalidate_page(pmap, va);
	} else
		pte_store(pte, newpte);

unchanged:

	/*
	 * If both the page table page and the reservation are fully
	 * populated, then attempt promotion.
	 */
	if ((mpte == NULL || mpte->wire_count == NPTEPG) &&
	    pg_ps_enabled && pmap_ps_enabled(pmap) &&
	    (m->flags & PG_FICTITIOUS) == 0 &&
	    vm_reserv_level_iffullpop(m) == 0)
		pmap_promote_pde(pmap, pde, va, &lock);

	if (lock != NULL)
		rw_wunlock(lock);
	rw_runlock(&pvh_global_lock);
	PMAP_UNLOCK(pmap);
}

/*
 * Tries to create a 2MB page mapping.  Returns TRUE if successful and FALSE
 * otherwise.  Fails if (1) a page table page cannot be allocated without
 * blocking, (2) a mapping already exists at the specified virtual address, or
 * (3) a pv entry cannot be allocated without reclaiming another pv entry. 
 */
static boolean_t
pmap_enter_pde(pmap_t pmap, vm_offset_t va, vm_page_t m, vm_prot_t prot,
    struct rwlock **lockp)
{
	pd_entry_t *pde, newpde;
	vm_page_t mpde;
	struct spglist free;

	rw_assert(&pvh_global_lock, RA_LOCKED);
	PMAP_LOCK_ASSERT(pmap, MA_OWNED);

	/*
	 * Software emulation of the accessed bit requires that if PG_V is set
	 * then PG_A is also set. Therefore we defer setting up the mapping
	 * until the process actually tries to access it.
	 */
	if (pmap_emulate_ad_bits(pmap))
		return (FALSE);

	if ((mpde = pmap_allocpde(pmap, va, NULL)) == NULL) {
		CTR2(KTR_PMAP, "pmap_enter_pde: failure for va %#lx"
		    " in pmap %p", va, pmap);
		return (FALSE);
	}
	pde = (pd_entry_t *)PHYS_TO_DMAP(VM_PAGE_TO_PHYS(mpde));
	pde = &pde[pmap_pde_index(va)];
	if ((*pde & PG_V) != 0) {
		KASSERT(mpde->wire_count > 1,
		    ("pmap_enter_pde: mpde's wire count is too low"));
		mpde->wire_count--;
		CTR2(KTR_PMAP, "pmap_enter_pde: failure for va %#lx"
		    " in pmap %p", va, pmap);
		return (FALSE);
	}
	newpde = VM_PAGE_TO_PHYS(m) | pmap_cache_bits(pmap, m->md.pat_mode, 1) |
	    PG_PS | PG_V;
	if ((m->oflags & VPO_UNMANAGED) == 0) {
		newpde |= PG_MANAGED;

		/*
		 * Abort this mapping if its PV entry could not be created.
		 */
		if (!pmap_pv_insert_pde(pmap, va, VM_PAGE_TO_PHYS(m),
		    lockp)) {
			SLIST_INIT(&free);
			if (pmap_unwire_ptp(pmap, va, mpde, &free)) {
				pmap_invalidate_page(pmap, va);
				pmap_free_zero_pages(&free);
			}
			CTR2(KTR_PMAP, "pmap_enter_pde: failure for va %#lx"
			    " in pmap %p", va, pmap);
			return (FALSE);
		}
	}
	if ((prot & VM_PROT_EXECUTE) == 0)
		newpde |= pg_nx;
	if (va < VM_MAXUSER_ADDRESS)
		newpde |= PG_U;

	/*
	 * Increment counters.
	 */
	pmap_resident_count_inc(pmap, NBPDR / PAGE_SIZE);

	/*
	 * Map the superpage.
	 */
	pde_store(pde, newpde);

	atomic_add_long(&pmap_pde_mappings, 1);
	CTR2(KTR_PMAP, "pmap_enter_pde: success for va %#lx"
	    " in pmap %p", va, pmap);
	return (TRUE);
}

/*
 * Maps a sequence of resident pages belonging to the same object.
 * The sequence begins with the given page m_start.  This page is
 * mapped at the given virtual address start.  Each subsequent page is
 * mapped at a virtual address that is offset from start by the same
 * amount as the page is offset from m_start within the object.  The
 * last page in the sequence is the page with the largest offset from
 * m_start that can be mapped at a virtual address less than the given
 * virtual address end.  Not every virtual page between start and end
 * is mapped; only those for which a resident page exists with the
 * corresponding offset from m_start are mapped.
 */
void
pmap_enter_object(pmap_t pmap, vm_offset_t start, vm_offset_t end,
    vm_page_t m_start, vm_prot_t prot)
{
	struct rwlock *lock;
	vm_offset_t va;
	vm_page_t m, mpte;
	vm_pindex_t diff, psize;

	VM_OBJECT_ASSERT_LOCKED(m_start->object);

	psize = atop(end - start);
	mpte = NULL;
	m = m_start;
	lock = NULL;
	rw_rlock(&pvh_global_lock);
	PMAP_LOCK(pmap);
	while (m != NULL && (diff = m->pindex - m_start->pindex) < psize) {
		va = start + ptoa(diff);
		if ((va & PDRMASK) == 0 && va + NBPDR <= end &&
		    (VM_PAGE_TO_PHYS(m) & PDRMASK) == 0 &&
		    pg_ps_enabled && pmap_ps_enabled(pmap) &&
		    vm_reserv_level_iffullpop(m) == 0 &&
		    pmap_enter_pde(pmap, va, m, prot, &lock))
			m = &m[NBPDR / PAGE_SIZE - 1];
		else
			mpte = pmap_enter_quick_locked(pmap, va, m, prot,
			    mpte, &lock);
		m = TAILQ_NEXT(m, listq);
	}
	if (lock != NULL)
		rw_wunlock(lock);
	rw_runlock(&pvh_global_lock);
	PMAP_UNLOCK(pmap);
}

/*
 * this code makes some *MAJOR* assumptions:
 * 1. Current pmap & pmap exists.
 * 2. Not wired.
 * 3. Read access.
 * 4. No page table pages.
 * but is *MUCH* faster than pmap_enter...
 */

void
pmap_enter_quick(pmap_t pmap, vm_offset_t va, vm_page_t m, vm_prot_t prot)
{
	struct rwlock *lock;

	lock = NULL;
	rw_rlock(&pvh_global_lock);
	PMAP_LOCK(pmap);
	(void)pmap_enter_quick_locked(pmap, va, m, prot, NULL, &lock);
	if (lock != NULL)
		rw_wunlock(lock);
	rw_runlock(&pvh_global_lock);
	PMAP_UNLOCK(pmap);
}

static vm_page_t
pmap_enter_quick_locked(pmap_t pmap, vm_offset_t va, vm_page_t m,
    vm_prot_t prot, vm_page_t mpte, struct rwlock **lockp)
{
	struct spglist free;
	pt_entry_t *pte;
	vm_paddr_t pa;

	KASSERT(va < kmi.clean_sva || va >= kmi.clean_eva ||
	    (m->oflags & VPO_UNMANAGED) != 0,
	    ("pmap_enter_quick_locked: managed mapping within the clean submap"));
	rw_assert(&pvh_global_lock, RA_LOCKED);
	PMAP_LOCK_ASSERT(pmap, MA_OWNED);

	/*
	 * Software emulation of the accessed bit requires that if PG_V is set
	 * then PG_A is also set. Therefore we defer setting up the mapping
	 * until the process actually tries to access it.
	 */
	if (pmap_emulate_ad_bits(pmap))
		return (NULL);

	/*
	 * In the case that a page table page is not
	 * resident, we are creating it here.
	 */
	if (va < VM_MAXUSER_ADDRESS) {
		vm_pindex_t ptepindex;
		pd_entry_t *ptepa;

		/*
		 * Calculate pagetable page index
		 */
		ptepindex = pmap_pde_pindex(va);
		if (mpte && (mpte->pindex == ptepindex)) {
			mpte->wire_count++;
		} else {
			/*
			 * Get the page directory entry
			 */
			ptepa = pmap_pde(pmap, va);

			/*
			 * If the page table page is mapped, we just increment
			 * the hold count, and activate it.  Otherwise, we
			 * attempt to allocate a page table page.  If this
			 * attempt fails, we don't retry.  Instead, we give up.
			 */
			if (ptepa && (*ptepa & PG_V) != 0) {
				if (*ptepa & PG_PS)
					return (NULL);
				mpte = PHYS_TO_VM_PAGE(*ptepa & PG_FRAME);
				mpte->wire_count++;
			} else {
				/*
				 * Pass NULL instead of the PV list lock
				 * pointer, because we don't intend to sleep.
				 */
				mpte = _pmap_allocpte(pmap, ptepindex, NULL);
				if (mpte == NULL)
					return (mpte);
			}
		}
		pte = (pt_entry_t *)PHYS_TO_DMAP(VM_PAGE_TO_PHYS(mpte));
		pte = &pte[pmap_pte_index(va)];
	} else {
		mpte = NULL;
		pte = vtopte(va);
	}
	if (*pte) {
		if (mpte != NULL) {
			mpte->wire_count--;
			mpte = NULL;
		}
		return (mpte);
	}

	/*
	 * Enter on the PV list if part of our managed memory.
	 */
	if ((m->oflags & VPO_UNMANAGED) == 0 &&
	    !pmap_try_insert_pv_entry(pmap, va, m, lockp)) {
		if (mpte != NULL) {
			SLIST_INIT(&free);
			if (pmap_unwire_ptp(pmap, va, mpte, &free)) {
				pmap_invalidate_page(pmap, va);
				pmap_free_zero_pages(&free);
			}
			mpte = NULL;
		}
		return (mpte);
	}

	/*
	 * Increment counters
	 */
	pmap_resident_count_inc(pmap, 1);

	pa = VM_PAGE_TO_PHYS(m) | pmap_cache_bits(pmap, m->md.pat_mode, 0);
	if ((prot & VM_PROT_EXECUTE) == 0)
		pa |= pg_nx;

	/*
	 * Now validate mapping with RO protection
	 */
	if ((m->oflags & VPO_UNMANAGED) != 0)
		pte_store(pte, pa | PG_V | PG_U);
	else
		pte_store(pte, pa | PG_V | PG_U | PG_MANAGED);
	return (mpte);
}

/*
 * Make a temporary mapping for a physical address.  This is only intended
 * to be used for panic dumps.
 */
void *
pmap_kenter_temporary(vm_paddr_t pa, int i)
{
	vm_offset_t va;

	va = (vm_offset_t)crashdumpmap + (i * PAGE_SIZE);
	pmap_kenter(va, pa);
	invlpg(va);
	return ((void *)crashdumpmap);
}

/*
 * This code maps large physical mmap regions into the
 * processor address space.  Note that some shortcuts
 * are taken, but the code works.
 */
void
pmap_object_init_pt(pmap_t pmap, vm_offset_t addr, vm_object_t object,
    vm_pindex_t pindex, vm_size_t size)
{
	pd_entry_t *pde;
	pt_entry_t PG_A, PG_M;
	vm_paddr_t pa, ptepa;
	vm_page_t p, pdpg;
	int pat_mode;

	PG_A = pmap_accessed_bit(pmap);
	PG_M = pmap_modified_bit(pmap);

	VM_OBJECT_ASSERT_WLOCKED(object);
	KASSERT(object->type == OBJT_DEVICE || object->type == OBJT_SG,
	    ("pmap_object_init_pt: non-device object"));
	if ((addr & (NBPDR - 1)) == 0 && (size & (NBPDR - 1)) == 0) {
		if (!pmap_ps_enabled(pmap))
			return;
		if (!vm_object_populate(object, pindex, pindex + atop(size)))
			return;
		p = vm_page_lookup(object, pindex);
		KASSERT(p->valid == VM_PAGE_BITS_ALL,
		    ("pmap_object_init_pt: invalid page %p", p));
		pat_mode = p->md.pat_mode;

		/*
		 * Abort the mapping if the first page is not physically
		 * aligned to a 2MB page boundary.
		 */
		ptepa = VM_PAGE_TO_PHYS(p);
		if (ptepa & (NBPDR - 1))
			return;

		/*
		 * Skip the first page.  Abort the mapping if the rest of
		 * the pages are not physically contiguous or have differing
		 * memory attributes.
		 */
		p = TAILQ_NEXT(p, listq);
		for (pa = ptepa + PAGE_SIZE; pa < ptepa + size;
		    pa += PAGE_SIZE) {
			KASSERT(p->valid == VM_PAGE_BITS_ALL,
			    ("pmap_object_init_pt: invalid page %p", p));
			if (pa != VM_PAGE_TO_PHYS(p) ||
			    pat_mode != p->md.pat_mode)
				return;
			p = TAILQ_NEXT(p, listq);
		}

		/*
		 * Map using 2MB pages.  Since "ptepa" is 2M aligned and
		 * "size" is a multiple of 2M, adding the PAT setting to "pa"
		 * will not affect the termination of this loop.
		 */ 
		PMAP_LOCK(pmap);
		for (pa = ptepa | pmap_cache_bits(pmap, pat_mode, 1);
		     pa < ptepa + size;
		     pa += NBPDR) {
			pdpg = pmap_allocpde(pmap, addr, NULL);
			if (pdpg == NULL) {
				/*
				 * The creation of mappings below is only an
				 * optimization.  If a page directory page
				 * cannot be allocated without blocking,
				 * continue on to the next mapping rather than
				 * blocking.
				 */
				addr += NBPDR;
				continue;
			}
			pde = (pd_entry_t *)PHYS_TO_DMAP(VM_PAGE_TO_PHYS(pdpg));
			pde = &pde[pmap_pde_index(addr)];
			if ((*pde & PG_V) == 0) {
				pde_store(pde, pa | PG_PS | PG_M | PG_A |
				    PG_U | PG_RW | PG_V);
				pmap_resident_count_inc(pmap, NBPDR / PAGE_SIZE);
				atomic_add_long(&pmap_pde_mappings, 1);
			} else {
				/* Continue on if the PDE is already valid. */
				pdpg->wire_count--;
				KASSERT(pdpg->wire_count > 0,
				    ("pmap_object_init_pt: missing reference "
				    "to page directory page, va: 0x%lx", addr));
			}
			addr += NBPDR;
		}
		PMAP_UNLOCK(pmap);
	}
}

/*
 *	Routine:	pmap_change_wiring
 *	Function:	Change the wiring attribute for a map/virtual-address
 *			pair.
 *	In/out conditions:
 *			The mapping must already exist in the pmap.
 */
void
pmap_change_wiring(pmap_t pmap, vm_offset_t va, boolean_t wired)
{
	pd_entry_t *pde;
	pt_entry_t *pte;
	boolean_t pv_lists_locked;

	pv_lists_locked = FALSE;

	/*
	 * Wiring is not a hardware characteristic so there is no need to
	 * invalidate TLB.
	 */
retry:
	PMAP_LOCK(pmap);
	pde = pmap_pde(pmap, va);
	if ((*pde & PG_PS) != 0) {
		if (!wired != ((*pde & PG_W) == 0)) {
			if (!pv_lists_locked) {
				pv_lists_locked = TRUE;
				if (!rw_try_rlock(&pvh_global_lock)) {
					PMAP_UNLOCK(pmap);
					rw_rlock(&pvh_global_lock);
					goto retry;
				}
			}
			if (!pmap_demote_pde(pmap, pde, va))
				panic("pmap_change_wiring: demotion failed");
		} else
			goto out;
	}
	pte = pmap_pde_to_pte(pde, va);
	if (wired && (*pte & PG_W) == 0) {
		pmap->pm_stats.wired_count++;
		atomic_set_long(pte, PG_W);
	} else if (!wired && (*pte & PG_W) != 0) {
		pmap->pm_stats.wired_count--;
		atomic_clear_long(pte, PG_W);
	}
out:
	if (pv_lists_locked)
		rw_runlock(&pvh_global_lock);
	PMAP_UNLOCK(pmap);
}

/*
 *	Copy the range specified by src_addr/len
 *	from the source map to the range dst_addr/len
 *	in the destination map.
 *
 *	This routine is only advisory and need not do anything.
 */

void
pmap_copy(pmap_t dst_pmap, pmap_t src_pmap, vm_offset_t dst_addr, vm_size_t len,
    vm_offset_t src_addr)
{
	struct rwlock *lock;
	struct spglist free;
	vm_offset_t addr;
	vm_offset_t end_addr = src_addr + len;
	vm_offset_t va_next;
	pt_entry_t PG_A, PG_M;

	if (dst_addr != src_addr)
		return;

	if (pmap_emulate_ad_bits(dst_pmap))
		return;

	lock = NULL;
	rw_rlock(&pvh_global_lock);
	if (dst_pmap < src_pmap) {
		PMAP_LOCK(dst_pmap);
		PMAP_LOCK(src_pmap);
	} else {
		PMAP_LOCK(src_pmap);
		PMAP_LOCK(dst_pmap);
	}

	PG_A = pmap_accessed_bit(dst_pmap);
	PG_M = pmap_modified_bit(dst_pmap);

	for (addr = src_addr; addr < end_addr; addr = va_next) {
		pt_entry_t *src_pte, *dst_pte;
		vm_page_t dstmpde, dstmpte, srcmpte;
		pml4_entry_t *pml4e;
		pdp_entry_t *pdpe;
		pd_entry_t srcptepaddr, *pde;

		KASSERT(addr < UPT_MIN_ADDRESS,
		    ("pmap_copy: invalid to pmap_copy page tables"));

		pml4e = pmap_pml4e(src_pmap, addr);
		if ((*pml4e & PG_V) == 0) {
			va_next = (addr + NBPML4) & ~PML4MASK;
			if (va_next < addr)
				va_next = end_addr;
			continue;
		}

		pdpe = pmap_pml4e_to_pdpe(pml4e, addr);
		if ((*pdpe & PG_V) == 0) {
			va_next = (addr + NBPDP) & ~PDPMASK;
			if (va_next < addr)
				va_next = end_addr;
			continue;
		}

		va_next = (addr + NBPDR) & ~PDRMASK;
		if (va_next < addr)
			va_next = end_addr;

		pde = pmap_pdpe_to_pde(pdpe, addr);
		srcptepaddr = *pde;
		if (srcptepaddr == 0)
			continue;
			
		if (srcptepaddr & PG_PS) {
			dstmpde = pmap_allocpde(dst_pmap, addr, NULL);
			if (dstmpde == NULL)
				break;
			pde = (pd_entry_t *)
			    PHYS_TO_DMAP(VM_PAGE_TO_PHYS(dstmpde));
			pde = &pde[pmap_pde_index(addr)];
			if (*pde == 0 && ((srcptepaddr & PG_MANAGED) == 0 ||
			    pmap_pv_insert_pde(dst_pmap, addr, srcptepaddr &
			    PG_PS_FRAME, &lock))) {
				*pde = srcptepaddr & ~PG_W;
				pmap_resident_count_inc(dst_pmap, NBPDR / PAGE_SIZE);
			} else
				dstmpde->wire_count--;
			continue;
		}

		srcptepaddr &= PG_FRAME;
		srcmpte = PHYS_TO_VM_PAGE(srcptepaddr);
		KASSERT(srcmpte->wire_count > 0,
		    ("pmap_copy: source page table page is unused"));

		if (va_next > end_addr)
			va_next = end_addr;

		src_pte = (pt_entry_t *)PHYS_TO_DMAP(srcptepaddr);
		src_pte = &src_pte[pmap_pte_index(addr)];
		dstmpte = NULL;
		while (addr < va_next) {
			pt_entry_t ptetemp;
			ptetemp = *src_pte;
			/*
			 * we only virtual copy managed pages
			 */
			if ((ptetemp & PG_MANAGED) != 0) {
				if (dstmpte != NULL &&
				    dstmpte->pindex == pmap_pde_pindex(addr))
					dstmpte->wire_count++;
				else if ((dstmpte = pmap_allocpte(dst_pmap,
				    addr, NULL)) == NULL)
					goto out;
				dst_pte = (pt_entry_t *)
				    PHYS_TO_DMAP(VM_PAGE_TO_PHYS(dstmpte));
				dst_pte = &dst_pte[pmap_pte_index(addr)];
				if (*dst_pte == 0 &&
				    pmap_try_insert_pv_entry(dst_pmap, addr,
				    PHYS_TO_VM_PAGE(ptetemp & PG_FRAME),
				    &lock)) {
					/*
					 * Clear the wired, modified, and
					 * accessed (referenced) bits
					 * during the copy.
					 */
					*dst_pte = ptetemp & ~(PG_W | PG_M |
					    PG_A);
					pmap_resident_count_inc(dst_pmap, 1);
				} else {
					SLIST_INIT(&free);
					if (pmap_unwire_ptp(dst_pmap, addr,
					    dstmpte, &free)) {
						pmap_invalidate_page(dst_pmap,
						    addr);
						pmap_free_zero_pages(&free);
					}
					goto out;
				}
				if (dstmpte->wire_count >= srcmpte->wire_count)
					break;
			}
			addr += PAGE_SIZE;
			src_pte++;
		}
	}
out:
	if (lock != NULL)
		rw_wunlock(lock);
	rw_runlock(&pvh_global_lock);
	PMAP_UNLOCK(src_pmap);
	PMAP_UNLOCK(dst_pmap);
}

/*
 *	pmap_zero_page zeros the specified hardware page by mapping
 *	the page into KVM and using bzero to clear its contents.
 */
void
pmap_zero_page(vm_page_t m)
{
	vm_offset_t va = PHYS_TO_DMAP(VM_PAGE_TO_PHYS(m));

	pagezero((void *)va);
}

/*
 *	pmap_zero_page_area zeros the specified hardware page by mapping 
 *	the page into KVM and using bzero to clear its contents.
 *
 *	off and size may not cover an area beyond a single hardware page.
 */
void
pmap_zero_page_area(vm_page_t m, int off, int size)
{
	vm_offset_t va = PHYS_TO_DMAP(VM_PAGE_TO_PHYS(m));

	if (off == 0 && size == PAGE_SIZE)
		pagezero((void *)va);
	else
		bzero((char *)va + off, size);
}

/*
 *	pmap_zero_page_idle zeros the specified hardware page by mapping 
 *	the page into KVM and using bzero to clear its contents.  This
 *	is intended to be called from the vm_pagezero process only and
 *	outside of Giant.
 */
void
pmap_zero_page_idle(vm_page_t m)
{
	vm_offset_t va = PHYS_TO_DMAP(VM_PAGE_TO_PHYS(m));

	pagezero((void *)va);
}

/*
 *	pmap_copy_page copies the specified (machine independent)
 *	page by mapping the page into virtual memory and using
 *	bcopy to copy the page, one machine dependent page at a
 *	time.
 */
void
pmap_copy_page(vm_page_t msrc, vm_page_t mdst)
{
	vm_offset_t src = PHYS_TO_DMAP(VM_PAGE_TO_PHYS(msrc));
	vm_offset_t dst = PHYS_TO_DMAP(VM_PAGE_TO_PHYS(mdst));

	pagecopy((void *)src, (void *)dst);
}

int unmapped_buf_allowed = 1;

void
pmap_copy_pages(vm_page_t ma[], vm_offset_t a_offset, vm_page_t mb[],
    vm_offset_t b_offset, int xfersize)
{
	void *a_cp, *b_cp;
	vm_offset_t a_pg_offset, b_pg_offset;
	int cnt;

	while (xfersize > 0) {
		a_pg_offset = a_offset & PAGE_MASK;
		cnt = min(xfersize, PAGE_SIZE - a_pg_offset);
		a_cp = (char *)PHYS_TO_DMAP(ma[a_offset >> PAGE_SHIFT]->
		    phys_addr) + a_pg_offset;
		b_pg_offset = b_offset & PAGE_MASK;
		cnt = min(cnt, PAGE_SIZE - b_pg_offset);
		b_cp = (char *)PHYS_TO_DMAP(mb[b_offset >> PAGE_SHIFT]->
		    phys_addr) + b_pg_offset;
		bcopy(a_cp, b_cp, cnt);
		a_offset += cnt;
		b_offset += cnt;
		xfersize -= cnt;
	}
}

/*
 * Returns true if the pmap's pv is one of the first
 * 16 pvs linked to from this page.  This count may
 * be changed upwards or downwards in the future; it
 * is only necessary that true be returned for a small
 * subset of pmaps for proper page aging.
 */
boolean_t
pmap_page_exists_quick(pmap_t pmap, vm_page_t m)
{
	struct md_page *pvh;
	struct rwlock *lock;
	pv_entry_t pv;
	int loops = 0;
	boolean_t rv;

	KASSERT((m->oflags & VPO_UNMANAGED) == 0,
	    ("pmap_page_exists_quick: page %p is not managed", m));
	rv = FALSE;
	rw_rlock(&pvh_global_lock);
	lock = VM_PAGE_TO_PV_LIST_LOCK(m);
	rw_rlock(lock);
	TAILQ_FOREACH(pv, &m->md.pv_list, pv_next) {
		if (PV_PMAP(pv) == pmap) {
			rv = TRUE;
			break;
		}
		loops++;
		if (loops >= 16)
			break;
	}
	if (!rv && loops < 16 && (m->flags & PG_FICTITIOUS) == 0) {
		pvh = pa_to_pvh(VM_PAGE_TO_PHYS(m));
		TAILQ_FOREACH(pv, &pvh->pv_list, pv_next) {
			if (PV_PMAP(pv) == pmap) {
				rv = TRUE;
				break;
			}
			loops++;
			if (loops >= 16)
				break;
		}
	}
	rw_runlock(lock);
	rw_runlock(&pvh_global_lock);
	return (rv);
}

/*
 *	pmap_page_wired_mappings:
 *
 *	Return the number of managed mappings to the given physical page
 *	that are wired.
 */
int
pmap_page_wired_mappings(vm_page_t m)
{
	int count;

	count = 0;
	if ((m->oflags & VPO_UNMANAGED) != 0)
		return (count);
	rw_wlock(&pvh_global_lock);
	count = pmap_pvh_wired_mappings(&m->md, count);
	if ((m->flags & PG_FICTITIOUS) == 0) {
	    count = pmap_pvh_wired_mappings(pa_to_pvh(VM_PAGE_TO_PHYS(m)),
	        count);
	}
	rw_wunlock(&pvh_global_lock);
	return (count);
}

/*
 *	pmap_pvh_wired_mappings:
 *
 *	Return the updated number "count" of managed mappings that are wired.
 */
static int
pmap_pvh_wired_mappings(struct md_page *pvh, int count)
{
	pmap_t pmap;
	pt_entry_t *pte;
	pv_entry_t pv;

	rw_assert(&pvh_global_lock, RA_WLOCKED);
	TAILQ_FOREACH(pv, &pvh->pv_list, pv_next) {
		pmap = PV_PMAP(pv);
		PMAP_LOCK(pmap);
		pte = pmap_pte(pmap, pv->pv_va);
		if ((*pte & PG_W) != 0)
			count++;
		PMAP_UNLOCK(pmap);
	}
	return (count);
}

/*
 * Returns TRUE if the given page is mapped individually or as part of
 * a 2mpage.  Otherwise, returns FALSE.
 */
boolean_t
pmap_page_is_mapped(vm_page_t m)
{
	struct rwlock *lock;
	boolean_t rv;

	if ((m->oflags & VPO_UNMANAGED) != 0)
		return (FALSE);
	rw_rlock(&pvh_global_lock);
	lock = VM_PAGE_TO_PV_LIST_LOCK(m);
	rw_rlock(lock);
	rv = !TAILQ_EMPTY(&m->md.pv_list) ||
	    ((m->flags & PG_FICTITIOUS) == 0 &&
	    !TAILQ_EMPTY(&pa_to_pvh(VM_PAGE_TO_PHYS(m))->pv_list));
	rw_runlock(lock);
	rw_runlock(&pvh_global_lock);
	return (rv);
}

/*
 * Remove all pages from specified address space
 * this aids process exit speeds.  Also, this code
 * is special cased for current process only, but
 * can have the more generic (and slightly slower)
 * mode enabled.  This is much faster than pmap_remove
 * in the case of running down an entire address space.
 */
void
pmap_remove_pages(pmap_t pmap)
{
	pd_entry_t ptepde;
<<<<<<< HEAD
	pt_entry_t *pte, tpte, PG_M;
=======
	pt_entry_t *pte, tpte;
>>>>>>> 1038bfa7
	struct spglist free;
	vm_page_t m, mpte, mt;
	pv_entry_t pv;
	struct md_page *pvh;
	struct pv_chunk *pc, *npc;
	struct rwlock *lock;
	int64_t bit;
	uint64_t inuse, bitmask;
	int allfree, field, freed, idx;
	boolean_t superpage;
	vm_paddr_t pa;

	if (pmap != PCPU_GET(curpmap)) {
		printf("warning: pmap_remove_pages called with non-current pmap\n");
		return;
	}

	lock = NULL;
<<<<<<< HEAD
	PG_M = pmap_modified_bit(pmap);

=======
>>>>>>> 1038bfa7
	SLIST_INIT(&free);
	rw_rlock(&pvh_global_lock);
	PMAP_LOCK(pmap);
	TAILQ_FOREACH_SAFE(pc, &pmap->pm_pvchunk, pc_list, npc) {
		allfree = 1;
		freed = 0;
		for (field = 0; field < _NPCM; field++) {
			inuse = ~pc->pc_map[field] & pc_freemask[field];
			while (inuse != 0) {
				bit = bsfq(inuse);
				bitmask = 1UL << bit;
				idx = field * 64 + bit;
				pv = &pc->pc_pventry[idx];
				inuse &= ~bitmask;

				pte = pmap_pdpe(pmap, pv->pv_va);
				ptepde = *pte;
				pte = pmap_pdpe_to_pde(pte, pv->pv_va);
				tpte = *pte;
				if ((tpte & (PG_PS | PG_V)) == PG_V) {
					superpage = FALSE;
					ptepde = tpte;
					pte = (pt_entry_t *)PHYS_TO_DMAP(tpte &
					    PG_FRAME);
					pte = &pte[pmap_pte_index(pv->pv_va)];
					tpte = *pte;
				} else {
					/*
					 * Keep track whether 'tpte' is a
					 * superpage explicitly instead of
					 * relying on PG_PS being set.
					 *
					 * This is because PG_PS is numerically
					 * identical to PG_PTE_PAT and thus a
					 * regular page could be mistaken for
					 * a superpage.
					 */
					superpage = TRUE;
				}

				if ((tpte & PG_V) == 0) {
					panic("bad pte va %lx pte %lx",
					    pv->pv_va, tpte);
				}

/*
 * We cannot remove wired pages from a process' mapping at this time
 */
				if (tpte & PG_W) {
					allfree = 0;
					continue;
				}

				if (superpage)
					pa = tpte & PG_PS_FRAME;
				else
					pa = tpte & PG_FRAME;

				m = PHYS_TO_VM_PAGE(pa);
				KASSERT(m->phys_addr == pa,
				    ("vm_page_t %p phys_addr mismatch %016jx %016jx",
				    m, (uintmax_t)m->phys_addr,
				    (uintmax_t)tpte));

				KASSERT((m->flags & PG_FICTITIOUS) != 0 ||
				    m < &vm_page_array[vm_page_array_size],
				    ("pmap_remove_pages: bad tpte %#jx",
				    (uintmax_t)tpte));

				pte_clear(pte);

				/*
				 * Update the vm_page_t clean/reference bits.
				 */
				if ((tpte & (PG_M | PG_RW)) == (PG_M | PG_RW)) {
					KASSERT((tpte & PG_RO) == 0,
						("readonly modified PTE %#lx",
						tpte));
					if (superpage) {
						for (mt = m; mt < &m[NBPDR / PAGE_SIZE]; mt++)
							vm_page_dirty(mt);
					} else
						vm_page_dirty(m);
				}

				CHANGE_PV_LIST_LOCK_TO_VM_PAGE(&lock, m);

				/* Mark free */
				pc->pc_map[field] |= bitmask;
				if (superpage) {
					pmap_resident_count_dec(pmap, NBPDR / PAGE_SIZE);
					pvh = pa_to_pvh(tpte & PG_PS_FRAME);
					TAILQ_REMOVE(&pvh->pv_list, pv, pv_next);
					pvh->pv_gen++;
					if (TAILQ_EMPTY(&pvh->pv_list)) {
						for (mt = m; mt < &m[NBPDR / PAGE_SIZE]; mt++)
							if ((mt->aflags & PGA_WRITEABLE) != 0 &&
							    TAILQ_EMPTY(&mt->md.pv_list))
								vm_page_aflag_clear(mt, PGA_WRITEABLE);
					}
					mpte = pmap_lookup_pt_page(pmap, pv->pv_va);
					if (mpte != NULL) {
						pmap_remove_pt_page(pmap, mpte);
						pmap_resident_count_dec(pmap, 1);
						KASSERT(mpte->wire_count == NPTEPG,
						    ("pmap_remove_pages: pte page wire count error"));
						mpte->wire_count = 0;
						pmap_add_delayed_free_list(mpte, &free, FALSE);
						atomic_subtract_int(&cnt.v_wire_count, 1);
					}
				} else {
					pmap_resident_count_dec(pmap, 1);
					TAILQ_REMOVE(&m->md.pv_list, pv, pv_next);
					m->md.pv_gen++;
					if ((m->aflags & PGA_WRITEABLE) != 0 &&
					    TAILQ_EMPTY(&m->md.pv_list) &&
					    (m->flags & PG_FICTITIOUS) == 0) {
						pvh = pa_to_pvh(VM_PAGE_TO_PHYS(m));
						if (TAILQ_EMPTY(&pvh->pv_list))
							vm_page_aflag_clear(m, PGA_WRITEABLE);
					}
				}
				pmap_unuse_pt(pmap, pv->pv_va, ptepde, &free);
				freed++;
			}
		}
		PV_STAT(atomic_add_long(&pv_entry_frees, freed));
		PV_STAT(atomic_add_int(&pv_entry_spare, freed));
		PV_STAT(atomic_subtract_long(&pv_entry_count, freed));
		if (allfree) {
			TAILQ_REMOVE(&pmap->pm_pvchunk, pc, pc_list);
			free_pv_chunk(pc);
		}
	}
	if (lock != NULL)
		rw_wunlock(lock);
	pmap_invalidate_all(pmap);
	rw_runlock(&pvh_global_lock);
	PMAP_UNLOCK(pmap);
	pmap_free_zero_pages(&free);
}

/*
 *	pmap_is_modified:
 *
 *	Return whether or not the specified physical page was modified
 *	in any physical maps.
 */
boolean_t
pmap_is_modified(vm_page_t m)
{
	boolean_t rv;

	KASSERT((m->oflags & VPO_UNMANAGED) == 0,
	    ("pmap_is_modified: page %p is not managed", m));

	/*
	 * If the page is not exclusive busied, then PGA_WRITEABLE cannot be
	 * concurrently set while the object is locked.  Thus, if PGA_WRITEABLE
	 * is clear, no PTEs can have PG_M set.
	 */
	VM_OBJECT_ASSERT_WLOCKED(m->object);
	if (!vm_page_xbusied(m) && (m->aflags & PGA_WRITEABLE) == 0)
		return (FALSE);
	rw_wlock(&pvh_global_lock);
	rv = pmap_is_modified_pvh(&m->md) ||
	    ((m->flags & PG_FICTITIOUS) == 0 &&
	    pmap_is_modified_pvh(pa_to_pvh(VM_PAGE_TO_PHYS(m))));
	rw_wunlock(&pvh_global_lock);
	return (rv);
}

/*
 * Returns TRUE if any of the given mappings were used to modify
 * physical memory.  Otherwise, returns FALSE.  Both page and 2mpage
 * mappings are supported.
 */
static boolean_t
pmap_is_modified_pvh(struct md_page *pvh)
{
	pv_entry_t pv;
	pt_entry_t *pte, PG_M;
	pmap_t pmap;
	boolean_t rv;

	rw_assert(&pvh_global_lock, RA_WLOCKED);
	rv = FALSE;
	TAILQ_FOREACH(pv, &pvh->pv_list, pv_next) {
		pmap = PV_PMAP(pv);
		PMAP_LOCK(pmap);
		PG_M = pmap_modified_bit(pmap);
		pte = pmap_pte(pmap, pv->pv_va);
		rv = (*pte & (PG_M | PG_RW)) == (PG_M | PG_RW);
		PMAP_UNLOCK(pmap);
		if (rv)
			break;
	}
	return (rv);
}

/*
 *	pmap_is_prefaultable:
 *
 *	Return whether or not the specified virtual address is eligible
 *	for prefault.
 */
boolean_t
pmap_is_prefaultable(pmap_t pmap, vm_offset_t addr)
{
	pd_entry_t *pde;
	pt_entry_t *pte;
	boolean_t rv;

	rv = FALSE;
	PMAP_LOCK(pmap);
	pde = pmap_pde(pmap, addr);
	if (pde != NULL && (*pde & (PG_PS | PG_V)) == PG_V) {
		pte = pmap_pde_to_pte(pde, addr);
		rv = (*pte & PG_V) == 0;
	}
	PMAP_UNLOCK(pmap);
	return (rv);
}

/*
 *	pmap_is_referenced:
 *
 *	Return whether or not the specified physical page was referenced
 *	in any physical maps.
 */
boolean_t
pmap_is_referenced(vm_page_t m)
{
	boolean_t rv;

	KASSERT((m->oflags & VPO_UNMANAGED) == 0,
	    ("pmap_is_referenced: page %p is not managed", m));
	rw_wlock(&pvh_global_lock);
	rv = pmap_is_referenced_pvh(&m->md) ||
	    ((m->flags & PG_FICTITIOUS) == 0 &&
	    pmap_is_referenced_pvh(pa_to_pvh(VM_PAGE_TO_PHYS(m))));
	rw_wunlock(&pvh_global_lock);
	return (rv);
}

/*
 * Returns TRUE if any of the given mappings were referenced and FALSE
 * otherwise.  Both page and 2mpage mappings are supported.
 */
static boolean_t
pmap_is_referenced_pvh(struct md_page *pvh)
{
	pv_entry_t pv;
	pt_entry_t *pte, PG_A;
	pmap_t pmap;
	boolean_t rv;

	rw_assert(&pvh_global_lock, RA_WLOCKED);
	rv = FALSE;
	TAILQ_FOREACH(pv, &pvh->pv_list, pv_next) {
		pmap = PV_PMAP(pv);
		PMAP_LOCK(pmap);
		PG_A = pmap_accessed_bit(pmap);
		pte = pmap_pte(pmap, pv->pv_va);
		rv = (*pte & (PG_A | PG_V)) == (PG_A | PG_V);
		PMAP_UNLOCK(pmap);
		if (rv)
			break;
	}
	return (rv);
}

/*
 * Clear the write and modified bits in each of the given page's mappings.
 */
void
pmap_remove_write(vm_page_t m)
{
	struct md_page *pvh;
	pmap_t pmap;
	pv_entry_t next_pv, pv;
	pd_entry_t *pde;
	pt_entry_t oldpte, newpte, *pte, PG_M;
	vm_offset_t va;

	KASSERT((m->oflags & VPO_UNMANAGED) == 0,
	    ("pmap_remove_write: page %p is not managed", m));

	/*
	 * If the page is not exclusive busied, then PGA_WRITEABLE cannot be
	 * set by another thread while the object is locked.  Thus,
	 * if PGA_WRITEABLE is clear, no page table entries need updating.
	 */
	VM_OBJECT_ASSERT_WLOCKED(m->object);
	if (!vm_page_xbusied(m) && (m->aflags & PGA_WRITEABLE) == 0)
		return;
	rw_wlock(&pvh_global_lock);
	if ((m->flags & PG_FICTITIOUS) != 0)
		goto small_mappings;
	pvh = pa_to_pvh(VM_PAGE_TO_PHYS(m));
	TAILQ_FOREACH_SAFE(pv, &pvh->pv_list, pv_next, next_pv) {
		pmap = PV_PMAP(pv);
		PMAP_LOCK(pmap);
		va = pv->pv_va;
		pde = pmap_pde(pmap, va);
		if ((*pde & PG_RW) != 0)
			(void)pmap_demote_pde(pmap, pde, va);
		PMAP_UNLOCK(pmap);
	}
small_mappings:
	TAILQ_FOREACH(pv, &m->md.pv_list, pv_next) {
		pmap = PV_PMAP(pv);
		PMAP_LOCK(pmap);
		PG_M = pmap_modified_bit(pmap);
		pde = pmap_pde(pmap, pv->pv_va);
		KASSERT((*pde & PG_PS) == 0,
		    ("pmap_remove_write: found a 2mpage in page %p's pv list",
		    m));
		pte = pmap_pde_to_pte(pde, pv->pv_va);
retry:
		oldpte = *pte;
		newpte = oldpte & ~(PG_RW | PG_M);
		if (pmap_emulate_ad_bits(pmap))
			newpte |= PG_RO;
		if (newpte != oldpte) {
			if (!atomic_cmpset_long(pte, oldpte, newpte))
				goto retry;
			if ((oldpte & (PG_M | PG_RW)) == (PG_M | PG_RW)) {
				KASSERT((oldpte & PG_RO) == 0,
					("readonly modified PTE %#lx", oldpte));
				vm_page_dirty(m);
			}
			pmap_invalidate_page(pmap, pv->pv_va);
		}
		PMAP_UNLOCK(pmap);
	}
	vm_page_aflag_clear(m, PGA_WRITEABLE);
	rw_wunlock(&pvh_global_lock);
}

/*
 *	pmap_ts_referenced:
 *
 *	Return a count of reference bits for a page, clearing those bits.
 *	It is not necessary for every reference bit to be cleared, but it
 *	is necessary that 0 only be returned when there are truly no
 *	reference bits set.
 *
 *	XXX: The exact number of bits to check and clear is a matter that
 *	should be tested and standardized at some point in the future for
 *	optimal aging of shared pages.
 */
int
pmap_ts_referenced(vm_page_t m)
{
	struct md_page *pvh;
	pv_entry_t pv, pvf, pvn;
	pmap_t pmap;
	struct rwlock *lock;
	pd_entry_t oldpde, *pde;
	pt_entry_t *pte, PG_A;
	vm_offset_t va;
	int rtval, pvh_gen, md_gen;
	struct spglist free;

	KASSERT((m->oflags & VPO_UNMANAGED) == 0,
	    ("pmap_ts_referenced: page %p is not managed", m));
	SLIST_INIT(&free);
	rw_rlock(&pvh_global_lock);
	lock = VM_PAGE_TO_PV_LIST_LOCK(m);
	pvh = pa_to_pvh(VM_PAGE_TO_PHYS(m));
	rtval = 0;
retry:
	rw_wlock(lock);
	if ((m->flags & PG_FICTITIOUS) != 0)
		goto small_mappings;
	TAILQ_FOREACH_SAFE(pv, &pvh->pv_list, pv_next, pvn) {
		pmap = PV_PMAP(pv);
		if (!PMAP_TRYLOCK(pmap)) {
			pvh_gen = pvh->pv_gen;
			rw_wunlock(lock);
			PMAP_LOCK(pmap);
			rw_wlock(lock);
			if (pvh_gen != pvh->pv_gen) {
				PMAP_UNLOCK(pmap);
				rw_wunlock(lock);
				goto retry;
			}
		}
		PG_A = pmap_accessed_bit(pmap);
		va = pv->pv_va;
		pde = pmap_pde(pmap, va);
		oldpde = *pde;
		if ((oldpde & PG_A) != 0) {
			if (pmap_demote_pde_locked(pmap, pde, va, &lock)) {
				if ((oldpde & PG_W) == 0) {
					/*
					 * Remove the mapping to a single page
					 * so that a subsequent access may
					 * repromote.  Since the underlying
					 * page table page is fully populated,
					 * this removal never frees a page
					 * table page.
					 */
					va += VM_PAGE_TO_PHYS(m) - (oldpde &
					    PG_PS_FRAME);
					pte = pmap_pde_to_pte(pde, va);
					pmap_remove_pte(pmap, pte, va, *pde,
					    NULL, &lock);
					pmap_invalidate_page(pmap, va);
					rtval++;
					if (rtval > 4) {
						PMAP_UNLOCK(pmap);
						goto out;
					}
				}
			}
			KASSERT(lock == VM_PAGE_TO_PV_LIST_LOCK(m),
			    ("inconsistent pv lock %p %p for page %p",
			    lock, VM_PAGE_TO_PV_LIST_LOCK(m), m));
		}
		PMAP_UNLOCK(pmap);
	}
small_mappings:
	if ((pv = TAILQ_FIRST(&m->md.pv_list)) != NULL) {
		pvf = NULL;
		do {
			if (pvf == NULL)
				pvf = pv;
			pvn = TAILQ_NEXT(pv, pv_next);
			TAILQ_REMOVE(&m->md.pv_list, pv, pv_next);
			TAILQ_INSERT_TAIL(&m->md.pv_list, pv, pv_next);
			m->md.pv_gen++;
			pmap = PV_PMAP(pv);
			if (!PMAP_TRYLOCK(pmap)) {
				pvh_gen = pvh->pv_gen;
				md_gen = m->md.pv_gen;
				rw_wunlock(lock);
				PMAP_LOCK(pmap);
				rw_wlock(lock);
				if (pvh_gen != pvh->pv_gen ||
				    md_gen != m->md.pv_gen) {
					PMAP_UNLOCK(pmap);
					rw_wunlock(lock);
					goto retry;
				}
			}
			PG_A = pmap_accessed_bit(pmap);
			va = pv->pv_va;
			pde = pmap_pde(pmap, va);
			KASSERT((*pde & PG_PS) == 0, ("pmap_ts_referenced:"
			    " found a 2mpage in page %p's pv list", m));
			pte = pmap_pde_to_pte(pde, pv->pv_va);
			if ((*pte & PG_A) != 0) {
				if (pmap_emulate_ad_bits(pmap)) {
					/*
					 * Wired pages cannot be paged out so
					 * doing accessed bit emulation for
					 * them is wasted effort. We do the
					 * hard work for unwired pages only.
					 */
					if ((*pte & PG_W) == 0) {
						pte = pmap_pde_to_pte(pde, va);
						pmap_remove_pte(pmap, pte, va,
							    *pde, &free, &lock);
						pmap_invalidate_page(pmap, va);
						if (pvf == pv)
							pvf = NULL;
					}
				} else {
					atomic_clear_long(pte, PG_A);
					pmap_invalidate_page(pmap, pv->pv_va);
				}
				rtval++;
				if (rtval > 4)
					pvn = NULL;

				KASSERT(lock == VM_PAGE_TO_PV_LIST_LOCK(m),
				    ("inconsistent pv lock %p %p for page %p",
				    lock, VM_PAGE_TO_PV_LIST_LOCK(m), m));
			}
			PMAP_UNLOCK(pmap);
		} while ((pv = pvn) != NULL && pv != pvf);
	}
out:
	rw_wunlock(lock);
	rw_runlock(&pvh_global_lock);
	pmap_free_zero_pages(&free);
	return (rtval);
}

/*
 *	Clear the modify bits on the specified physical page.
 */
void
pmap_clear_modify(vm_page_t m)
{
	struct md_page *pvh;
	pmap_t pmap;
	pv_entry_t next_pv, pv;
	pd_entry_t oldpde, *pde;
	pt_entry_t oldpte, *pte, PG_M;
	vm_offset_t va;
	long clear_bits;

	KASSERT((m->oflags & VPO_UNMANAGED) == 0,
	    ("pmap_clear_modify: page %p is not managed", m));
	VM_OBJECT_ASSERT_WLOCKED(m->object);
	KASSERT(!vm_page_xbusied(m),
	    ("pmap_clear_modify: page %p is exclusive busied", m));

	/*
	 * If the page is not PGA_WRITEABLE, then no PTEs can have PG_M set.
	 * If the object containing the page is locked and the page is not
	 * exclusive busied, then PGA_WRITEABLE cannot be concurrently set.
	 */
	if ((m->aflags & PGA_WRITEABLE) == 0)
		return;
	rw_wlock(&pvh_global_lock);
	if ((m->flags & PG_FICTITIOUS) != 0)
		goto small_mappings;
	pvh = pa_to_pvh(VM_PAGE_TO_PHYS(m));
	TAILQ_FOREACH_SAFE(pv, &pvh->pv_list, pv_next, next_pv) {
		pmap = PV_PMAP(pv);
		PMAP_LOCK(pmap);
		PG_M = pmap_modified_bit(pmap);
		va = pv->pv_va;
		pde = pmap_pde(pmap, va);
		oldpde = *pde;
		if ((oldpde & PG_RW) != 0) {
			if (pmap_demote_pde(pmap, pde, va)) {
				if ((oldpde & PG_W) == 0) {
					/*
					 * Write protect the mapping to a
					 * single page so that a subsequent
					 * write access may repromote.
					 */
					va += VM_PAGE_TO_PHYS(m) - (oldpde &
					    PG_PS_FRAME);
					pte = pmap_pde_to_pte(pde, va);
					oldpte = *pte;

					if ((oldpte & (PG_RO | PG_RW | PG_M)) !=
						(PG_RW | PG_M))
						panic("inconsistent pte %#lx "
						    "after demotion from pde "
						    "%#lx", oldpte, oldpde);

					while (!atomic_cmpset_long(pte, oldpte,
					    oldpte & ~(PG_M | PG_RW)))
						oldpte = *pte;
					vm_page_dirty(m);
					pmap_invalidate_page(pmap, va);
				}
			}
		}
		PMAP_UNLOCK(pmap);
	}
small_mappings:
	TAILQ_FOREACH(pv, &m->md.pv_list, pv_next) {
		pmap = PV_PMAP(pv);
		PMAP_LOCK(pmap);
		PG_M = pmap_modified_bit(pmap);
		pde = pmap_pde(pmap, pv->pv_va);
		KASSERT((*pde & PG_PS) == 0, ("pmap_clear_modify: found"
		    " a 2mpage in page %p's pv list", m));
		pte = pmap_pde_to_pte(pde, pv->pv_va);
		oldpte = *pte;
		if (pmap_emulate_ad_bits(pmap)) {
			if ((oldpte & (PG_M | PG_RW)) == (PG_M | PG_RW)) {
				KASSERT((oldpte & PG_RO) == 0,
				    ("modified readonly pte %#lx", oldpte));
			} else {
				KASSERT((oldpte & (PG_M | PG_RW)) == 0,
					("invalid RW/M bits for dirty bit "
					 "emulation %#lx", oldpte));
			}
		}
		if ((oldpte & (PG_M | PG_RW)) == (PG_M | PG_RW)) {
			clear_bits = PG_M;
			if (pmap_emulate_ad_bits(pmap))
				clear_bits |= PG_RW;
			atomic_clear_long(pte, clear_bits);
			pmap_invalidate_page(pmap, pv->pv_va);
		}
		PMAP_UNLOCK(pmap);
	}
	rw_wunlock(&pvh_global_lock);
}

/*
 *	pmap_clear_reference:
 *
 *	Clear the reference bit on the specified physical page.
 */
void
pmap_clear_reference(vm_page_t m)
{
	struct md_page *pvh;
	pmap_t pmap;
	pv_entry_t next_pv, pv;
	pd_entry_t oldpde, *pde;
	pt_entry_t *pte, PG_A;
	vm_offset_t va;
	struct spglist free;

	KASSERT((m->oflags & VPO_UNMANAGED) == 0,
	    ("pmap_clear_reference: page %p is not managed", m));
	SLIST_INIT(&free);
	rw_wlock(&pvh_global_lock);
	if ((m->flags & PG_FICTITIOUS) != 0)
		goto small_mappings;
	pvh = pa_to_pvh(VM_PAGE_TO_PHYS(m));
	TAILQ_FOREACH_SAFE(pv, &pvh->pv_list, pv_next, next_pv) {
		pmap = PV_PMAP(pv);
		PMAP_LOCK(pmap);
		PG_A = pmap_accessed_bit(pmap);
		va = pv->pv_va;
		pde = pmap_pde(pmap, va);
		oldpde = *pde;
		if ((oldpde & PG_A) != 0) {
			if (pmap_demote_pde(pmap, pde, va)) {
				/*
				 * Remove the mapping to a single page so
				 * that a subsequent access may repromote.
				 * Since the underlying page table page is
				 * fully populated, this removal never frees
				 * a page table page.
				 */
				va += VM_PAGE_TO_PHYS(m) - (oldpde &
				    PG_PS_FRAME);
				pmap_remove_page(pmap, va, pde, NULL);
			}
		}
		PMAP_UNLOCK(pmap);
	}
small_mappings:
	TAILQ_FOREACH_SAFE(pv, &m->md.pv_list, pv_next, next_pv) {
		pmap = PV_PMAP(pv);
		PMAP_LOCK(pmap);
		PG_A = pmap_accessed_bit(pmap);
		pde = pmap_pde(pmap, pv->pv_va);
		KASSERT((*pde & PG_PS) == 0, ("pmap_clear_reference: found"
		    " a 2mpage in page %p's pv list", m));
		pte = pmap_pde_to_pte(pde, pv->pv_va);
		if (*pte & PG_A) {
			if (pmap_emulate_ad_bits(pmap)) {
				/*
				 * Wired pages cannot be paged out so doing
				 * accessed bit emulation for them is wasted
				 * effort. We do the hard work for unwired
				 * pages only.
				 */
				if ((*pte & PG_W) == 0) {
					pmap_remove_page(pmap, pv->pv_va, pde,
							 &free);
				}
			} else {
				atomic_clear_long(pte, PG_A);
				pmap_invalidate_page(pmap, pv->pv_va);
			}
		}
		PMAP_UNLOCK(pmap);
	}
	rw_wunlock(&pvh_global_lock);
	pmap_free_zero_pages(&free);
}

/*
 * Miscellaneous support routines follow
 */

/* Adjust the cache mode for a 4KB page mapped via a PTE. */
static __inline void
pmap_pte_attr(pt_entry_t *pte, int cache_bits, int mask)
{
	u_int opte, npte;

	/*
	 * The cache mode bits are all in the low 32-bits of the
	 * PTE, so we can just spin on updating the low 32-bits.
	 */
	do {
		opte = *(u_int *)pte;
		npte = opte & ~mask;
		npte |= cache_bits;
	} while (npte != opte && !atomic_cmpset_int((u_int *)pte, opte, npte));
}

/* Adjust the cache mode for a 2MB page mapped via a PDE. */
static __inline void
pmap_pde_attr(pd_entry_t *pde, int cache_bits, int mask)
{
	u_int opde, npde;

	/*
	 * The cache mode bits are all in the low 32-bits of the
	 * PDE, so we can just spin on updating the low 32-bits.
	 */
	do {
		opde = *(u_int *)pde;
		npde = opde & ~mask;
		npde |= cache_bits;
	} while (npde != opde && !atomic_cmpset_int((u_int *)pde, opde, npde));
}

/*
 * Map a set of physical memory pages into the kernel virtual
 * address space. Return a pointer to where it is mapped. This
 * routine is intended to be used for mapping device memory,
 * NOT real memory.
 */
void *
pmap_mapdev_attr(vm_paddr_t pa, vm_size_t size, int mode)
{
	vm_offset_t va, offset;
	vm_size_t tmpsize;

	/*
	 * If the specified range of physical addresses fits within the direct
	 * map window, use the direct map. 
	 */
	if (pa < dmaplimit && pa + size < dmaplimit) {
		va = PHYS_TO_DMAP(pa);
		if (!pmap_change_attr(va, size, mode))
			return ((void *)va);
	}
	offset = pa & PAGE_MASK;
	size = round_page(offset + size);
	va = kva_alloc(size);
	if (!va)
		panic("pmap_mapdev: Couldn't alloc kernel virtual memory");
	pa = trunc_page(pa);
	for (tmpsize = 0; tmpsize < size; tmpsize += PAGE_SIZE)
		pmap_kenter_attr(va + tmpsize, pa + tmpsize, mode);
	pmap_invalidate_range(kernel_pmap, va, va + tmpsize);
	pmap_invalidate_cache_range(va, va + tmpsize);
	return ((void *)(va + offset));
}

void *
pmap_mapdev(vm_paddr_t pa, vm_size_t size)
{

	return (pmap_mapdev_attr(pa, size, PAT_UNCACHEABLE));
}

void *
pmap_mapbios(vm_paddr_t pa, vm_size_t size)
{

	return (pmap_mapdev_attr(pa, size, PAT_WRITE_BACK));
}

void
pmap_unmapdev(vm_offset_t va, vm_size_t size)
{
	vm_offset_t base, offset;

	/* If we gave a direct map region in pmap_mapdev, do nothing */
	if (va >= DMAP_MIN_ADDRESS && va < DMAP_MAX_ADDRESS)
		return;
	base = trunc_page(va);
	offset = va & PAGE_MASK;
	size = round_page(offset + size);
	kva_free(base, size);
}

/*
 * Tries to demote a 1GB page mapping.
 */
static boolean_t
pmap_demote_pdpe(pmap_t pmap, pdp_entry_t *pdpe, vm_offset_t va)
{
	pdp_entry_t newpdpe, oldpdpe;
	pd_entry_t *firstpde, newpde, *pde;
	pt_entry_t PG_A, PG_M;
	vm_paddr_t mpdepa;
	vm_page_t mpde;

	PG_A = pmap_accessed_bit(pmap);
	PG_M = pmap_modified_bit(pmap);

	PMAP_LOCK_ASSERT(pmap, MA_OWNED);
	oldpdpe = *pdpe;
	KASSERT((oldpdpe & (PG_PS | PG_V)) == (PG_PS | PG_V),
	    ("pmap_demote_pdpe: oldpdpe is missing PG_PS and/or PG_V"));
	if ((mpde = vm_page_alloc(NULL, va >> PDPSHIFT, VM_ALLOC_INTERRUPT |
	    VM_ALLOC_NOOBJ | VM_ALLOC_WIRED)) == NULL) {
		CTR2(KTR_PMAP, "pmap_demote_pdpe: failure for va %#lx"
		    " in pmap %p", va, pmap);
		return (FALSE);
	}
	mpdepa = VM_PAGE_TO_PHYS(mpde);
	firstpde = (pd_entry_t *)PHYS_TO_DMAP(mpdepa);
	newpdpe = mpdepa | PG_M | PG_A | (oldpdpe & PG_U) | PG_RW | PG_V;
	KASSERT((oldpdpe & PG_A) != 0,
	    ("pmap_demote_pdpe: oldpdpe is missing PG_A"));
	KASSERT((oldpdpe & (PG_M | PG_RW)) != PG_RW,
	    ("pmap_demote_pdpe: oldpdpe is missing PG_M"));
	newpde = oldpdpe;

	/*
	 * Initialize the page directory page.
	 */
	for (pde = firstpde; pde < firstpde + NPDEPG; pde++) {
		*pde = newpde;
		newpde += NBPDR;
	}

	/*
	 * Demote the mapping.
	 */
	*pdpe = newpdpe;

	/*
	 * Invalidate a stale recursive mapping of the page directory page.
	 */
	pmap_invalidate_page(pmap, (vm_offset_t)vtopde(va));

	pmap_pdpe_demotions++;
	CTR2(KTR_PMAP, "pmap_demote_pdpe: success for va %#lx"
	    " in pmap %p", va, pmap);
	return (TRUE);
}

/*
 * Sets the memory attribute for the specified page.
 */
void
pmap_page_set_memattr(vm_page_t m, vm_memattr_t ma)
{

	m->md.pat_mode = ma;

	/*
	 * If "m" is a normal page, update its direct mapping.  This update
	 * can be relied upon to perform any cache operations that are
	 * required for data coherence.
	 */
	if ((m->flags & PG_FICTITIOUS) == 0 &&
	    pmap_change_attr(PHYS_TO_DMAP(VM_PAGE_TO_PHYS(m)), PAGE_SIZE,
	    m->md.pat_mode))
		panic("memory attribute change on the direct map failed");
}

/*
 * Changes the specified virtual address range's memory type to that given by
 * the parameter "mode".  The specified virtual address range must be
 * completely contained within either the direct map or the kernel map.  If
 * the virtual address range is contained within the kernel map, then the
 * memory type for each of the corresponding ranges of the direct map is also
 * changed.  (The corresponding ranges of the direct map are those ranges that
 * map the same physical pages as the specified virtual address range.)  These
 * changes to the direct map are necessary because Intel describes the
 * behavior of their processors as "undefined" if two or more mappings to the
 * same physical page have different memory types.
 *
 * Returns zero if the change completed successfully, and either EINVAL or
 * ENOMEM if the change failed.  Specifically, EINVAL is returned if some part
 * of the virtual address range was not mapped, and ENOMEM is returned if
 * there was insufficient memory available to complete the change.  In the
 * latter case, the memory type may have been changed on some part of the
 * virtual address range or the direct map.
 */
int
pmap_change_attr(vm_offset_t va, vm_size_t size, int mode)
{
	int error;

	PMAP_LOCK(kernel_pmap);
	error = pmap_change_attr_locked(va, size, mode);
	PMAP_UNLOCK(kernel_pmap);
	return (error);
}

static int
pmap_change_attr_locked(vm_offset_t va, vm_size_t size, int mode)
{
	vm_offset_t base, offset, tmpva;
	vm_paddr_t pa_start, pa_end;
	pdp_entry_t *pdpe;
	pd_entry_t *pde;
	pt_entry_t *pte;
	int cache_bits_pte, cache_bits_pde, error;
	int PG_PDE_CACHE, PG_PTE_CACHE;
	boolean_t changed;

	PMAP_LOCK_ASSERT(kernel_pmap, MA_OWNED);
	base = trunc_page(va);
	offset = va & PAGE_MASK;
	size = round_page(offset + size);

	/*
	 * Only supported on kernel virtual addresses, including the direct
	 * map but excluding the recursive map.
	 */
	if (base < DMAP_MIN_ADDRESS)
		return (EINVAL);

	PG_PDE_CACHE = pmap_cache_mask(kernel_pmap, 1);
	PG_PTE_CACHE = pmap_cache_mask(kernel_pmap, 0);
	cache_bits_pde = pmap_cache_bits(kernel_pmap, mode, 1);
	cache_bits_pte = pmap_cache_bits(kernel_pmap, mode, 0);
	changed = FALSE;

	/*
	 * Pages that aren't mapped aren't supported.  Also break down 2MB pages
	 * into 4KB pages if required.
	 */
	for (tmpva = base; tmpva < base + size; ) {
		pdpe = pmap_pdpe(kernel_pmap, tmpva);
		if (*pdpe == 0)
			return (EINVAL);
		if (*pdpe & PG_PS) {
			/*
			 * If the current 1GB page already has the required
			 * memory type, then we need not demote this page. Just
			 * increment tmpva to the next 1GB page frame.
			 */
			if ((*pdpe & PG_PDE_CACHE) == cache_bits_pde) {
				tmpva = trunc_1gpage(tmpva) + NBPDP;
				continue;
			}

			/*
			 * If the current offset aligns with a 1GB page frame
			 * and there is at least 1GB left within the range, then
			 * we need not break down this page into 2MB pages.
			 */
			if ((tmpva & PDPMASK) == 0 &&
			    tmpva + PDPMASK < base + size) {
				tmpva += NBPDP;
				continue;
			}
			if (!pmap_demote_pdpe(kernel_pmap, pdpe, tmpva))
				return (ENOMEM);
		}
		pde = pmap_pdpe_to_pde(pdpe, tmpva);
		if (*pde == 0)
			return (EINVAL);
		if (*pde & PG_PS) {
			/*
			 * If the current 2MB page already has the required
			 * memory type, then we need not demote this page. Just
			 * increment tmpva to the next 2MB page frame.
			 */
			if ((*pde & PG_PDE_CACHE) == cache_bits_pde) {
				tmpva = trunc_2mpage(tmpva) + NBPDR;
				continue;
			}

			/*
			 * If the current offset aligns with a 2MB page frame
			 * and there is at least 2MB left within the range, then
			 * we need not break down this page into 4KB pages.
			 */
			if ((tmpva & PDRMASK) == 0 &&
			    tmpva + PDRMASK < base + size) {
				tmpva += NBPDR;
				continue;
			}
			if (!pmap_demote_pde(kernel_pmap, pde, tmpva))
				return (ENOMEM);
		}
		pte = pmap_pde_to_pte(pde, tmpva);
		if (*pte == 0)
			return (EINVAL);
		tmpva += PAGE_SIZE;
	}
	error = 0;

	/*
	 * Ok, all the pages exist, so run through them updating their
	 * cache mode if required.
	 */
	pa_start = pa_end = 0;
	for (tmpva = base; tmpva < base + size; ) {
		pdpe = pmap_pdpe(kernel_pmap, tmpva);
		if (*pdpe & PG_PS) {
			if ((*pdpe & PG_PDE_CACHE) != cache_bits_pde) {
				pmap_pde_attr(pdpe, cache_bits_pde,
					      PG_PDE_CACHE);
				changed = TRUE;
			}
			if (tmpva >= VM_MIN_KERNEL_ADDRESS) {
				if (pa_start == pa_end) {
					/* Start physical address run. */
					pa_start = *pdpe & PG_PS_FRAME;
					pa_end = pa_start + NBPDP;
				} else if (pa_end == (*pdpe & PG_PS_FRAME))
					pa_end += NBPDP;
				else {
					/* Run ended, update direct map. */
					error = pmap_change_attr_locked(
					    PHYS_TO_DMAP(pa_start),
					    pa_end - pa_start, mode);
					if (error != 0)
						break;
					/* Start physical address run. */
					pa_start = *pdpe & PG_PS_FRAME;
					pa_end = pa_start + NBPDP;
				}
			}
			tmpva = trunc_1gpage(tmpva) + NBPDP;
			continue;
		}
		pde = pmap_pdpe_to_pde(pdpe, tmpva);
		if (*pde & PG_PS) {
			if ((*pde & PG_PDE_CACHE) != cache_bits_pde) {
				pmap_pde_attr(pde, cache_bits_pde,
					      PG_PDE_CACHE);
				changed = TRUE;
			}
			if (tmpva >= VM_MIN_KERNEL_ADDRESS) {
				if (pa_start == pa_end) {
					/* Start physical address run. */
					pa_start = *pde & PG_PS_FRAME;
					pa_end = pa_start + NBPDR;
				} else if (pa_end == (*pde & PG_PS_FRAME))
					pa_end += NBPDR;
				else {
					/* Run ended, update direct map. */
					error = pmap_change_attr_locked(
					    PHYS_TO_DMAP(pa_start),
					    pa_end - pa_start, mode);
					if (error != 0)
						break;
					/* Start physical address run. */
					pa_start = *pde & PG_PS_FRAME;
					pa_end = pa_start + NBPDR;
				}
			}
			tmpva = trunc_2mpage(tmpva) + NBPDR;
		} else {
			pte = pmap_pde_to_pte(pde, tmpva);
			if ((*pte & PG_PTE_CACHE) != cache_bits_pte) {
				pmap_pte_attr(pte, cache_bits_pte,
					      PG_PTE_CACHE);
				changed = TRUE;
			}
			if (tmpva >= VM_MIN_KERNEL_ADDRESS) {
				if (pa_start == pa_end) {
					/* Start physical address run. */
					pa_start = *pte & PG_FRAME;
					pa_end = pa_start + PAGE_SIZE;
				} else if (pa_end == (*pte & PG_FRAME))
					pa_end += PAGE_SIZE;
				else {
					/* Run ended, update direct map. */
					error = pmap_change_attr_locked(
					    PHYS_TO_DMAP(pa_start),
					    pa_end - pa_start, mode);
					if (error != 0)
						break;
					/* Start physical address run. */
					pa_start = *pte & PG_FRAME;
					pa_end = pa_start + PAGE_SIZE;
				}
			}
			tmpva += PAGE_SIZE;
		}
	}
	if (error == 0 && pa_start != pa_end)
		error = pmap_change_attr_locked(PHYS_TO_DMAP(pa_start),
		    pa_end - pa_start, mode);

	/*
	 * Flush CPU caches if required to make sure any data isn't cached that
	 * shouldn't be, etc.
	 */
	if (changed) {
		pmap_invalidate_range(kernel_pmap, base, tmpva);
		pmap_invalidate_cache_range(base, tmpva);
	}
	return (error);
}

/*
 * Demotes any mapping within the direct map region that covers more than the
 * specified range of physical addresses.  This range's size must be a power
 * of two and its starting address must be a multiple of its size.  Since the
 * demotion does not change any attributes of the mapping, a TLB invalidation
 * is not mandatory.  The caller may, however, request a TLB invalidation.
 */
void
pmap_demote_DMAP(vm_paddr_t base, vm_size_t len, boolean_t invalidate)
{
	pdp_entry_t *pdpe;
	pd_entry_t *pde;
	vm_offset_t va;
	boolean_t changed;

	if (len == 0)
		return;
	KASSERT(powerof2(len), ("pmap_demote_DMAP: len is not a power of 2"));
	KASSERT((base & (len - 1)) == 0,
	    ("pmap_demote_DMAP: base is not a multiple of len"));
	if (len < NBPDP && base < dmaplimit) {
		va = PHYS_TO_DMAP(base);
		changed = FALSE;
		PMAP_LOCK(kernel_pmap);
		pdpe = pmap_pdpe(kernel_pmap, va);
		if ((*pdpe & PG_V) == 0)
			panic("pmap_demote_DMAP: invalid PDPE");
		if ((*pdpe & PG_PS) != 0) {
			if (!pmap_demote_pdpe(kernel_pmap, pdpe, va))
				panic("pmap_demote_DMAP: PDPE failed");
			changed = TRUE;
		}
		if (len < NBPDR) {
			pde = pmap_pdpe_to_pde(pdpe, va);
			if ((*pde & PG_V) == 0)
				panic("pmap_demote_DMAP: invalid PDE");
			if ((*pde & PG_PS) != 0) {
				if (!pmap_demote_pde(kernel_pmap, pde, va))
					panic("pmap_demote_DMAP: PDE failed");
				changed = TRUE;
			}
		}
		if (changed && invalidate)
			pmap_invalidate_page(kernel_pmap, va);
		PMAP_UNLOCK(kernel_pmap);
	}
}

/*
 * perform the pmap work for mincore
 */
int
pmap_mincore(pmap_t pmap, vm_offset_t addr, vm_paddr_t *locked_pa)
{
	pd_entry_t *pdep;
	pt_entry_t pte, PG_A, PG_M;
	vm_paddr_t pa;
	int val;

	PG_A = pmap_accessed_bit(pmap);
	PG_M = pmap_modified_bit(pmap);

	PMAP_LOCK(pmap);
retry:
	pdep = pmap_pde(pmap, addr);
	if (pdep != NULL && (*pdep & PG_V)) {
		if (*pdep & PG_PS) {
			pte = *pdep;
			/* Compute the physical address of the 4KB page. */
			pa = ((*pdep & PG_PS_FRAME) | (addr & PDRMASK)) &
			    PG_FRAME;
			val = MINCORE_SUPER;
		} else {
			pte = *pmap_pde_to_pte(pdep, addr);
			pa = pte & PG_FRAME;
			val = 0;
		}
	} else {
		pte = 0;
		pa = 0;
		val = 0;
	}
	if ((pte & PG_V) != 0) {
		val |= MINCORE_INCORE;
		if ((pte & (PG_M | PG_RW)) == (PG_M | PG_RW))
			val |= MINCORE_MODIFIED | MINCORE_MODIFIED_OTHER;
		if ((pte & PG_A) != 0)
			val |= MINCORE_REFERENCED | MINCORE_REFERENCED_OTHER;
	}
	if ((val & (MINCORE_MODIFIED_OTHER | MINCORE_REFERENCED_OTHER)) !=
	    (MINCORE_MODIFIED_OTHER | MINCORE_REFERENCED_OTHER) &&
	    (pte & (PG_MANAGED | PG_V)) == (PG_MANAGED | PG_V)) {
		/* Ensure that "PHYS_TO_VM_PAGE(pa)->object" doesn't change. */
		if (vm_page_pa_tryrelock(pmap, pa, locked_pa))
			goto retry;
	} else
		PA_UNLOCK_COND(*locked_pa);
	PMAP_UNLOCK(pmap);
	return (val);
}

void
pmap_activate(struct thread *td)
{
	pmap_t	pmap, oldpmap;
	u_int	cpuid;
	u_int64_t  cr3;

	critical_enter();
	pmap = vmspace_pmap(td->td_proc->p_vmspace);
	oldpmap = PCPU_GET(curpmap);
	cpuid = PCPU_GET(cpuid);
#ifdef SMP
	CPU_CLR_ATOMIC(cpuid, &oldpmap->pm_active);
	CPU_SET_ATOMIC(cpuid, &pmap->pm_active);
#else
	CPU_CLR(cpuid, &oldpmap->pm_active);
	CPU_SET(cpuid, &pmap->pm_active);
#endif
	cr3 = DMAP_TO_PHYS((vm_offset_t)pmap->pm_pml4);
	td->td_pcb->pcb_cr3 = cr3;
	load_cr3(cr3);
	PCPU_SET(curpmap, pmap);
	critical_exit();
}

void
pmap_sync_icache(pmap_t pm, vm_offset_t va, vm_size_t sz)
{
}

/*
 *	Increase the starting virtual address of the given mapping if a
 *	different alignment might result in more superpage mappings.
 */
void
pmap_align_superpage(vm_object_t object, vm_ooffset_t offset,
    vm_offset_t *addr, vm_size_t size)
{
	vm_offset_t superpage_offset;

	if (size < NBPDR)
		return;
	if (object != NULL && (object->flags & OBJ_COLORED) != 0)
		offset += ptoa(object->pg_color);
	superpage_offset = offset & PDRMASK;
	if (size - ((NBPDR - superpage_offset) & PDRMASK) < NBPDR ||
	    (*addr & PDRMASK) == superpage_offset)
		return;
	if ((*addr & PDRMASK) < superpage_offset)
		*addr = (*addr & ~PDRMASK) + superpage_offset;
	else
		*addr = ((*addr + PDRMASK) & ~PDRMASK) + superpage_offset;
}

#ifdef INVARIANTS
static unsigned long num_dirty_emulations;
SYSCTL_ULONG(_vm_pmap, OID_AUTO, num_dirty_emulations, CTLFLAG_RW,
	     &num_dirty_emulations, 0, NULL);
#endif
int
pmap_emulate_dirty(pmap_t pmap, vm_offset_t va)
{
	int rv = -1;
	struct rwlock *lock;
	vm_page_t m, mpte;
	pd_entry_t *pde;
	pt_entry_t *pte, PG_A, PG_M;

	if (!pmap_emulate_ad_bits(pmap))
		return (-1);

	PG_A = pmap_accessed_bit(pmap);
	PG_M = pmap_modified_bit(pmap);

	lock = NULL;
	rw_rlock(&pvh_global_lock);
	PMAP_LOCK(pmap);

	/*
	 * Dirty bit emulation is done in the fast path if 'va' is
	 * already mapped as a regular page and is writeable.
	 */
	pde = pmap_pde(pmap, va);
	if (pde != NULL && (*pde & (PG_PS | PG_V)) == PG_V) {
		pte = pmap_pde_to_pte(pde, va);
		if ((*pte & (PG_V | PG_RO)) == PG_V) {
			KASSERT((*pte & PG_A) != 0,
				("pmap_emulate_dirty: accessed and valid bits "
				 "mismatch %#lx", *pte));
			atomic_set_long(pte, PG_M | PG_RW);
			rv = 0;		/* success */

#ifdef INVARIANTS
			atomic_add_long(&num_dirty_emulations, 1);
#endif

			/* try to promote the mapping */
			if (va < VM_MAXUSER_ADDRESS)
				mpte = PHYS_TO_VM_PAGE(*pde & PG_FRAME);
			else
				mpte = NULL;

			m = PHYS_TO_VM_PAGE(*pte & PG_FRAME);

			if ((mpte == NULL || mpte->wire_count == NPTEPG) &&
			    pg_ps_enabled && pmap_ps_enabled(pmap) &&
			    (m->flags & PG_FICTITIOUS) == 0 &&
			    vm_reserv_level_iffullpop(m) == 0)
				pmap_promote_pde(pmap, pde, va, &lock);
		}
	}

	if (lock != NULL)
		rw_wunlock(lock);
	rw_runlock(&pvh_global_lock);
	PMAP_UNLOCK(pmap);
	return (rv);
}

void
pmap_get_mapping(pmap_t pmap, vm_offset_t va, uint64_t *ptr, int *num)
{
	pml4_entry_t *pml4;
	pdp_entry_t *pdp;
	pd_entry_t *pde;
	pt_entry_t *pte;
	int idx;

	idx = 0;
	PMAP_LOCK(pmap);

	pml4 = pmap_pml4e(pmap, va);
	ptr[idx++] = *pml4;
	if ((*pml4 & PG_V) == 0)
		goto done;

	pdp = pmap_pml4e_to_pdpe(pml4, va);
	ptr[idx++] = *pdp;
	if ((*pdp & PG_V) == 0 || (*pdp & PG_PS) != 0)
		goto done;

	pde = pmap_pdpe_to_pde(pdp, va);
	ptr[idx++] = *pde;
	if ((*pde & PG_V) == 0 || (*pde & PG_PS) != 0)
		goto done;
	
	pte = pmap_pde_to_pte(pde, va);
	ptr[idx++] = *pte;

done:
	PMAP_UNLOCK(pmap);
	*num = idx;
}

#include "opt_ddb.h"
#ifdef DDB
#include <ddb/ddb.h>

DB_SHOW_COMMAND(pte, pmap_print_pte)
{
	pmap_t pmap;
	pml4_entry_t *pml4;
	pdp_entry_t *pdp;
	pd_entry_t *pde;
	pt_entry_t *pte;
	vm_offset_t va;

	if (have_addr) {
		va = (vm_offset_t)addr;
		pmap = PCPU_GET(curpmap); /* XXX */
	} else {
		db_printf("show pte addr\n");
		return;
	}
	pml4 = pmap_pml4e(pmap, va);
	db_printf("VA %#016lx pml4e %#016lx", va, *pml4);
	if ((*pml4 & PG_V) == 0) {
		db_printf("\n");
		return;
	}
	pdp = pmap_pml4e_to_pdpe(pml4, va);
	db_printf(" pdpe %#016lx", *pdp);
	if ((*pdp & PG_V) == 0 || (*pdp & PG_PS) != 0) {
		db_printf("\n");
		return;
	}
	pde = pmap_pdpe_to_pde(pdp, va);
	db_printf(" pde %#016lx", *pde);
	if ((*pde & PG_V) == 0 || (*pde & PG_PS) != 0) {
		db_printf("\n");
		return;
	}
	pte = pmap_pde_to_pte(pde, va);
	db_printf(" pte %#016lx\n", *pte);
}

DB_SHOW_COMMAND(phys2dmap, pmap_phys2dmap)
{
	vm_paddr_t a;

	if (have_addr) {
		a = (vm_paddr_t)addr;
		db_printf("0x%jx\n", (uintmax_t)PHYS_TO_DMAP(a));
	} else {
		db_printf("show phys2dmap addr\n");
	}
}
#endif<|MERGE_RESOLUTION|>--- conflicted
+++ resolved
@@ -2031,7 +2031,6 @@
 	if ((pml4pg->flags & PG_ZERO) == 0)
 		pagezero(pmap->pm_pml4);
 
-<<<<<<< HEAD
 	/*
 	 * Do not install the host kernel mappings in the nested page
 	 * tables. These mappings are meaningless in the guest physical
@@ -2042,22 +2041,14 @@
 		PG_M = pmap_modified_bit(pmap);
 
 		/* Wire in kernel global address entries. */
-		pmap->pm_pml4[KPML4I] = KPDPphys | PG_RW | PG_V | PG_U;
-		for (i = 0; i < NDMPML4E; i++) {
-			pmap->pm_pml4[DMPML4I + i] =
-			  (DMPDPphys + (i << PAGE_SHIFT)) | PG_RW | PG_V | PG_U;
-		}
-=======
-	/* Wire in kernel global address entries. */
-	for (i = 0; i < NKPML4E; i++) {
-		pmap->pm_pml4[KPML4BASE + i] = (KPDPphys + (i << PAGE_SHIFT)) |
-		    PG_RW | PG_V | PG_U;
-	}
-	for (i = 0; i < ndmpdpphys; i++) {
-		pmap->pm_pml4[DMPML4I + i] = (DMPDPphys + (i << PAGE_SHIFT)) |
-		    PG_RW | PG_V | PG_U;
-	}
->>>>>>> 1038bfa7
+		for (i = 0; i < NKPML4E; i++) {
+			pmap->pm_pml4[KPML4BASE + i] = (KPDPphys + ptoa(i)) |
+				PG_RW | PG_V | PG_U;
+		}
+		for (i = 0; i < ndmpdpphys; i++) {
+			pmap->pm_pml4[DMPML4I + i] = (DMPDPphys + ptoa(i)) |
+				PG_RW | PG_V | PG_U;
+		}
 
 		/* install self-referential address mapping entry(s) */
 		pmap->pm_pml4[PML4PML4I] =
@@ -3087,15 +3078,12 @@
 	vm_paddr_t mptepa;
 	vm_page_t mpte;
 	struct spglist free;
-<<<<<<< HEAD
 	int PG_PTE_CACHE;
 
 	PG_G = pmap_global_bit(pmap);
 	PG_A = pmap_accessed_bit(pmap);
 	PG_M = pmap_modified_bit(pmap);
 	PG_PTE_CACHE = pmap_cache_mask(pmap, 0);
-=======
->>>>>>> 1038bfa7
 
 	PMAP_LOCK_ASSERT(pmap, MA_OWNED);
 	oldpde = *pde;
@@ -3391,11 +3379,7 @@
 	pml4_entry_t *pml4e;
 	pdp_entry_t *pdpe;
 	pd_entry_t ptpaddr, *pde;
-<<<<<<< HEAD
 	pt_entry_t *pte, PG_G;
-=======
-	pt_entry_t *pte;
->>>>>>> 1038bfa7
 	struct spglist free;
 	int anyvalid;
 
@@ -4992,11 +4976,7 @@
 pmap_remove_pages(pmap_t pmap)
 {
 	pd_entry_t ptepde;
-<<<<<<< HEAD
 	pt_entry_t *pte, tpte, PG_M;
-=======
-	pt_entry_t *pte, tpte;
->>>>>>> 1038bfa7
 	struct spglist free;
 	vm_page_t m, mpte, mt;
 	pv_entry_t pv;
@@ -5015,11 +4995,8 @@
 	}
 
 	lock = NULL;
-<<<<<<< HEAD
 	PG_M = pmap_modified_bit(pmap);
 
-=======
->>>>>>> 1038bfa7
 	SLIST_INIT(&free);
 	rw_rlock(&pvh_global_lock);
 	PMAP_LOCK(pmap);
