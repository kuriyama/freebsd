--- conflicted
+++ resolved
@@ -217,23 +217,8 @@
 
 /******************************* Bus DMA Support ******************************/
 
-<<<<<<< HEAD
 #include <sys/busdma.h>
 
-=======
-#if __FreeBSD_version < 600000
-#define	bus_get_dma_tag(x)	NULL
-#endif
-#define mpt_dma_tag_create(mpt, parent_tag, alignment, boundary,	\
-			   lowaddr, highaddr, filter, filterarg,	\
-			   maxsize, nsegments, maxsegsz, flags,		\
-			   dma_tagp)					\
-	bus_dma_tag_create(parent_tag, alignment, boundary,		\
-			   lowaddr, highaddr, filter, filterarg,	\
-			   maxsize, nsegments, maxsegsz, flags,		\
-			   busdma_lock_mutex, &(mpt)->mpt_lock,		\
-			   dma_tagp)
->>>>>>> 5ec50be2
 struct mpt_map_info {
 	struct mpt_softc *mpt;
 	int		  error;
