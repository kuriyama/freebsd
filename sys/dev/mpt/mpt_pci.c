--- conflicted
+++ resolved
@@ -653,17 +653,6 @@
 	}
 
 	len = sizeof (request_t) * MPT_MAX_REQUESTS(mpt);
-<<<<<<< HEAD
-#ifdef	RELENG_4
-	mpt->request_pool = (request_t *)malloc(len, M_DEVBUF, M_WAITOK);
-	if (mpt->request_pool == NULL) {
-		mpt_prt(mpt, "cannot allocate request pool\n");
-		return (ENOMEM);
-	}
-	memset(mpt->request_pool, 0, len);
-#else
-=======
->>>>>>> 50beff88
 	mpt->request_pool = (request_t *)malloc(len, M_DEVBUF, M_WAITOK|M_ZERO);
 	if (mpt->request_pool == NULL) {
 		mpt_prt(mpt, "cannot allocate request pool\n");
