/*-
 * Copyright (c) 2010 Hans Petter Selasky. All rights reserved.
 *
 * Redistribution and use in source and binary forms, with or without
 * modification, are permitted provided that the following conditions
 * are met:
 * 1. Redistributions of source code must retain the above copyright
 *    notice, this list of conditions and the following disclaimer.
 * 2. Redistributions in binary form must reproduce the above copyright
 *    notice, this list of conditions and the following disclaimer in the
 *    documentation and/or other materials provided with the distribution.
 *
 * THIS SOFTWARE IS PROVIDED BY THE AUTHOR AND CONTRIBUTORS ``AS IS'' AND
 * ANY EXPRESS OR IMPLIED WARRANTIES, INCLUDING, BUT NOT LIMITED TO, THE
 * IMPLIED WARRANTIES OF MERCHANTABILITY AND FITNESS FOR A PARTICULAR PURPOSE
 * ARE DISCLAIMED.  IN NO EVENT SHALL THE AUTHOR OR CONTRIBUTORS BE LIABLE
 * FOR ANY DIRECT, INDIRECT, INCIDENTAL, SPECIAL, EXEMPLARY, OR CONSEQUENTIAL
 * DAMAGES (INCLUDING, BUT NOT LIMITED TO, PROCUREMENT OF SUBSTITUTE GOODS
 * OR SERVICES; LOSS OF USE, DATA, OR PROFITS; OR BUSINESS INTERRUPTION)
 * HOWEVER CAUSED AND ON ANY THEORY OF LIABILITY, WHETHER IN CONTRACT, STRICT
 * LIABILITY, OR TORT (INCLUDING NEGLIGENCE OR OTHERWISE) ARISING IN ANY WAY
 * OUT OF THE USE OF THIS SOFTWARE, EVEN IF ADVISED OF THE POSSIBILITY OF
 * SUCH DAMAGE.
 */

#include <sys/cdefs.h>
__FBSDID("$FreeBSD$");

#include <sys/stdint.h>
#include <sys/stddef.h>
#include <sys/param.h>
#include <sys/queue.h>
#include <sys/types.h>
#include <sys/systm.h>
#include <sys/kernel.h>
#include <sys/bus.h>
#include <sys/module.h>
#include <sys/lock.h>
#include <sys/mutex.h>
#include <sys/condvar.h>
#include <sys/sysctl.h>
#include <sys/sx.h>
#include <sys/unistd.h>
#include <sys/callout.h>
#include <sys/malloc.h>
#include <sys/priv.h>

#include <dev/usb/usb.h>
#include <dev/usb/usbdi.h>

#include <dev/usb/usb_core.h>
#include <dev/usb/usb_busdma.h>
#include <dev/usb/usb_process.h>
#include <dev/usb/usb_util.h>

#include <dev/usb/usb_controller.h>
#include <dev/usb/usb_bus.h>
#include <dev/usb/usb_pci.h>
#include <dev/usb/controller/xhci.h>
#include <dev/usb/controller/xhcireg.h>
#include "usb_if.h"

static device_probe_t xhci_pci_probe;
static device_attach_t xhci_pci_attach;
static device_detach_t xhci_pci_detach;
static usb_take_controller_t xhci_pci_take_controller;

static device_method_t xhci_device_methods[] = {
	/* device interface */
	DEVMETHOD(device_probe, xhci_pci_probe),
	DEVMETHOD(device_attach, xhci_pci_attach),
	DEVMETHOD(device_detach, xhci_pci_detach),
	DEVMETHOD(device_suspend, bus_generic_suspend),
	DEVMETHOD(device_resume, bus_generic_resume),
	DEVMETHOD(device_shutdown, bus_generic_shutdown),
	DEVMETHOD(usb_take_controller, xhci_pci_take_controller),

	DEVMETHOD_END
};

static driver_t xhci_driver = {
	.name = "xhci",
	.methods = xhci_device_methods,
	.size = sizeof(struct xhci_softc),
};

static devclass_t xhci_devclass;

DRIVER_MODULE(xhci, pci, xhci_driver, xhci_devclass, 0, 0);
MODULE_DEPEND(xhci, usb, 1, 1, 1);


static const char *
xhci_pci_match(device_t self)
{
<<<<<<< HEAD
=======
	uint32_t device_id = pci_get_devid(self);

	switch (device_id) {
	case 0x01941033:
		return ("NEC uPD720200 USB 3.0 controller");

	case 0x1e318086:
		return ("Intel Panther Point USB 3.0 controller");
	case 0x8c318086:
		return ("Intel Lynx Point USB 3.0 controller");

	default:
		break;
	}

>>>>>>> 85823a3b
	if ((pci_get_class(self) == PCIC_SERIALBUS)
	    && (pci_get_subclass(self) == PCIS_SERIALBUS_USB)
	    && (pci_get_progif(self) == PCIP_SERIALBUS_USB_XHCI)) {
		return ("XHCI (generic) USB 3.0 controller");
	}
	return (NULL);			/* dunno */
}

static int
xhci_pci_probe(device_t self)
{
	const char *desc = xhci_pci_match(self);

	if (desc) {
		device_set_desc(self, desc);
		return (0);
	} else {
		return (ENXIO);
	}
}

static int
xhci_pci_attach(device_t self)
{
	struct xhci_softc *sc = device_get_softc(self);
	int err;
	int rid;

	/* XXX check for 64-bit capability */

	if (xhci_init(sc, self)) {
		device_printf(self, "Could not initialize softc\n");
		goto error;
	}

	pci_enable_busmaster(self);

	rid = PCI_XHCI_CBMEM;
	sc->sc_io_res = bus_alloc_resource_any(self, SYS_RES_MEMORY, &rid,
	    RF_ACTIVE);
	if (!sc->sc_io_res) {
		device_printf(self, "Could not map memory\n");
		goto error;
	}
	sc->sc_io_tag = rman_get_bustag(sc->sc_io_res);
	sc->sc_io_hdl = rman_get_bushandle(sc->sc_io_res);
	sc->sc_io_size = rman_get_size(sc->sc_io_res);

	rid = 0;
	sc->sc_irq_res = bus_alloc_resource_any(self, SYS_RES_IRQ, &rid,
	    RF_SHAREABLE | RF_ACTIVE);
	if (sc->sc_irq_res == NULL) {
		device_printf(self, "Could not allocate IRQ\n");
		goto error;
	}
	sc->sc_bus.bdev = device_add_child(self, "usbus", -1);
	if (sc->sc_bus.bdev == NULL) {
		device_printf(self, "Could not add USB device\n");
		goto error;
	}
	device_set_ivars(sc->sc_bus.bdev, &sc->sc_bus);

	sprintf(sc->sc_vendor, "0x%04x", pci_get_vendor(self));

#if (__FreeBSD_version >= 700031)
	err = bus_setup_intr(self, sc->sc_irq_res, INTR_TYPE_BIO | INTR_MPSAFE,
	    NULL, (driver_intr_t *)xhci_interrupt, sc, &sc->sc_intr_hdl);
#else
	err = bus_setup_intr(self, sc->sc_irq_res, INTR_TYPE_BIO | INTR_MPSAFE,
	    (driver_intr_t *)xhci_interrupt, sc, &sc->sc_intr_hdl);
#endif
	if (err) {
		device_printf(self, "Could not setup IRQ, err=%d\n", err);
		sc->sc_intr_hdl = NULL;
		goto error;
	}
	xhci_pci_take_controller(self);

	err = xhci_halt_controller(sc);

	if (err == 0)
		err = xhci_start_controller(sc);

	if (err == 0)
		err = device_probe_and_attach(sc->sc_bus.bdev);

	if (err) {
		device_printf(self, "XHCI halt/start/probe failed err=%d\n", err);
		goto error;
	}
	return (0);

error:
	xhci_pci_detach(self);
	return (ENXIO);
}

static int
xhci_pci_detach(device_t self)
{
	struct xhci_softc *sc = device_get_softc(self);
	device_t bdev;

	if (sc->sc_bus.bdev != NULL) {
		bdev = sc->sc_bus.bdev;
		device_detach(bdev);
		device_delete_child(self, bdev);
	}
	/* during module unload there are lots of children leftover */
	device_delete_children(self);

	pci_disable_busmaster(self);

	if (sc->sc_irq_res && sc->sc_intr_hdl) {

		xhci_halt_controller(sc);

		bus_teardown_intr(self, sc->sc_irq_res, sc->sc_intr_hdl);
		sc->sc_intr_hdl = NULL;
	}
	if (sc->sc_irq_res) {
		bus_release_resource(self, SYS_RES_IRQ, 0, sc->sc_irq_res);
		sc->sc_irq_res = NULL;
	}
	if (sc->sc_io_res) {
		bus_release_resource(self, SYS_RES_MEMORY, PCI_XHCI_CBMEM,
		    sc->sc_io_res);
		sc->sc_io_res = NULL;
	}

	xhci_uninit(sc);

	return (0);
}

static int
xhci_pci_take_controller(device_t self)
{
	struct xhci_softc *sc = device_get_softc(self);
	uint32_t device_id = pci_get_devid(self);
	uint32_t cparams;
	uint32_t eecp;
	uint32_t eec;
	uint16_t to;
	uint8_t bios_sem;

	cparams = XREAD4(sc, capa, XHCI_HCSPARAMS0);

	eec = -1;

	/* Synchronise with the BIOS if it owns the controller. */
	for (eecp = XHCI_HCS0_XECP(cparams) << 2; eecp != 0 && XHCI_XECP_NEXT(eec);
	    eecp += XHCI_XECP_NEXT(eec) << 2) {
		eec = XREAD4(sc, capa, eecp);

		if (XHCI_XECP_ID(eec) != XHCI_ID_USB_LEGACY)
			continue;
		bios_sem = XREAD1(sc, capa, eecp +
		    XHCI_XECP_BIOS_SEM);
		if (bios_sem == 0)
			continue;
		device_printf(sc->sc_bus.bdev, "waiting for BIOS "
		    "to give up control\n");
		XWRITE1(sc, capa, eecp +
		    XHCI_XECP_OS_SEM, 1);
		to = 500;
		while (1) {
			bios_sem = XREAD1(sc, capa, eecp +
			    XHCI_XECP_BIOS_SEM);
			if (bios_sem == 0)
				break;

			if (--to == 0) {
				device_printf(sc->sc_bus.bdev,
				    "timed out waiting for BIOS\n");
				break;
			}
			usb_pause_mtx(NULL, hz / 100);	/* wait 10ms */
		}
	}

	/* On Intel chipsets reroute ports from EHCI to XHCI controller. */
	if (device_id == 0x1e318086 /* Panther Point */ ||
	    device_id == 0x8c318086 /* Lynx Point */) {
		uint32_t temp = xhci_get_port_route();
		pci_write_config(self, PCI_XHCI_INTEL_USB3_PSSEN, temp, 4);
		pci_write_config(self, PCI_XHCI_INTEL_XUSB2PR, temp, 4);
	}
	return (0);
}<|MERGE_RESOLUTION|>--- conflicted
+++ resolved
@@ -93,8 +93,6 @@
 static const char *
 xhci_pci_match(device_t self)
 {
-<<<<<<< HEAD
-=======
 	uint32_t device_id = pci_get_devid(self);
 
 	switch (device_id) {
@@ -110,7 +108,6 @@
 		break;
 	}
 
->>>>>>> 85823a3b
 	if ((pci_get_class(self) == PCIC_SERIALBUS)
 	    && (pci_get_subclass(self) == PCIS_SERIALBUS_USB)
 	    && (pci_get_progif(self) == PCIP_SERIALBUS_USB_XHCI)) {
