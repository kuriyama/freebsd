--- conflicted
+++ resolved
@@ -4454,14 +4454,10 @@
 
 		/* Now send to the stack or do LRO */
 		if (sendmp != NULL) {
-<<<<<<< HEAD
+			rxr->next_to_check = i;
 			ixgbe_rx_input(rxr, ifp, sendmp, ptype);
 			rx_npkts++;
-=======
-			rxr->next_to_check = i;
-			ixgbe_rx_input(rxr, ifp, sendmp, ptype);
 			i = rxr->next_to_check;
->>>>>>> 44f0ead0
 		}
 
                /* Every 8 descriptors we go to refresh mbufs */
