--- conflicted
+++ resolved
@@ -978,19 +978,13 @@
 		enq++;
 		if_incobytes(ifp,  next->m_pkthdr.len);
 		if (next->m_flags & M_MCAST)
-<<<<<<< HEAD
-			ifp->if_omcasts++;
-		ETHER_BPF_MTAP(ifp, next);
+			if_incomcasts(ifp, 1);
 		if (adapter->ring_bytes_max && 
 		    (txr->bytes_on_ring >= adapter->ring_bytes_max)) {
 			break;
 		}
-		if ((ifp->if_drv_flags & IFF_DRV_RUNNING) == 0)
-=======
-			if_incomcasts(ifp, 1);
 		if_etherbpfmtap(ifp, next);
 		if ((if_getdrvflags(ifp) & IFF_DRV_RUNNING) == 0)
->>>>>>> 02e632b7
                         break;
 	}
 
@@ -2985,23 +2979,15 @@
 		device_printf(dev, "can not allocate ifnet structure\n");
 		return (-1);
 	}
-<<<<<<< HEAD
-	if_initname(ifp, device_get_name(dev), device_get_unit(dev));
-	ifp->if_init =  em_init;
-	ifp->if_softc = adapter;
-	ifp->if_flags = IFF_BROADCAST | IFF_SIMPLEX | IFF_MULTICAST;
-	ifp->if_ioctl = em_ioctl;
-	ifp->if_maxbytes = em_max_bytes;
-	ifp->if_getdrbr_ring = em_get_ring;
-	ifp->if_mbuf_on_ring = em_ring_query;
-=======
 	if_initname_drv(ifp, device_get_name(dev), device_get_unit(dev));
 	if_setdev(ifp, dev);
 	if_setinitfn(ifp, em_init);
 	if_setsoftc(ifp, adapter);
 	if_setflags(ifp, IFF_BROADCAST | IFF_SIMPLEX | IFF_MULTICAST);
 	if_setioctlfn(ifp, em_ioctl);
->>>>>>> 02e632b7
+	ifp->if_maxbytes = em_max_bytes;
+	ifp->if_getdrbr_ring = em_get_ring;
+	ifp->if_mbuf_on_ring = em_ring_query;
 #ifdef EM_MULTIQUEUE
 	/* Multiqueue stack interface */
 	if_settransmitfn(ifp, em_mq_start);
