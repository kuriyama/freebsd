/*-
 * Copyright (c) 2002-2009 Sam Leffler, Errno Consulting
 * All rights reserved.
 *
 * Redistribution and use in source and binary forms, with or without
 * modification, are permitted provided that the following conditions
 * are met:
 * 1. Redistributions of source code must retain the above copyright
 *    notice, this list of conditions and the following disclaimer,
 *    without modification.
 * 2. Redistributions in binary form must reproduce at minimum a disclaimer
 *    similar to the "NO WARRANTY" disclaimer below ("Disclaimer") and any
 *    redistribution must be conditioned upon including a substantially
 *    similar Disclaimer requirement for further binary redistribution.
 *
 * NO WARRANTY
 * THIS SOFTWARE IS PROVIDED BY THE COPYRIGHT HOLDERS AND CONTRIBUTORS
 * ``AS IS'' AND ANY EXPRESS OR IMPLIED WARRANTIES, INCLUDING, BUT NOT
 * LIMITED TO, THE IMPLIED WARRANTIES OF NONINFRINGEMENT, MERCHANTIBILITY
 * AND FITNESS FOR A PARTICULAR PURPOSE ARE DISCLAIMED. IN NO EVENT SHALL
 * THE COPYRIGHT HOLDERS OR CONTRIBUTORS BE LIABLE FOR SPECIAL, EXEMPLARY,
 * OR CONSEQUENTIAL DAMAGES (INCLUDING, BUT NOT LIMITED TO, PROCUREMENT OF
 * SUBSTITUTE GOODS OR SERVICES; LOSS OF USE, DATA, OR PROFITS; OR BUSINESS
 * INTERRUPTION) HOWEVER CAUSED AND ON ANY THEORY OF LIABILITY, WHETHER
 * IN CONTRACT, STRICT LIABILITY, OR TORT (INCLUDING NEGLIGENCE OR OTHERWISE)
 * ARISING IN ANY WAY OUT OF THE USE OF THIS SOFTWARE, EVEN IF ADVISED OF
 * THE POSSIBILITY OF SUCH DAMAGES.
 */

#include <sys/cdefs.h>
__FBSDID("$FreeBSD$");

/*
 * Driver for the Atheros Wireless LAN controller.
 *
 * This software is derived from work of Atsushi Onoe; his contribution
 * is greatly appreciated.
 */

#include "opt_inet.h"
#include "opt_ath.h"
/*
 * This is needed for register operations which are performed
 * by the driver - eg, calls to ath_hal_gettsf32().
 *
 * It's also required for any AH_DEBUG checks in here, eg the
 * module dependencies.
 */
#include "opt_ah.h"
#include "opt_wlan.h"

#include <sys/param.h>
#include <sys/systm.h>
#include <sys/sysctl.h>
#include <sys/mbuf.h>
#include <sys/malloc.h>
#include <sys/lock.h>
#include <sys/mutex.h>
#include <sys/kernel.h>
#include <sys/socket.h>
#include <sys/sockio.h>
#include <sys/errno.h>
#include <sys/callout.h>
#include <sys/bus.h>
#include <sys/endian.h>
#include <sys/kthread.h>
#include <sys/taskqueue.h>
#include <sys/priv.h>
#include <sys/module.h>
#include <sys/ktr.h>
#include <sys/smp.h>	/* for mp_ncpus */

#include <machine/bus.h>

#include <net/if.h>
#include <net/if_dl.h>
#include <net/if_media.h>
#include <net/if_types.h>
#include <net/if_arp.h>
#include <net/ethernet.h>
#include <net/if_llc.h>

#include <net80211/ieee80211_var.h>
#include <net80211/ieee80211_regdomain.h>
#ifdef IEEE80211_SUPPORT_SUPERG
#include <net80211/ieee80211_superg.h>
#endif
#ifdef IEEE80211_SUPPORT_TDMA
#include <net80211/ieee80211_tdma.h>
#endif

#include <net/bpf.h>

#ifdef INET
#include <netinet/in.h>
#include <netinet/if_ether.h>
#endif

#include <dev/ath/if_athvar.h>
#include <dev/ath/ath_hal/ah_devid.h>		/* XXX for softled */
#include <dev/ath/ath_hal/ah_diagcodes.h>

#include <dev/ath/if_ath_debug.h>
#include <dev/ath/if_ath_misc.h>
#include <dev/ath/if_ath_tsf.h>
#include <dev/ath/if_ath_tx.h>
#include <dev/ath/if_ath_sysctl.h>
#include <dev/ath/if_ath_led.h>
#include <dev/ath/if_ath_keycache.h>
#include <dev/ath/if_ath_rx.h>
#include <dev/ath/if_ath_rx_edma.h>
#include <dev/ath/if_ath_tx_edma.h>
#include <dev/ath/if_ath_beacon.h>
#include <dev/ath/if_ath_spectral.h>
#include <dev/ath/if_athdfs.h>

#ifdef ATH_TX99_DIAG
#include <dev/ath/ath_tx99/ath_tx99.h>
#endif

#ifdef	ATH_DEBUG_ALQ
#include <dev/ath/if_ath_alq.h>
#endif

/*
 * Only enable this if you're working on PS-POLL support.
 */
#define	ATH_SW_PSQ

/*
 * ATH_BCBUF determines the number of vap's that can transmit
 * beacons and also (currently) the number of vap's that can
 * have unique mac addresses/bssid.  When staggering beacons
 * 4 is probably a good max as otherwise the beacons become
 * very closely spaced and there is limited time for cab q traffic
 * to go out.  You can burst beacons instead but that is not good
 * for stations in power save and at some point you really want
 * another radio (and channel).
 *
 * The limit on the number of mac addresses is tied to our use of
 * the U/L bit and tracking addresses in a byte; it would be
 * worthwhile to allow more for applications like proxy sta.
 */
CTASSERT(ATH_BCBUF <= 8);

static struct ieee80211vap *ath_vap_create(struct ieee80211com *,
		    const char [IFNAMSIZ], int, enum ieee80211_opmode, int,
		    const uint8_t [IEEE80211_ADDR_LEN],
		    const uint8_t [IEEE80211_ADDR_LEN]);
static void	ath_vap_delete(struct ieee80211vap *);
static void	ath_init(void *);
static void	ath_stop_locked(struct ifnet *);
static void	ath_stop(struct ifnet *);
static int	ath_reset_vap(struct ieee80211vap *, u_long);
static void	ath_start_queue(struct ifnet *ifp);
static int	ath_media_change(struct ifnet *);
static void	ath_watchdog(void *);
static int	ath_ioctl(struct ifnet *, u_long, caddr_t);
static void	ath_fatal_proc(void *, int);
static void	ath_bmiss_vap(struct ieee80211vap *);
static void	ath_bmiss_proc(void *, int);
static void	ath_key_update_begin(struct ieee80211vap *);
static void	ath_key_update_end(struct ieee80211vap *);
static void	ath_update_mcast(struct ifnet *);
static void	ath_update_promisc(struct ifnet *);
static void	ath_updateslot(struct ifnet *);
static void	ath_bstuck_proc(void *, int);
static void	ath_reset_proc(void *, int);
static int	ath_desc_alloc(struct ath_softc *);
static void	ath_desc_free(struct ath_softc *);
static struct ieee80211_node *ath_node_alloc(struct ieee80211vap *,
			const uint8_t [IEEE80211_ADDR_LEN]);
static void	ath_node_cleanup(struct ieee80211_node *);
static void	ath_node_free(struct ieee80211_node *);
static void	ath_node_getsignal(const struct ieee80211_node *,
			int8_t *, int8_t *);
static void	ath_txq_init(struct ath_softc *sc, struct ath_txq *, int);
static struct ath_txq *ath_txq_setup(struct ath_softc*, int qtype, int subtype);
static int	ath_tx_setup(struct ath_softc *, int, int);
static void	ath_tx_cleanupq(struct ath_softc *, struct ath_txq *);
static void	ath_tx_cleanup(struct ath_softc *);
static int	ath_tx_processq(struct ath_softc *sc, struct ath_txq *txq,
		    int dosched);
static void	ath_tx_proc_q0(void *, int);
static void	ath_tx_proc_q0123(void *, int);
static void	ath_tx_proc(void *, int);
static void	ath_txq_sched_tasklet(void *, int);
static int	ath_chan_set(struct ath_softc *, struct ieee80211_channel *);
static void	ath_chan_change(struct ath_softc *, struct ieee80211_channel *);
static void	ath_scan_start(struct ieee80211com *);
static void	ath_scan_end(struct ieee80211com *);
static void	ath_set_channel(struct ieee80211com *);
#ifdef	ATH_ENABLE_11N
static void	ath_update_chw(struct ieee80211com *);
#endif	/* ATH_ENABLE_11N */
static void	ath_calibrate(void *);
static int	ath_newstate(struct ieee80211vap *, enum ieee80211_state, int);
static void	ath_setup_stationkey(struct ieee80211_node *);
static void	ath_newassoc(struct ieee80211_node *, int);
static int	ath_setregdomain(struct ieee80211com *,
		    struct ieee80211_regdomain *, int,
		    struct ieee80211_channel []);
static void	ath_getradiocaps(struct ieee80211com *, int, int *,
		    struct ieee80211_channel []);
static int	ath_getchannels(struct ath_softc *);

static int	ath_rate_setup(struct ath_softc *, u_int mode);
static void	ath_setcurmode(struct ath_softc *, enum ieee80211_phymode);

static void	ath_announce(struct ath_softc *);

static void	ath_dfs_tasklet(void *, int);
static void	ath_node_powersave(struct ieee80211_node *, int);
static int	ath_node_set_tim(struct ieee80211_node *, int);
static void	ath_node_recv_pspoll(struct ieee80211_node *, struct mbuf *);

#ifdef IEEE80211_SUPPORT_TDMA
#include <dev/ath/if_ath_tdma.h>
#endif

SYSCTL_DECL(_hw_ath);

/* XXX validate sysctl values */
static	int ath_longcalinterval = 30;		/* long cals every 30 secs */
SYSCTL_INT(_hw_ath, OID_AUTO, longcal, CTLFLAG_RW, &ath_longcalinterval,
	    0, "long chip calibration interval (secs)");
static	int ath_shortcalinterval = 100;		/* short cals every 100 ms */
SYSCTL_INT(_hw_ath, OID_AUTO, shortcal, CTLFLAG_RW, &ath_shortcalinterval,
	    0, "short chip calibration interval (msecs)");
static	int ath_resetcalinterval = 20*60;	/* reset cal state 20 mins */
SYSCTL_INT(_hw_ath, OID_AUTO, resetcal, CTLFLAG_RW, &ath_resetcalinterval,
	    0, "reset chip calibration results (secs)");
static	int ath_anicalinterval = 100;		/* ANI calibration - 100 msec */
SYSCTL_INT(_hw_ath, OID_AUTO, anical, CTLFLAG_RW, &ath_anicalinterval,
	    0, "ANI calibration (msecs)");

int ath_rxbuf = ATH_RXBUF;		/* # rx buffers to allocate */
SYSCTL_INT(_hw_ath, OID_AUTO, rxbuf, CTLFLAG_RW, &ath_rxbuf,
	    0, "rx buffers allocated");
TUNABLE_INT("hw.ath.rxbuf", &ath_rxbuf);
int ath_txbuf = ATH_TXBUF;		/* # tx buffers to allocate */
SYSCTL_INT(_hw_ath, OID_AUTO, txbuf, CTLFLAG_RW, &ath_txbuf,
	    0, "tx buffers allocated");
TUNABLE_INT("hw.ath.txbuf", &ath_txbuf);
int ath_txbuf_mgmt = ATH_MGMT_TXBUF;	/* # mgmt tx buffers to allocate */
SYSCTL_INT(_hw_ath, OID_AUTO, txbuf_mgmt, CTLFLAG_RW, &ath_txbuf_mgmt,
	    0, "tx (mgmt) buffers allocated");
TUNABLE_INT("hw.ath.txbuf_mgmt", &ath_txbuf_mgmt);

int ath_bstuck_threshold = 4;		/* max missed beacons */
SYSCTL_INT(_hw_ath, OID_AUTO, bstuck, CTLFLAG_RW, &ath_bstuck_threshold,
	    0, "max missed beacon xmits before chip reset");

MALLOC_DEFINE(M_ATHDEV, "athdev", "ath driver dma buffers");

void
ath_legacy_attach_comp_func(struct ath_softc *sc)
{

	/*
	 * Special case certain configurations.  Note the
	 * CAB queue is handled by these specially so don't
	 * include them when checking the txq setup mask.
	 */
	switch (sc->sc_txqsetup &~ (1<<sc->sc_cabq->axq_qnum)) {
	case 0x01:
		TASK_INIT(&sc->sc_txtask, 0, ath_tx_proc_q0, sc);
		break;
	case 0x0f:
		TASK_INIT(&sc->sc_txtask, 0, ath_tx_proc_q0123, sc);
		break;
	default:
		TASK_INIT(&sc->sc_txtask, 0, ath_tx_proc, sc);
		break;
	}
}

#define	HAL_MODE_HT20 (HAL_MODE_11NG_HT20 | HAL_MODE_11NA_HT20)
#define	HAL_MODE_HT40 \
	(HAL_MODE_11NG_HT40PLUS | HAL_MODE_11NG_HT40MINUS | \
	HAL_MODE_11NA_HT40PLUS | HAL_MODE_11NA_HT40MINUS)
int
ath_attach(u_int16_t devid, struct ath_softc *sc)
{
	struct ifnet *ifp;
	struct ieee80211com *ic;
	struct ath_hal *ah = NULL;
	HAL_STATUS status;
	int error = 0, i;
	u_int wmodes;
	uint8_t macaddr[IEEE80211_ADDR_LEN];
	int rx_chainmask, tx_chainmask;

	DPRINTF(sc, ATH_DEBUG_ANY, "%s: devid 0x%x\n", __func__, devid);

	CURVNET_SET(vnet0);
	ifp = sc->sc_ifp = if_alloc(IFT_IEEE80211);
	if (ifp == NULL) {
		device_printf(sc->sc_dev, "can not if_alloc()\n");
		error = ENOSPC;
		CURVNET_RESTORE();
		goto bad;
	}
	ic = ifp->if_l2com;

	/* set these up early for if_printf use */
	if_initname(ifp, device_get_name(sc->sc_dev),
		device_get_unit(sc->sc_dev));
	CURVNET_RESTORE();

	ah = ath_hal_attach(devid, sc, sc->sc_st, sc->sc_sh,
	    sc->sc_eepromdata, &status);
	if (ah == NULL) {
		if_printf(ifp, "unable to attach hardware; HAL status %u\n",
			status);
		error = ENXIO;
		goto bad;
	}
	sc->sc_ah = ah;
	sc->sc_invalid = 0;	/* ready to go, enable interrupt handling */
#ifdef	ATH_DEBUG
	sc->sc_debug = ath_debug;
#endif

	/*
	 * Setup the DMA/EDMA functions based on the current
	 * hardware support.
	 *
	 * This is required before the descriptors are allocated.
	 */
	if (ath_hal_hasedma(sc->sc_ah)) {
		sc->sc_isedma = 1;
		ath_recv_setup_edma(sc);
		ath_xmit_setup_edma(sc);
	} else {
		ath_recv_setup_legacy(sc);
		ath_xmit_setup_legacy(sc);
	}

	/*
	 * Check if the MAC has multi-rate retry support.
	 * We do this by trying to setup a fake extended
	 * descriptor.  MAC's that don't have support will
	 * return false w/o doing anything.  MAC's that do
	 * support it will return true w/o doing anything.
	 */
	sc->sc_mrretry = ath_hal_setupxtxdesc(ah, NULL, 0,0, 0,0, 0,0);

	/*
	 * Check if the device has hardware counters for PHY
	 * errors.  If so we need to enable the MIB interrupt
	 * so we can act on stat triggers.
	 */
	if (ath_hal_hwphycounters(ah))
		sc->sc_needmib = 1;

	/*
	 * Get the hardware key cache size.
	 */
	sc->sc_keymax = ath_hal_keycachesize(ah);
	if (sc->sc_keymax > ATH_KEYMAX) {
		if_printf(ifp, "Warning, using only %u of %u key cache slots\n",
			ATH_KEYMAX, sc->sc_keymax);
		sc->sc_keymax = ATH_KEYMAX;
	}
	/*
	 * Reset the key cache since some parts do not
	 * reset the contents on initial power up.
	 */
	for (i = 0; i < sc->sc_keymax; i++)
		ath_hal_keyreset(ah, i);

	/*
	 * Collect the default channel list.
	 */
	error = ath_getchannels(sc);
	if (error != 0)
		goto bad;

	/*
	 * Setup rate tables for all potential media types.
	 */
	ath_rate_setup(sc, IEEE80211_MODE_11A);
	ath_rate_setup(sc, IEEE80211_MODE_11B);
	ath_rate_setup(sc, IEEE80211_MODE_11G);
	ath_rate_setup(sc, IEEE80211_MODE_TURBO_A);
	ath_rate_setup(sc, IEEE80211_MODE_TURBO_G);
	ath_rate_setup(sc, IEEE80211_MODE_STURBO_A);
	ath_rate_setup(sc, IEEE80211_MODE_11NA);
	ath_rate_setup(sc, IEEE80211_MODE_11NG);
	ath_rate_setup(sc, IEEE80211_MODE_HALF);
	ath_rate_setup(sc, IEEE80211_MODE_QUARTER);

	/* NB: setup here so ath_rate_update is happy */
	ath_setcurmode(sc, IEEE80211_MODE_11A);

	/*
	 * Allocate TX descriptors and populate the lists.
	 */
	error = ath_desc_alloc(sc);
	if (error != 0) {
		if_printf(ifp, "failed to allocate TX descriptors: %d\n",
		    error);
		goto bad;
	}
	error = ath_txdma_setup(sc);
	if (error != 0) {
		if_printf(ifp, "failed to allocate TX descriptors: %d\n",
		    error);
		goto bad;
	}

	/*
	 * Allocate RX descriptors and populate the lists.
	 */
	error = ath_rxdma_setup(sc);
	if (error != 0) {
		if_printf(ifp, "failed to allocate RX descriptors: %d\n",
		    error);
		goto bad;
	}

	callout_init_mtx(&sc->sc_cal_ch, &sc->sc_mtx, 0);
	callout_init_mtx(&sc->sc_wd_ch, &sc->sc_mtx, 0);

	ATH_TXBUF_LOCK_INIT(sc);

	sc->sc_tq = taskqueue_create("ath_taskq", M_NOWAIT,
		taskqueue_thread_enqueue, &sc->sc_tq);
	taskqueue_start_threads(&sc->sc_tq, 1, PI_NET,
		"%s taskq", ifp->if_xname);

	TASK_INIT(&sc->sc_rxtask, 0, sc->sc_rx.recv_tasklet, sc);
	TASK_INIT(&sc->sc_bmisstask, 0, ath_bmiss_proc, sc);
	TASK_INIT(&sc->sc_bstucktask,0, ath_bstuck_proc, sc);
	TASK_INIT(&sc->sc_resettask,0, ath_reset_proc, sc);
	TASK_INIT(&sc->sc_txqtask, 0, ath_txq_sched_tasklet, sc);
	TASK_INIT(&sc->sc_fataltask, 0, ath_fatal_proc, sc);

	/* XXX make this a higher priority taskqueue? */
	TASK_INIT(&sc->sc_txpkttask, 0, ath_start_task, sc);

	/*
	 * Allocate hardware transmit queues: one queue for
	 * beacon frames and one data queue for each QoS
	 * priority.  Note that the hal handles resetting
	 * these queues at the needed time.
	 *
	 * XXX PS-Poll
	 */
	sc->sc_bhalq = ath_beaconq_setup(sc);
	if (sc->sc_bhalq == (u_int) -1) {
		if_printf(ifp, "unable to setup a beacon xmit queue!\n");
		error = EIO;
		goto bad2;
	}
	sc->sc_cabq = ath_txq_setup(sc, HAL_TX_QUEUE_CAB, 0);
	if (sc->sc_cabq == NULL) {
		if_printf(ifp, "unable to setup CAB xmit queue!\n");
		error = EIO;
		goto bad2;
	}
	/* NB: insure BK queue is the lowest priority h/w queue */
	if (!ath_tx_setup(sc, WME_AC_BK, HAL_WME_AC_BK)) {
		if_printf(ifp, "unable to setup xmit queue for %s traffic!\n",
			ieee80211_wme_acnames[WME_AC_BK]);
		error = EIO;
		goto bad2;
	}
	if (!ath_tx_setup(sc, WME_AC_BE, HAL_WME_AC_BE) ||
	    !ath_tx_setup(sc, WME_AC_VI, HAL_WME_AC_VI) ||
	    !ath_tx_setup(sc, WME_AC_VO, HAL_WME_AC_VO)) {
		/*
		 * Not enough hardware tx queues to properly do WME;
		 * just punt and assign them all to the same h/w queue.
		 * We could do a better job of this if, for example,
		 * we allocate queues when we switch from station to
		 * AP mode.
		 */
		if (sc->sc_ac2q[WME_AC_VI] != NULL)
			ath_tx_cleanupq(sc, sc->sc_ac2q[WME_AC_VI]);
		if (sc->sc_ac2q[WME_AC_BE] != NULL)
			ath_tx_cleanupq(sc, sc->sc_ac2q[WME_AC_BE]);
		sc->sc_ac2q[WME_AC_BE] = sc->sc_ac2q[WME_AC_BK];
		sc->sc_ac2q[WME_AC_VI] = sc->sc_ac2q[WME_AC_BK];
		sc->sc_ac2q[WME_AC_VO] = sc->sc_ac2q[WME_AC_BK];
	}

	/*
	 * Attach the TX completion function.
	 *
	 * The non-EDMA chips may have some special case optimisations;
	 * this method gives everyone a chance to attach cleanly.
	 */
	sc->sc_tx.xmit_attach_comp_func(sc);

	/*
	 * Setup rate control.  Some rate control modules
	 * call back to change the anntena state so expose
	 * the necessary entry points.
	 * XXX maybe belongs in struct ath_ratectrl?
	 */
	sc->sc_setdefantenna = ath_setdefantenna;
	sc->sc_rc = ath_rate_attach(sc);
	if (sc->sc_rc == NULL) {
		error = EIO;
		goto bad2;
	}

	/* Attach DFS module */
	if (! ath_dfs_attach(sc)) {
		device_printf(sc->sc_dev,
		    "%s: unable to attach DFS\n", __func__);
		error = EIO;
		goto bad2;
	}

	/* Attach spectral module */
	if (ath_spectral_attach(sc) < 0) {
		device_printf(sc->sc_dev,
		    "%s: unable to attach spectral\n", __func__);
		error = EIO;
		goto bad2;
	}

	/* Start DFS processing tasklet */
	TASK_INIT(&sc->sc_dfstask, 0, ath_dfs_tasklet, sc);

	/* Configure LED state */
	sc->sc_blinking = 0;
	sc->sc_ledstate = 1;
	sc->sc_ledon = 0;			/* low true */
	sc->sc_ledidle = (2700*hz)/1000;	/* 2.7sec */
	callout_init(&sc->sc_ledtimer, CALLOUT_MPSAFE);

	/*
	 * Don't setup hardware-based blinking.
	 *
	 * Although some NICs may have this configured in the
	 * default reset register values, the user may wish
	 * to alter which pins have which function.
	 *
	 * The reference driver attaches the MAC network LED to GPIO1 and
	 * the MAC power LED to GPIO2.  However, the DWA-552 cardbus
	 * NIC has these reversed.
	 */
	sc->sc_hardled = (1 == 0);
	sc->sc_led_net_pin = -1;
	sc->sc_led_pwr_pin = -1;
	/*
	 * Auto-enable soft led processing for IBM cards and for
	 * 5211 minipci cards.  Users can also manually enable/disable
	 * support with a sysctl.
	 */
	sc->sc_softled = (devid == AR5212_DEVID_IBM || devid == AR5211_DEVID);
	ath_led_config(sc);
	ath_hal_setledstate(ah, HAL_LED_INIT);

	ifp->if_softc = sc;
	ifp->if_flags = IFF_SIMPLEX | IFF_BROADCAST | IFF_MULTICAST;
	ifp->if_start = ath_start_queue;
	ifp->if_ioctl = ath_ioctl;
	ifp->if_init = ath_init;
	IFQ_SET_MAXLEN(&ifp->if_snd, ifqmaxlen);
	ifp->if_snd.ifq_drv_maxlen = ifqmaxlen;
	IFQ_SET_READY(&ifp->if_snd);

	ic->ic_ifp = ifp;
	/* XXX not right but it's not used anywhere important */
	ic->ic_phytype = IEEE80211_T_OFDM;
	ic->ic_opmode = IEEE80211_M_STA;
	ic->ic_caps =
		  IEEE80211_C_STA		/* station mode */
		| IEEE80211_C_IBSS		/* ibss, nee adhoc, mode */
		| IEEE80211_C_HOSTAP		/* hostap mode */
		| IEEE80211_C_MONITOR		/* monitor mode */
		| IEEE80211_C_AHDEMO		/* adhoc demo mode */
		| IEEE80211_C_WDS		/* 4-address traffic works */
		| IEEE80211_C_MBSS		/* mesh point link mode */
		| IEEE80211_C_SHPREAMBLE	/* short preamble supported */
		| IEEE80211_C_SHSLOT		/* short slot time supported */
		| IEEE80211_C_WPA		/* capable of WPA1+WPA2 */
#ifndef	ATH_ENABLE_11N
		| IEEE80211_C_BGSCAN		/* capable of bg scanning */
#endif
		| IEEE80211_C_TXFRAG		/* handle tx frags */
#ifdef	ATH_ENABLE_DFS
		| IEEE80211_C_DFS		/* Enable radar detection */
#endif
		;
	/*
	 * Query the hal to figure out h/w crypto support.
	 */
	if (ath_hal_ciphersupported(ah, HAL_CIPHER_WEP))
		ic->ic_cryptocaps |= IEEE80211_CRYPTO_WEP;
	if (ath_hal_ciphersupported(ah, HAL_CIPHER_AES_OCB))
		ic->ic_cryptocaps |= IEEE80211_CRYPTO_AES_OCB;
	if (ath_hal_ciphersupported(ah, HAL_CIPHER_AES_CCM))
		ic->ic_cryptocaps |= IEEE80211_CRYPTO_AES_CCM;
	if (ath_hal_ciphersupported(ah, HAL_CIPHER_CKIP))
		ic->ic_cryptocaps |= IEEE80211_CRYPTO_CKIP;
	if (ath_hal_ciphersupported(ah, HAL_CIPHER_TKIP)) {
		ic->ic_cryptocaps |= IEEE80211_CRYPTO_TKIP;
		/*
		 * Check if h/w does the MIC and/or whether the
		 * separate key cache entries are required to
		 * handle both tx+rx MIC keys.
		 */
		if (ath_hal_ciphersupported(ah, HAL_CIPHER_MIC))
			ic->ic_cryptocaps |= IEEE80211_CRYPTO_TKIPMIC;
		/*
		 * If the h/w supports storing tx+rx MIC keys
		 * in one cache slot automatically enable use.
		 */
		if (ath_hal_hastkipsplit(ah) ||
		    !ath_hal_settkipsplit(ah, AH_FALSE))
			sc->sc_splitmic = 1;
		/*
		 * If the h/w can do TKIP MIC together with WME then
		 * we use it; otherwise we force the MIC to be done
		 * in software by the net80211 layer.
		 */
		if (ath_hal_haswmetkipmic(ah))
			sc->sc_wmetkipmic = 1;
	}
	sc->sc_hasclrkey = ath_hal_ciphersupported(ah, HAL_CIPHER_CLR);
	/*
	 * Check for multicast key search support.
	 */
	if (ath_hal_hasmcastkeysearch(sc->sc_ah) &&
	    !ath_hal_getmcastkeysearch(sc->sc_ah)) {
		ath_hal_setmcastkeysearch(sc->sc_ah, 1);
	}
	sc->sc_mcastkey = ath_hal_getmcastkeysearch(ah);
	/*
	 * Mark key cache slots associated with global keys
	 * as in use.  If we knew TKIP was not to be used we
	 * could leave the +32, +64, and +32+64 slots free.
	 */
	for (i = 0; i < IEEE80211_WEP_NKID; i++) {
		setbit(sc->sc_keymap, i);
		setbit(sc->sc_keymap, i+64);
		if (sc->sc_splitmic) {
			setbit(sc->sc_keymap, i+32);
			setbit(sc->sc_keymap, i+32+64);
		}
	}
	/*
	 * TPC support can be done either with a global cap or
	 * per-packet support.  The latter is not available on
	 * all parts.  We're a bit pedantic here as all parts
	 * support a global cap.
	 */
	if (ath_hal_hastpc(ah) || ath_hal_hastxpowlimit(ah))
		ic->ic_caps |= IEEE80211_C_TXPMGT;

	/*
	 * Mark WME capability only if we have sufficient
	 * hardware queues to do proper priority scheduling.
	 */
	if (sc->sc_ac2q[WME_AC_BE] != sc->sc_ac2q[WME_AC_BK])
		ic->ic_caps |= IEEE80211_C_WME;
	/*
	 * Check for misc other capabilities.
	 */
	if (ath_hal_hasbursting(ah))
		ic->ic_caps |= IEEE80211_C_BURST;
	sc->sc_hasbmask = ath_hal_hasbssidmask(ah);
	sc->sc_hasbmatch = ath_hal_hasbssidmatch(ah);
	sc->sc_hastsfadd = ath_hal_hastsfadjust(ah);
	sc->sc_rxslink = ath_hal_self_linked_final_rxdesc(ah);
	sc->sc_rxtsf32 = ath_hal_has_long_rxdesc_tsf(ah);
	sc->sc_hasenforcetxop = ath_hal_hasenforcetxop(ah);
	if (ath_hal_hasfastframes(ah))
		ic->ic_caps |= IEEE80211_C_FF;
	wmodes = ath_hal_getwirelessmodes(ah);
	if (wmodes & (HAL_MODE_108G|HAL_MODE_TURBO))
		ic->ic_caps |= IEEE80211_C_TURBOP;
#ifdef IEEE80211_SUPPORT_TDMA
	if (ath_hal_macversion(ah) > 0x78) {
		ic->ic_caps |= IEEE80211_C_TDMA; /* capable of TDMA */
		ic->ic_tdma_update = ath_tdma_update;
	}
#endif

	/*
	 * TODO: enforce that at least this many frames are available
	 * in the txbuf list before allowing data frames (raw or
	 * otherwise) to be transmitted.
	 */
	sc->sc_txq_data_minfree = 10;

	/*
	 * Leave this as default to maintain legacy behaviour.
	 * Shortening the cabq/mcastq may end up causing some
	 * undesirable behaviour.
	 */
	sc->sc_txq_mcastq_maxdepth = ath_txbuf;

	/*
	 * How deep can the node software TX queue get whilst it's asleep.
	 */
	sc->sc_txq_node_psq_maxdepth = 16;

	/*
	 * Default the maximum queue depth for a given node
	 * to 1/4'th the TX buffers, or 64, whichever
	 * is larger.
	 */
	sc->sc_txq_node_maxdepth = MAX(64, ath_txbuf / 4);

	/* Enable CABQ by default */
	sc->sc_cabq_enable = 1;

	/*
	 * Allow the TX and RX chainmasks to be overridden by
	 * environment variables and/or device.hints.
	 *
	 * This must be done early - before the hardware is
	 * calibrated or before the 802.11n stream calculation
	 * is done.
	 */
	if (resource_int_value(device_get_name(sc->sc_dev),
	    device_get_unit(sc->sc_dev), "rx_chainmask",
	    &rx_chainmask) == 0) {
		device_printf(sc->sc_dev, "Setting RX chainmask to 0x%x\n",
		    rx_chainmask);
		(void) ath_hal_setrxchainmask(sc->sc_ah, rx_chainmask);
	}
	if (resource_int_value(device_get_name(sc->sc_dev),
	    device_get_unit(sc->sc_dev), "tx_chainmask",
	    &tx_chainmask) == 0) {
		device_printf(sc->sc_dev, "Setting TX chainmask to 0x%x\n",
		    tx_chainmask);
		(void) ath_hal_settxchainmask(sc->sc_ah, tx_chainmask);
	}

	/*
	 * Query the TX/RX chainmask configuration.
	 *
	 * This is only relevant for 11n devices.
	 */
	ath_hal_getrxchainmask(ah, &sc->sc_rxchainmask);
	ath_hal_gettxchainmask(ah, &sc->sc_txchainmask);

	/*
	 * Disable MRR with protected frames by default.
	 * Only 802.11n series NICs can handle this.
	 */
	sc->sc_mrrprot = 0;	/* XXX should be a capability */

	/*
	 * Query the enterprise mode information the HAL.
	 */
	if (ath_hal_getcapability(ah, HAL_CAP_ENTERPRISE_MODE, 0,
	    &sc->sc_ent_cfg) == HAL_OK)
		sc->sc_use_ent = 1;

#ifdef	ATH_ENABLE_11N
	/*
	 * Query HT capabilities
	 */
	if (ath_hal_getcapability(ah, HAL_CAP_HT, 0, NULL) == HAL_OK &&
	    (wmodes & (HAL_MODE_HT20 | HAL_MODE_HT40))) {
		uint32_t rxs, txs;

		device_printf(sc->sc_dev, "[HT] enabling HT modes\n");

		sc->sc_mrrprot = 1;	/* XXX should be a capability */

		ic->ic_htcaps = IEEE80211_HTC_HT	/* HT operation */
			    | IEEE80211_HTC_AMPDU	/* A-MPDU tx/rx */
			    | IEEE80211_HTC_AMSDU	/* A-MSDU tx/rx */
			    | IEEE80211_HTCAP_MAXAMSDU_3839
			    				/* max A-MSDU length */
			    | IEEE80211_HTCAP_SMPS_OFF;	/* SM power save off */
			;

		/*
		 * Enable short-GI for HT20 only if the hardware
		 * advertises support.
		 * Notably, anything earlier than the AR9287 doesn't.
		 */
		if ((ath_hal_getcapability(ah,
		    HAL_CAP_HT20_SGI, 0, NULL) == HAL_OK) &&
		    (wmodes & HAL_MODE_HT20)) {
			device_printf(sc->sc_dev,
			    "[HT] enabling short-GI in 20MHz mode\n");
			ic->ic_htcaps |= IEEE80211_HTCAP_SHORTGI20;
		}

		if (wmodes & HAL_MODE_HT40)
			ic->ic_htcaps |= IEEE80211_HTCAP_CHWIDTH40
			    |  IEEE80211_HTCAP_SHORTGI40;

		/*
		 * TX/RX streams need to be taken into account when
		 * negotiating which MCS rates it'll receive and
		 * what MCS rates are available for TX.
		 */
		(void) ath_hal_getcapability(ah, HAL_CAP_STREAMS, 0, &txs);
		(void) ath_hal_getcapability(ah, HAL_CAP_STREAMS, 1, &rxs);
		ic->ic_txstream = txs;
		ic->ic_rxstream = rxs;

		/*
		 * Setup TX and RX STBC based on what the HAL allows and
		 * the currently configured chainmask set.
		 * Ie - don't enable STBC TX if only one chain is enabled.
		 * STBC RX is fine on a single RX chain; it just won't
		 * provide any real benefit.
		 */
		if (ath_hal_getcapability(ah, HAL_CAP_RX_STBC, 0,
		    NULL) == HAL_OK) {
			sc->sc_rx_stbc = 1;
			device_printf(sc->sc_dev,
			    "[HT] 1 stream STBC receive enabled\n");
			ic->ic_htcaps |= IEEE80211_HTCAP_RXSTBC_1STREAM;
		}
		if (txs > 1 && ath_hal_getcapability(ah, HAL_CAP_TX_STBC, 0,
		    NULL) == HAL_OK) {
			sc->sc_tx_stbc = 1;
			device_printf(sc->sc_dev,
			    "[HT] 1 stream STBC transmit enabled\n");
			ic->ic_htcaps |= IEEE80211_HTCAP_TXSTBC;
		}

		(void) ath_hal_getcapability(ah, HAL_CAP_RTS_AGGR_LIMIT, 1,
		    &sc->sc_rts_aggr_limit);
		if (sc->sc_rts_aggr_limit != (64 * 1024))
			device_printf(sc->sc_dev,
			    "[HT] RTS aggregates limited to %d KiB\n",
			    sc->sc_rts_aggr_limit / 1024);

		device_printf(sc->sc_dev,
		    "[HT] %d RX streams; %d TX streams\n", rxs, txs);
	}
#endif

	/*
	 * Initial aggregation settings.
	 */
	sc->sc_hwq_limit_aggr = ATH_AGGR_MIN_QDEPTH;
	sc->sc_hwq_limit_nonaggr = ATH_NONAGGR_MIN_QDEPTH;
	sc->sc_tid_hwq_lo = ATH_AGGR_SCHED_LOW;
	sc->sc_tid_hwq_hi = ATH_AGGR_SCHED_HIGH;
	sc->sc_aggr_limit = ATH_AGGR_MAXSIZE;
	sc->sc_delim_min_pad = 0;

	/*
	 * Check if the hardware requires PCI register serialisation.
	 * Some of the Owl based MACs require this.
	 */
	if (mp_ncpus > 1 &&
	    ath_hal_getcapability(ah, HAL_CAP_SERIALISE_WAR,
	     0, NULL) == HAL_OK) {
		sc->sc_ah->ah_config.ah_serialise_reg_war = 1;
		device_printf(sc->sc_dev,
		    "Enabling register serialisation\n");
	}

	/*
	 * Initialise the deferred completed RX buffer list.
	 */
	TAILQ_INIT(&sc->sc_rx_rxlist[HAL_RX_QUEUE_HP]);
	TAILQ_INIT(&sc->sc_rx_rxlist[HAL_RX_QUEUE_LP]);

	/*
	 * Indicate we need the 802.11 header padded to a
	 * 32-bit boundary for 4-address and QoS frames.
	 */
	ic->ic_flags |= IEEE80211_F_DATAPAD;

	/*
	 * Query the hal about antenna support.
	 */
	sc->sc_defant = ath_hal_getdefantenna(ah);

	/*
	 * Not all chips have the VEOL support we want to
	 * use with IBSS beacons; check here for it.
	 */
	sc->sc_hasveol = ath_hal_hasveol(ah);

	/* get mac address from hardware */
	ath_hal_getmac(ah, macaddr);
	if (sc->sc_hasbmask)
		ath_hal_getbssidmask(ah, sc->sc_hwbssidmask);

	/* NB: used to size node table key mapping array */
	ic->ic_max_keyix = sc->sc_keymax;
	/* call MI attach routine. */
	ieee80211_ifattach(ic, macaddr);
	ic->ic_setregdomain = ath_setregdomain;
	ic->ic_getradiocaps = ath_getradiocaps;
	sc->sc_opmode = HAL_M_STA;

	/* override default methods */
	ic->ic_newassoc = ath_newassoc;
	ic->ic_updateslot = ath_updateslot;
	ic->ic_wme.wme_update = ath_wme_update;
	ic->ic_vap_create = ath_vap_create;
	ic->ic_vap_delete = ath_vap_delete;
	ic->ic_raw_xmit = ath_raw_xmit;
	ic->ic_update_mcast = ath_update_mcast;
	ic->ic_update_promisc = ath_update_promisc;
	ic->ic_node_alloc = ath_node_alloc;
	sc->sc_node_free = ic->ic_node_free;
	ic->ic_node_free = ath_node_free;
	sc->sc_node_cleanup = ic->ic_node_cleanup;
	ic->ic_node_cleanup = ath_node_cleanup;
	ic->ic_node_getsignal = ath_node_getsignal;
	ic->ic_scan_start = ath_scan_start;
	ic->ic_scan_end = ath_scan_end;
	ic->ic_set_channel = ath_set_channel;
#ifdef	ATH_ENABLE_11N
	/* 802.11n specific - but just override anyway */
	sc->sc_addba_request = ic->ic_addba_request;
	sc->sc_addba_response = ic->ic_addba_response;
	sc->sc_addba_stop = ic->ic_addba_stop;
	sc->sc_bar_response = ic->ic_bar_response;
	sc->sc_addba_response_timeout = ic->ic_addba_response_timeout;

	ic->ic_addba_request = ath_addba_request;
	ic->ic_addba_response = ath_addba_response;
	ic->ic_addba_response_timeout = ath_addba_response_timeout;
	ic->ic_addba_stop = ath_addba_stop;
	ic->ic_bar_response = ath_bar_response;

	ic->ic_update_chw = ath_update_chw;
#endif	/* ATH_ENABLE_11N */

#ifdef	ATH_ENABLE_RADIOTAP_VENDOR_EXT
	/*
	 * There's one vendor bitmap entry in the RX radiotap
	 * header; make sure that's taken into account.
	 */
	ieee80211_radiotap_attachv(ic,
	    &sc->sc_tx_th.wt_ihdr, sizeof(sc->sc_tx_th), 0,
		ATH_TX_RADIOTAP_PRESENT,
	    &sc->sc_rx_th.wr_ihdr, sizeof(sc->sc_rx_th), 1,
		ATH_RX_RADIOTAP_PRESENT);
#else
	/*
	 * No vendor bitmap/extensions are present.
	 */
	ieee80211_radiotap_attach(ic,
	    &sc->sc_tx_th.wt_ihdr, sizeof(sc->sc_tx_th),
		ATH_TX_RADIOTAP_PRESENT,
	    &sc->sc_rx_th.wr_ihdr, sizeof(sc->sc_rx_th),
		ATH_RX_RADIOTAP_PRESENT);
#endif	/* ATH_ENABLE_RADIOTAP_VENDOR_EXT */

	/*
	 * Setup the ALQ logging if required
	 */
#ifdef	ATH_DEBUG_ALQ
	if_ath_alq_init(&sc->sc_alq, device_get_nameunit(sc->sc_dev));
	if_ath_alq_setcfg(&sc->sc_alq,
	    sc->sc_ah->ah_macVersion,
	    sc->sc_ah->ah_macRev,
	    sc->sc_ah->ah_phyRev,
	    sc->sc_ah->ah_magic);
#endif

	/*
	 * Setup dynamic sysctl's now that country code and
	 * regdomain are available from the hal.
	 */
	ath_sysctlattach(sc);
	ath_sysctl_stats_attach(sc);
	ath_sysctl_hal_attach(sc);

	if (bootverbose)
		ieee80211_announce(ic);
	ath_announce(sc);
	return 0;
bad2:
	ath_tx_cleanup(sc);
	ath_desc_free(sc);
	ath_txdma_teardown(sc);
	ath_rxdma_teardown(sc);
bad:
	if (ah)
		ath_hal_detach(ah);

	/*
	 * To work around scoping issues with CURVNET_SET/CURVNET_RESTORE..
	 */
	if (ifp != NULL && ifp->if_vnet) {
		CURVNET_SET(ifp->if_vnet);
		if_free(ifp);
		CURVNET_RESTORE();
	} else if (ifp != NULL)
		if_free(ifp);
	sc->sc_invalid = 1;
	return error;
}

int
ath_detach(struct ath_softc *sc)
{
	struct ifnet *ifp = sc->sc_ifp;

	DPRINTF(sc, ATH_DEBUG_ANY, "%s: if_flags %x\n",
		__func__, ifp->if_flags);

	/*
	 * NB: the order of these is important:
	 * o stop the chip so no more interrupts will fire
	 * o call the 802.11 layer before detaching the hal to
	 *   insure callbacks into the driver to delete global
	 *   key cache entries can be handled
	 * o free the taskqueue which drains any pending tasks
	 * o reclaim the tx queue data structures after calling
	 *   the 802.11 layer as we'll get called back to reclaim
	 *   node state and potentially want to use them
	 * o to cleanup the tx queues the hal is called, so detach
	 *   it last
	 * Other than that, it's straightforward...
	 */
	ath_stop(ifp);
	ieee80211_ifdetach(ifp->if_l2com);
	taskqueue_free(sc->sc_tq);
#ifdef ATH_TX99_DIAG
	if (sc->sc_tx99 != NULL)
		sc->sc_tx99->detach(sc->sc_tx99);
#endif
	ath_rate_detach(sc->sc_rc);
#ifdef	ATH_DEBUG_ALQ
	if_ath_alq_tidyup(&sc->sc_alq);
#endif
	ath_spectral_detach(sc);
	ath_dfs_detach(sc);
	ath_desc_free(sc);
	ath_txdma_teardown(sc);
	ath_rxdma_teardown(sc);
	ath_tx_cleanup(sc);
	ath_hal_detach(sc->sc_ah);	/* NB: sets chip in full sleep */

	CURVNET_SET(ifp->if_vnet);
	if_free(ifp);
	CURVNET_RESTORE();

	return 0;
}

/*
 * MAC address handling for multiple BSS on the same radio.
 * The first vap uses the MAC address from the EEPROM.  For
 * subsequent vap's we set the U/L bit (bit 1) in the MAC
 * address and use the next six bits as an index.
 */
static void
assign_address(struct ath_softc *sc, uint8_t mac[IEEE80211_ADDR_LEN], int clone)
{
	int i;

	if (clone && sc->sc_hasbmask) {
		/* NB: we only do this if h/w supports multiple bssid */
		for (i = 0; i < 8; i++)
			if ((sc->sc_bssidmask & (1<<i)) == 0)
				break;
		if (i != 0)
			mac[0] |= (i << 2)|0x2;
	} else
		i = 0;
	sc->sc_bssidmask |= 1<<i;
	sc->sc_hwbssidmask[0] &= ~mac[0];
	if (i == 0)
		sc->sc_nbssid0++;
}

static void
reclaim_address(struct ath_softc *sc, const uint8_t mac[IEEE80211_ADDR_LEN])
{
	int i = mac[0] >> 2;
	uint8_t mask;

	if (i != 0 || --sc->sc_nbssid0 == 0) {
		sc->sc_bssidmask &= ~(1<<i);
		/* recalculate bssid mask from remaining addresses */
		mask = 0xff;
		for (i = 1; i < 8; i++)
			if (sc->sc_bssidmask & (1<<i))
				mask &= ~((i<<2)|0x2);
		sc->sc_hwbssidmask[0] |= mask;
	}
}

/*
 * Assign a beacon xmit slot.  We try to space out
 * assignments so when beacons are staggered the
 * traffic coming out of the cab q has maximal time
 * to go out before the next beacon is scheduled.
 */
static int
assign_bslot(struct ath_softc *sc)
{
	u_int slot, free;

	free = 0;
	for (slot = 0; slot < ATH_BCBUF; slot++)
		if (sc->sc_bslot[slot] == NULL) {
			if (sc->sc_bslot[(slot+1)%ATH_BCBUF] == NULL &&
			    sc->sc_bslot[(slot-1)%ATH_BCBUF] == NULL)
				return slot;
			free = slot;
			/* NB: keep looking for a double slot */
		}
	return free;
}

static struct ieee80211vap *
ath_vap_create(struct ieee80211com *ic, const char name[IFNAMSIZ], int unit,
    enum ieee80211_opmode opmode, int flags,
    const uint8_t bssid[IEEE80211_ADDR_LEN],
    const uint8_t mac0[IEEE80211_ADDR_LEN])
{
	struct ath_softc *sc = ic->ic_ifp->if_softc;
	struct ath_vap *avp;
	struct ieee80211vap *vap;
	uint8_t mac[IEEE80211_ADDR_LEN];
	int needbeacon, error;
	enum ieee80211_opmode ic_opmode;

	avp = (struct ath_vap *) malloc(sizeof(struct ath_vap),
	    M_80211_VAP, M_WAITOK | M_ZERO);
	needbeacon = 0;
	IEEE80211_ADDR_COPY(mac, mac0);

	ATH_LOCK(sc);
	ic_opmode = opmode;		/* default to opmode of new vap */
	switch (opmode) {
	case IEEE80211_M_STA:
		if (sc->sc_nstavaps != 0) {	/* XXX only 1 for now */
			device_printf(sc->sc_dev, "only 1 sta vap supported\n");
			goto bad;
		}
		if (sc->sc_nvaps) {
			/*
			 * With multiple vaps we must fall back
			 * to s/w beacon miss handling.
			 */
			flags |= IEEE80211_CLONE_NOBEACONS;
		}
		if (flags & IEEE80211_CLONE_NOBEACONS) {
			/*
			 * Station mode w/o beacons are implemented w/ AP mode.
			 */
			ic_opmode = IEEE80211_M_HOSTAP;
		}
		break;
	case IEEE80211_M_IBSS:
		if (sc->sc_nvaps != 0) {	/* XXX only 1 for now */
			device_printf(sc->sc_dev,
			    "only 1 ibss vap supported\n");
			goto bad;
		}
		needbeacon = 1;
		break;
	case IEEE80211_M_AHDEMO:
#ifdef IEEE80211_SUPPORT_TDMA
		if (flags & IEEE80211_CLONE_TDMA) {
			if (sc->sc_nvaps != 0) {
				device_printf(sc->sc_dev,
				    "only 1 tdma vap supported\n");
				goto bad;
			}
			needbeacon = 1;
			flags |= IEEE80211_CLONE_NOBEACONS;
		}
		/* fall thru... */
#endif
	case IEEE80211_M_MONITOR:
		if (sc->sc_nvaps != 0 && ic->ic_opmode != opmode) {
			/*
			 * Adopt existing mode.  Adding a monitor or ahdemo
			 * vap to an existing configuration is of dubious
			 * value but should be ok.
			 */
			/* XXX not right for monitor mode */
			ic_opmode = ic->ic_opmode;
		}
		break;
	case IEEE80211_M_HOSTAP:
	case IEEE80211_M_MBSS:
		needbeacon = 1;
		break;
	case IEEE80211_M_WDS:
		if (sc->sc_nvaps != 0 && ic->ic_opmode == IEEE80211_M_STA) {
			device_printf(sc->sc_dev,
			    "wds not supported in sta mode\n");
			goto bad;
		}
		/*
		 * Silently remove any request for a unique
		 * bssid; WDS vap's always share the local
		 * mac address.
		 */
		flags &= ~IEEE80211_CLONE_BSSID;
		if (sc->sc_nvaps == 0)
			ic_opmode = IEEE80211_M_HOSTAP;
		else
			ic_opmode = ic->ic_opmode;
		break;
	default:
		device_printf(sc->sc_dev, "unknown opmode %d\n", opmode);
		goto bad;
	}
	/*
	 * Check that a beacon buffer is available; the code below assumes it.
	 */
	if (needbeacon & TAILQ_EMPTY(&sc->sc_bbuf)) {
		device_printf(sc->sc_dev, "no beacon buffer available\n");
		goto bad;
	}

	/* STA, AHDEMO? */
	if (opmode == IEEE80211_M_HOSTAP || opmode == IEEE80211_M_MBSS) {
		assign_address(sc, mac, flags & IEEE80211_CLONE_BSSID);
		ath_hal_setbssidmask(sc->sc_ah, sc->sc_hwbssidmask);
	}

	vap = &avp->av_vap;
	/* XXX can't hold mutex across if_alloc */
	ATH_UNLOCK(sc);
	error = ieee80211_vap_setup(ic, vap, name, unit, opmode, flags,
	    bssid, mac);
	ATH_LOCK(sc);
	if (error != 0) {
		device_printf(sc->sc_dev, "%s: error %d creating vap\n",
		    __func__, error);
		goto bad2;
	}

	/* h/w crypto support */
	vap->iv_key_alloc = ath_key_alloc;
	vap->iv_key_delete = ath_key_delete;
	vap->iv_key_set = ath_key_set;
	vap->iv_key_update_begin = ath_key_update_begin;
	vap->iv_key_update_end = ath_key_update_end;

	/* override various methods */
	avp->av_recv_mgmt = vap->iv_recv_mgmt;
	vap->iv_recv_mgmt = ath_recv_mgmt;
	vap->iv_reset = ath_reset_vap;
	vap->iv_update_beacon = ath_beacon_update;
	avp->av_newstate = vap->iv_newstate;
	vap->iv_newstate = ath_newstate;
	avp->av_bmiss = vap->iv_bmiss;
	vap->iv_bmiss = ath_bmiss_vap;

	avp->av_node_ps = vap->iv_node_ps;
	vap->iv_node_ps = ath_node_powersave;

	avp->av_set_tim = vap->iv_set_tim;
	vap->iv_set_tim = ath_node_set_tim;

	avp->av_recv_pspoll = vap->iv_recv_pspoll;
	vap->iv_recv_pspoll = ath_node_recv_pspoll;

	/* Set default parameters */

	/*
	 * Anything earlier than some AR9300 series MACs don't
	 * support a smaller MPDU density.
	 */
	vap->iv_ampdu_density = IEEE80211_HTCAP_MPDUDENSITY_8;
	/*
	 * All NICs can handle the maximum size, however
	 * AR5416 based MACs can only TX aggregates w/ RTS
	 * protection when the total aggregate size is <= 8k.
	 * However, for now that's enforced by the TX path.
	 */
	vap->iv_ampdu_rxmax = IEEE80211_HTCAP_MAXRXAMPDU_64K;

	avp->av_bslot = -1;
	if (needbeacon) {
		/*
		 * Allocate beacon state and setup the q for buffered
		 * multicast frames.  We know a beacon buffer is
		 * available because we checked above.
		 */
		avp->av_bcbuf = TAILQ_FIRST(&sc->sc_bbuf);
		TAILQ_REMOVE(&sc->sc_bbuf, avp->av_bcbuf, bf_list);
		if (opmode != IEEE80211_M_IBSS || !sc->sc_hasveol) {
			/*
			 * Assign the vap to a beacon xmit slot.  As above
			 * this cannot fail to find a free one.
			 */
			avp->av_bslot = assign_bslot(sc);
			KASSERT(sc->sc_bslot[avp->av_bslot] == NULL,
			    ("beacon slot %u not empty", avp->av_bslot));
			sc->sc_bslot[avp->av_bslot] = vap;
			sc->sc_nbcnvaps++;
		}
		if (sc->sc_hastsfadd && sc->sc_nbcnvaps > 0) {
			/*
			 * Multple vaps are to transmit beacons and we
			 * have h/w support for TSF adjusting; enable
			 * use of staggered beacons.
			 */
			sc->sc_stagbeacons = 1;
		}
		ath_txq_init(sc, &avp->av_mcastq, ATH_TXQ_SWQ);
	}

	ic->ic_opmode = ic_opmode;
	if (opmode != IEEE80211_M_WDS) {
		sc->sc_nvaps++;
		if (opmode == IEEE80211_M_STA)
			sc->sc_nstavaps++;
		if (opmode == IEEE80211_M_MBSS)
			sc->sc_nmeshvaps++;
	}
	switch (ic_opmode) {
	case IEEE80211_M_IBSS:
		sc->sc_opmode = HAL_M_IBSS;
		break;
	case IEEE80211_M_STA:
		sc->sc_opmode = HAL_M_STA;
		break;
	case IEEE80211_M_AHDEMO:
#ifdef IEEE80211_SUPPORT_TDMA
		if (vap->iv_caps & IEEE80211_C_TDMA) {
			sc->sc_tdma = 1;
			/* NB: disable tsf adjust */
			sc->sc_stagbeacons = 0;
		}
		/*
		 * NB: adhoc demo mode is a pseudo mode; to the hal it's
		 * just ap mode.
		 */
		/* fall thru... */
#endif
	case IEEE80211_M_HOSTAP:
	case IEEE80211_M_MBSS:
		sc->sc_opmode = HAL_M_HOSTAP;
		break;
	case IEEE80211_M_MONITOR:
		sc->sc_opmode = HAL_M_MONITOR;
		break;
	default:
		/* XXX should not happen */
		break;
	}
	if (sc->sc_hastsfadd) {
		/*
		 * Configure whether or not TSF adjust should be done.
		 */
		ath_hal_settsfadjust(sc->sc_ah, sc->sc_stagbeacons);
	}
	if (flags & IEEE80211_CLONE_NOBEACONS) {
		/*
		 * Enable s/w beacon miss handling.
		 */
		sc->sc_swbmiss = 1;
	}
	ATH_UNLOCK(sc);

	/* complete setup */
	ieee80211_vap_attach(vap, ath_media_change, ieee80211_media_status);
	return vap;
bad2:
	reclaim_address(sc, mac);
	ath_hal_setbssidmask(sc->sc_ah, sc->sc_hwbssidmask);
bad:
	free(avp, M_80211_VAP);
	ATH_UNLOCK(sc);
	return NULL;
}

static void
ath_vap_delete(struct ieee80211vap *vap)
{
	struct ieee80211com *ic = vap->iv_ic;
	struct ifnet *ifp = ic->ic_ifp;
	struct ath_softc *sc = ifp->if_softc;
	struct ath_hal *ah = sc->sc_ah;
	struct ath_vap *avp = ATH_VAP(vap);

	DPRINTF(sc, ATH_DEBUG_RESET, "%s: called\n", __func__);
	if (ifp->if_drv_flags & IFF_DRV_RUNNING) {
		/*
		 * Quiesce the hardware while we remove the vap.  In
		 * particular we need to reclaim all references to
		 * the vap state by any frames pending on the tx queues.
		 */
		ath_hal_intrset(ah, 0);		/* disable interrupts */
		ath_draintxq(sc, ATH_RESET_DEFAULT);		/* stop hw xmit side */
		/* XXX Do all frames from all vaps/nodes need draining here? */
		ath_stoprecv(sc, 1);		/* stop recv side */
	}

	ieee80211_vap_detach(vap);

	/*
	 * XXX Danger Will Robinson! Danger!
	 *
	 * Because ieee80211_vap_detach() can queue a frame (the station
	 * diassociate message?) after we've drained the TXQ and
	 * flushed the software TXQ, we will end up with a frame queued
	 * to a node whose vap is about to be freed.
	 *
	 * To work around this, flush the hardware/software again.
	 * This may be racy - the ath task may be running and the packet
	 * may be being scheduled between sw->hw txq. Tsk.
	 *
	 * TODO: figure out why a new node gets allocated somewhere around
	 * here (after the ath_tx_swq() call; and after an ath_stop_locked()
	 * call!)
	 */

	ath_draintxq(sc, ATH_RESET_DEFAULT);

	ATH_LOCK(sc);
	/*
	 * Reclaim beacon state.  Note this must be done before
	 * the vap instance is reclaimed as we may have a reference
	 * to it in the buffer for the beacon frame.
	 */
	if (avp->av_bcbuf != NULL) {
		if (avp->av_bslot != -1) {
			sc->sc_bslot[avp->av_bslot] = NULL;
			sc->sc_nbcnvaps--;
		}
		ath_beacon_return(sc, avp->av_bcbuf);
		avp->av_bcbuf = NULL;
		if (sc->sc_nbcnvaps == 0) {
			sc->sc_stagbeacons = 0;
			if (sc->sc_hastsfadd)
				ath_hal_settsfadjust(sc->sc_ah, 0);
		}
		/*
		 * Reclaim any pending mcast frames for the vap.
		 */
		ath_tx_draintxq(sc, &avp->av_mcastq);
	}
	/*
	 * Update bookkeeping.
	 */
	if (vap->iv_opmode == IEEE80211_M_STA) {
		sc->sc_nstavaps--;
		if (sc->sc_nstavaps == 0 && sc->sc_swbmiss)
			sc->sc_swbmiss = 0;
	} else if (vap->iv_opmode == IEEE80211_M_HOSTAP ||
	    vap->iv_opmode == IEEE80211_M_MBSS) {
		reclaim_address(sc, vap->iv_myaddr);
		ath_hal_setbssidmask(ah, sc->sc_hwbssidmask);
		if (vap->iv_opmode == IEEE80211_M_MBSS)
			sc->sc_nmeshvaps--;
	}
	if (vap->iv_opmode != IEEE80211_M_WDS)
		sc->sc_nvaps--;
#ifdef IEEE80211_SUPPORT_TDMA
	/* TDMA operation ceases when the last vap is destroyed */
	if (sc->sc_tdma && sc->sc_nvaps == 0) {
		sc->sc_tdma = 0;
		sc->sc_swbmiss = 0;
	}
#endif
	free(avp, M_80211_VAP);

	if (ifp->if_drv_flags & IFF_DRV_RUNNING) {
		/*
		 * Restart rx+tx machines if still running (RUNNING will
		 * be reset if we just destroyed the last vap).
		 */
		if (ath_startrecv(sc) != 0)
			if_printf(ifp, "%s: unable to restart recv logic\n",
			    __func__);
		if (sc->sc_beacons) {		/* restart beacons */
#ifdef IEEE80211_SUPPORT_TDMA
			if (sc->sc_tdma)
				ath_tdma_config(sc, NULL);
			else
#endif
				ath_beacon_config(sc, NULL);
		}
		ath_hal_intrset(ah, sc->sc_imask);
	}
	ATH_UNLOCK(sc);
}

void
ath_suspend(struct ath_softc *sc)
{
	struct ifnet *ifp = sc->sc_ifp;
	struct ieee80211com *ic = ifp->if_l2com;

	DPRINTF(sc, ATH_DEBUG_ANY, "%s: if_flags %x\n",
		__func__, ifp->if_flags);

	sc->sc_resume_up = (ifp->if_flags & IFF_UP) != 0;

	ieee80211_suspend_all(ic);
	/*
	 * NB: don't worry about putting the chip in low power
	 * mode; pci will power off our socket on suspend and
	 * CardBus detaches the device.
	 */

	/*
	 * XXX ensure none of the taskqueues are running
	 * XXX ensure sc_invalid is 1
	 * XXX ensure the calibration callout is disabled
	 */

	/* Disable the PCIe PHY, complete with workarounds */
	ath_hal_enablepcie(sc->sc_ah, 1, 1);
}

/*
 * Reset the key cache since some parts do not reset the
 * contents on resume.  First we clear all entries, then
 * re-load keys that the 802.11 layer assumes are setup
 * in h/w.
 */
static void
ath_reset_keycache(struct ath_softc *sc)
{
	struct ifnet *ifp = sc->sc_ifp;
	struct ieee80211com *ic = ifp->if_l2com;
	struct ath_hal *ah = sc->sc_ah;
	int i;

	for (i = 0; i < sc->sc_keymax; i++)
		ath_hal_keyreset(ah, i);
	ieee80211_crypto_reload_keys(ic);
}

/*
 * Fetch the current chainmask configuration based on the current
 * operating channel and options.
 */
static void
ath_update_chainmasks(struct ath_softc *sc, struct ieee80211_channel *chan)
{

	/*
	 * Set TX chainmask to the currently configured chainmask;
	 * the TX chainmask depends upon the current operating mode.
	 */
	sc->sc_cur_rxchainmask = sc->sc_rxchainmask;
	if (IEEE80211_IS_CHAN_HT(chan)) {
		sc->sc_cur_txchainmask = sc->sc_txchainmask;
	} else {
		sc->sc_cur_txchainmask = 1;
	}

	DPRINTF(sc, ATH_DEBUG_RESET,
	    "%s: TX chainmask is now 0x%x, RX is now 0x%x\n",
	    __func__,
	    sc->sc_cur_txchainmask,
	    sc->sc_cur_rxchainmask);
}

void
ath_resume(struct ath_softc *sc)
{
	struct ifnet *ifp = sc->sc_ifp;
	struct ieee80211com *ic = ifp->if_l2com;
	struct ath_hal *ah = sc->sc_ah;
	HAL_STATUS status;

	DPRINTF(sc, ATH_DEBUG_ANY, "%s: if_flags %x\n",
		__func__, ifp->if_flags);

	/* Re-enable PCIe, re-enable the PCIe bus */
	ath_hal_enablepcie(ah, 0, 0);

	/*
	 * Must reset the chip before we reload the
	 * keycache as we were powered down on suspend.
	 */
	ath_update_chainmasks(sc,
	    sc->sc_curchan != NULL ? sc->sc_curchan : ic->ic_curchan);
	ath_hal_setchainmasks(sc->sc_ah, sc->sc_cur_txchainmask,
	    sc->sc_cur_rxchainmask);
	ath_hal_reset(ah, sc->sc_opmode,
	    sc->sc_curchan != NULL ? sc->sc_curchan : ic->ic_curchan,
	    AH_FALSE, &status);
	ath_reset_keycache(sc);

	/* Let DFS at it in case it's a DFS channel */
	ath_dfs_radar_enable(sc, ic->ic_curchan);

	/* Let spectral at in case spectral is enabled */
	ath_spectral_enable(sc, ic->ic_curchan);

	/*
	 * If we're doing TDMA, enforce the TXOP limitation for chips that
	 * support it.
	 */
	if (sc->sc_hasenforcetxop && sc->sc_tdma)
		ath_hal_setenforcetxop(sc->sc_ah, 1);
	else
		ath_hal_setenforcetxop(sc->sc_ah, 0);

	/* Restore the LED configuration */
	ath_led_config(sc);
	ath_hal_setledstate(ah, HAL_LED_INIT);

	if (sc->sc_resume_up)
		ieee80211_resume_all(ic);

	/* XXX beacons ? */
}

void
ath_shutdown(struct ath_softc *sc)
{
	struct ifnet *ifp = sc->sc_ifp;

	DPRINTF(sc, ATH_DEBUG_ANY, "%s: if_flags %x\n",
		__func__, ifp->if_flags);

	ath_stop(ifp);
	/* NB: no point powering down chip as we're about to reboot */
}

/*
 * Interrupt handler.  Most of the actual processing is deferred.
 */
void
ath_intr(void *arg)
{
	struct ath_softc *sc = arg;
	struct ifnet *ifp = sc->sc_ifp;
	struct ath_hal *ah = sc->sc_ah;
	HAL_INT status = 0;
	uint32_t txqs;

	/*
	 * If we're inside a reset path, just print a warning and
	 * clear the ISR. The reset routine will finish it for us.
	 */
	ATH_PCU_LOCK(sc);
	if (sc->sc_inreset_cnt) {
		HAL_INT status;
		ath_hal_getisr(ah, &status);	/* clear ISR */
		ath_hal_intrset(ah, 0);		/* disable further intr's */
		DPRINTF(sc, ATH_DEBUG_ANY,
		    "%s: in reset, ignoring: status=0x%x\n",
		    __func__, status);
		ATH_PCU_UNLOCK(sc);
		return;
	}

	if (sc->sc_invalid) {
		/*
		 * The hardware is not ready/present, don't touch anything.
		 * Note this can happen early on if the IRQ is shared.
		 */
		DPRINTF(sc, ATH_DEBUG_ANY, "%s: invalid; ignored\n", __func__);
		ATH_PCU_UNLOCK(sc);
		return;
	}
	if (!ath_hal_intrpend(ah)) {		/* shared irq, not for us */
		ATH_PCU_UNLOCK(sc);
		return;
	}

	if ((ifp->if_flags & IFF_UP) == 0 ||
	    (ifp->if_drv_flags & IFF_DRV_RUNNING) == 0) {
		HAL_INT status;

		DPRINTF(sc, ATH_DEBUG_ANY, "%s: if_flags 0x%x\n",
			__func__, ifp->if_flags);
		ath_hal_getisr(ah, &status);	/* clear ISR */
		ath_hal_intrset(ah, 0);		/* disable further intr's */
		ATH_PCU_UNLOCK(sc);
		return;
	}

	/*
	 * Figure out the reason(s) for the interrupt.  Note
	 * that the hal returns a pseudo-ISR that may include
	 * bits we haven't explicitly enabled so we mask the
	 * value to insure we only process bits we requested.
	 */
	ath_hal_getisr(ah, &status);		/* NB: clears ISR too */
	DPRINTF(sc, ATH_DEBUG_INTR, "%s: status 0x%x\n", __func__, status);
	ATH_KTR(sc, ATH_KTR_INTERRUPTS, 1, "ath_intr: mask=0x%.8x", status);
#ifdef	ATH_DEBUG_ALQ
	if_ath_alq_post_intr(&sc->sc_alq, status, ah->ah_intrstate,
	    ah->ah_syncstate);
#endif	/* ATH_DEBUG_ALQ */
#ifdef	ATH_KTR_INTR_DEBUG
	ATH_KTR(sc, ATH_KTR_INTERRUPTS, 5,
	    "ath_intr: ISR=0x%.8x, ISR_S0=0x%.8x, ISR_S1=0x%.8x, ISR_S2=0x%.8x, ISR_S5=0x%.8x",
	    ah->ah_intrstate[0],
	    ah->ah_intrstate[1],
	    ah->ah_intrstate[2],
	    ah->ah_intrstate[3],
	    ah->ah_intrstate[6]);
#endif

	/* Squirrel away SYNC interrupt debugging */
	if (ah->ah_syncstate != 0) {
		int i;
		for (i = 0; i < 32; i++)
			if (ah->ah_syncstate & (i << i))
				sc->sc_intr_stats.sync_intr[i]++;
	}

	status &= sc->sc_imask;			/* discard unasked for bits */

	/* Short-circuit un-handled interrupts */
	if (status == 0x0) {
		ATH_PCU_UNLOCK(sc);
		return;
	}

	/*
	 * Take a note that we're inside the interrupt handler, so
	 * the reset routines know to wait.
	 */
	sc->sc_intr_cnt++;
	ATH_PCU_UNLOCK(sc);

	/*
	 * Handle the interrupt. We won't run concurrent with the reset
	 * or channel change routines as they'll wait for sc_intr_cnt
	 * to be 0 before continuing.
	 */
	if (status & HAL_INT_FATAL) {
		sc->sc_stats.ast_hardware++;
		ath_hal_intrset(ah, 0);		/* disable intr's until reset */
		taskqueue_enqueue(sc->sc_tq, &sc->sc_fataltask);
	} else {
		if (status & HAL_INT_SWBA) {
			/*
			 * Software beacon alert--time to send a beacon.
			 * Handle beacon transmission directly; deferring
			 * this is too slow to meet timing constraints
			 * under load.
			 */
#ifdef IEEE80211_SUPPORT_TDMA
			if (sc->sc_tdma) {
				if (sc->sc_tdmaswba == 0) {
					struct ieee80211com *ic = ifp->if_l2com;
					struct ieee80211vap *vap =
					    TAILQ_FIRST(&ic->ic_vaps);
					ath_tdma_beacon_send(sc, vap);
					sc->sc_tdmaswba =
					    vap->iv_tdma->tdma_bintval;
				} else
					sc->sc_tdmaswba--;
			} else
#endif
			{
				ath_beacon_proc(sc, 0);
#ifdef IEEE80211_SUPPORT_SUPERG
				/*
				 * Schedule the rx taskq in case there's no
				 * traffic so any frames held on the staging
				 * queue are aged and potentially flushed.
				 */
				sc->sc_rx.recv_sched(sc, 1);
#endif
			}
		}
		if (status & HAL_INT_RXEOL) {
			int imask;
			ATH_KTR(sc, ATH_KTR_ERROR, 0, "ath_intr: RXEOL");
			ATH_PCU_LOCK(sc);
			/*
			 * NB: the hardware should re-read the link when
			 *     RXE bit is written, but it doesn't work at
			 *     least on older hardware revs.
			 */
			sc->sc_stats.ast_rxeol++;
			/*
			 * Disable RXEOL/RXORN - prevent an interrupt
			 * storm until the PCU logic can be reset.
			 * In case the interface is reset some other
			 * way before "sc_kickpcu" is called, don't
			 * modify sc_imask - that way if it is reset
			 * by a call to ath_reset() somehow, the
			 * interrupt mask will be correctly reprogrammed.
			 */
			imask = sc->sc_imask;
			imask &= ~(HAL_INT_RXEOL | HAL_INT_RXORN);
			ath_hal_intrset(ah, imask);
			/*
			 * Only blank sc_rxlink if we've not yet kicked
			 * the PCU.
			 *
			 * This isn't entirely correct - the correct solution
			 * would be to have a PCU lock and engage that for
			 * the duration of the PCU fiddling; which would include
			 * running the RX process. Otherwise we could end up
			 * messing up the RX descriptor chain and making the
			 * RX desc list much shorter.
			 */
			if (! sc->sc_kickpcu)
				sc->sc_rxlink = NULL;
			sc->sc_kickpcu = 1;
			ATH_PCU_UNLOCK(sc);
			/*
			 * Enqueue an RX proc, to handled whatever
			 * is in the RX queue.
			 * This will then kick the PCU.
			 */
			sc->sc_rx.recv_sched(sc, 1);
		}
		if (status & HAL_INT_TXURN) {
			sc->sc_stats.ast_txurn++;
			/* bump tx trigger level */
			ath_hal_updatetxtriglevel(ah, AH_TRUE);
		}
		/*
		 * Handle both the legacy and RX EDMA interrupt bits.
		 * Note that HAL_INT_RXLP is also HAL_INT_RXDESC.
		 */
		if (status & (HAL_INT_RX | HAL_INT_RXHP | HAL_INT_RXLP)) {
			sc->sc_stats.ast_rx_intr++;
			sc->sc_rx.recv_sched(sc, 1);
		}
		if (status & HAL_INT_TX) {
			sc->sc_stats.ast_tx_intr++;
			/*
			 * Grab all the currently set bits in the HAL txq bitmap
			 * and blank them. This is the only place we should be
			 * doing this.
			 */
			if (! sc->sc_isedma) {
				ATH_PCU_LOCK(sc);
				txqs = 0xffffffff;
				ath_hal_gettxintrtxqs(sc->sc_ah, &txqs);
				ATH_KTR(sc, ATH_KTR_INTERRUPTS, 3,
				    "ath_intr: TX; txqs=0x%08x, txq_active was 0x%08x, now 0x%08x",
				    txqs,
				    sc->sc_txq_active,
				    sc->sc_txq_active | txqs);
				sc->sc_txq_active |= txqs;
				ATH_PCU_UNLOCK(sc);
			}
			taskqueue_enqueue(sc->sc_tq, &sc->sc_txtask);
		}
		if (status & HAL_INT_BMISS) {
			sc->sc_stats.ast_bmiss++;
			taskqueue_enqueue(sc->sc_tq, &sc->sc_bmisstask);
		}
		if (status & HAL_INT_GTT)
			sc->sc_stats.ast_tx_timeout++;
		if (status & HAL_INT_CST)
			sc->sc_stats.ast_tx_cst++;
		if (status & HAL_INT_MIB) {
			sc->sc_stats.ast_mib++;
			ATH_PCU_LOCK(sc);
			/*
			 * Disable interrupts until we service the MIB
			 * interrupt; otherwise it will continue to fire.
			 */
			ath_hal_intrset(ah, 0);
			/*
			 * Let the hal handle the event.  We assume it will
			 * clear whatever condition caused the interrupt.
			 */
			ath_hal_mibevent(ah, &sc->sc_halstats);
			/*
			 * Don't reset the interrupt if we've just
			 * kicked the PCU, or we may get a nested
			 * RXEOL before the rxproc has had a chance
			 * to run.
			 */
			if (sc->sc_kickpcu == 0)
				ath_hal_intrset(ah, sc->sc_imask);
			ATH_PCU_UNLOCK(sc);
		}
		if (status & HAL_INT_RXORN) {
			/* NB: hal marks HAL_INT_FATAL when RXORN is fatal */
			ATH_KTR(sc, ATH_KTR_ERROR, 0, "ath_intr: RXORN");
			sc->sc_stats.ast_rxorn++;
		}
	}
	ATH_PCU_LOCK(sc);
	sc->sc_intr_cnt--;
	ATH_PCU_UNLOCK(sc);
}

static void
ath_fatal_proc(void *arg, int pending)
{
	struct ath_softc *sc = arg;
	struct ifnet *ifp = sc->sc_ifp;
	u_int32_t *state;
	u_int32_t len;
	void *sp;

	if_printf(ifp, "hardware error; resetting\n");
	/*
	 * Fatal errors are unrecoverable.  Typically these
	 * are caused by DMA errors.  Collect h/w state from
	 * the hal so we can diagnose what's going on.
	 */
	if (ath_hal_getfatalstate(sc->sc_ah, &sp, &len)) {
		KASSERT(len >= 6*sizeof(u_int32_t), ("len %u bytes", len));
		state = sp;
		if_printf(ifp, "0x%08x 0x%08x 0x%08x, 0x%08x 0x%08x 0x%08x\n",
		    state[0], state[1] , state[2], state[3],
		    state[4], state[5]);
	}
	ath_reset(ifp, ATH_RESET_NOLOSS);
}

static void
ath_bmiss_vap(struct ieee80211vap *vap)
{
	/*
	 * Workaround phantom bmiss interrupts by sanity-checking
	 * the time of our last rx'd frame.  If it is within the
	 * beacon miss interval then ignore the interrupt.  If it's
	 * truly a bmiss we'll get another interrupt soon and that'll
	 * be dispatched up for processing.  Note this applies only
	 * for h/w beacon miss events.
	 */
	if ((vap->iv_flags_ext & IEEE80211_FEXT_SWBMISS) == 0) {
		struct ifnet *ifp = vap->iv_ic->ic_ifp;
		struct ath_softc *sc = ifp->if_softc;
		u_int64_t lastrx = sc->sc_lastrx;
		u_int64_t tsf = ath_hal_gettsf64(sc->sc_ah);
		/* XXX should take a locked ref to iv_bss */
		u_int bmisstimeout =
			vap->iv_bmissthreshold * vap->iv_bss->ni_intval * 1024;

		DPRINTF(sc, ATH_DEBUG_BEACON,
		    "%s: tsf %llu lastrx %lld (%llu) bmiss %u\n",
		    __func__, (unsigned long long) tsf,
		    (unsigned long long)(tsf - lastrx),
		    (unsigned long long) lastrx, bmisstimeout);

		if (tsf - lastrx <= bmisstimeout) {
			sc->sc_stats.ast_bmiss_phantom++;
			return;
		}
	}
	ATH_VAP(vap)->av_bmiss(vap);
}

int
ath_hal_gethangstate(struct ath_hal *ah, uint32_t mask, uint32_t *hangs)
{
	uint32_t rsize;
	void *sp;

	if (!ath_hal_getdiagstate(ah, HAL_DIAG_CHECK_HANGS, &mask, sizeof(mask), &sp, &rsize))
		return 0;
	KASSERT(rsize == sizeof(uint32_t), ("resultsize %u", rsize));
	*hangs = *(uint32_t *)sp;
	return 1;
}

static void
ath_bmiss_proc(void *arg, int pending)
{
	struct ath_softc *sc = arg;
	struct ifnet *ifp = sc->sc_ifp;
	uint32_t hangs;

	DPRINTF(sc, ATH_DEBUG_ANY, "%s: pending %u\n", __func__, pending);

	/*
	 * Do a reset upon any becaon miss event.
	 *
	 * It may be a non-recognised RX clear hang which needs a reset
	 * to clear.
	 */
	if (ath_hal_gethangstate(sc->sc_ah, 0xff, &hangs) && hangs != 0) {
		ath_reset(ifp, ATH_RESET_NOLOSS);
		if_printf(ifp, "bb hang detected (0x%x), resetting\n", hangs);
	} else {
		ath_reset(ifp, ATH_RESET_NOLOSS);
		ieee80211_beacon_miss(ifp->if_l2com);
	}
}

/*
 * Handle TKIP MIC setup to deal hardware that doesn't do MIC
 * calcs together with WME.  If necessary disable the crypto
 * hardware and mark the 802.11 state so keys will be setup
 * with the MIC work done in software.
 */
static void
ath_settkipmic(struct ath_softc *sc)
{
	struct ifnet *ifp = sc->sc_ifp;
	struct ieee80211com *ic = ifp->if_l2com;

	if ((ic->ic_cryptocaps & IEEE80211_CRYPTO_TKIP) && !sc->sc_wmetkipmic) {
		if (ic->ic_flags & IEEE80211_F_WME) {
			ath_hal_settkipmic(sc->sc_ah, AH_FALSE);
			ic->ic_cryptocaps &= ~IEEE80211_CRYPTO_TKIPMIC;
		} else {
			ath_hal_settkipmic(sc->sc_ah, AH_TRUE);
			ic->ic_cryptocaps |= IEEE80211_CRYPTO_TKIPMIC;
		}
	}
}

static void
ath_init(void *arg)
{
	struct ath_softc *sc = (struct ath_softc *) arg;
	struct ifnet *ifp = sc->sc_ifp;
	struct ieee80211com *ic = ifp->if_l2com;
	struct ath_hal *ah = sc->sc_ah;
	HAL_STATUS status;

	DPRINTF(sc, ATH_DEBUG_ANY, "%s: if_flags 0x%x\n",
		__func__, ifp->if_flags);

	ATH_LOCK(sc);
	/*
	 * Stop anything previously setup.  This is safe
	 * whether this is the first time through or not.
	 */
	ath_stop_locked(ifp);

	/*
	 * The basic interface to setting the hardware in a good
	 * state is ``reset''.  On return the hardware is known to
	 * be powered up and with interrupts disabled.  This must
	 * be followed by initialization of the appropriate bits
	 * and then setup of the interrupt mask.
	 */
	ath_settkipmic(sc);
	ath_update_chainmasks(sc, ic->ic_curchan);
	ath_hal_setchainmasks(sc->sc_ah, sc->sc_cur_txchainmask,
	    sc->sc_cur_rxchainmask);
	if (!ath_hal_reset(ah, sc->sc_opmode, ic->ic_curchan, AH_FALSE, &status)) {
		if_printf(ifp, "unable to reset hardware; hal status %u\n",
			status);
		ATH_UNLOCK(sc);
		return;
	}
	ath_chan_change(sc, ic->ic_curchan);

	/* Let DFS at it in case it's a DFS channel */
	ath_dfs_radar_enable(sc, ic->ic_curchan);

	/* Let spectral at in case spectral is enabled */
	ath_spectral_enable(sc, ic->ic_curchan);

	/*
	 * If we're doing TDMA, enforce the TXOP limitation for chips that
	 * support it.
	 */
	if (sc->sc_hasenforcetxop && sc->sc_tdma)
		ath_hal_setenforcetxop(sc->sc_ah, 1);
	else
		ath_hal_setenforcetxop(sc->sc_ah, 0);

	/*
	 * Likewise this is set during reset so update
	 * state cached in the driver.
	 */
	sc->sc_diversity = ath_hal_getdiversity(ah);
	sc->sc_lastlongcal = 0;
	sc->sc_resetcal = 1;
	sc->sc_lastcalreset = 0;
	sc->sc_lastani = 0;
	sc->sc_lastshortcal = 0;
	sc->sc_doresetcal = AH_FALSE;
	/*
	 * Beacon timers were cleared here; give ath_newstate()
	 * a hint that the beacon timers should be poked when
	 * things transition to the RUN state.
	 */
	sc->sc_beacons = 0;

	/*
	 * Setup the hardware after reset: the key cache
	 * is filled as needed and the receive engine is
	 * set going.  Frame transmit is handled entirely
	 * in the frame output path; there's nothing to do
	 * here except setup the interrupt mask.
	 */
	if (ath_startrecv(sc) != 0) {
		if_printf(ifp, "unable to start recv logic\n");
		ATH_UNLOCK(sc);
		return;
	}

	/*
	 * Enable interrupts.
	 */
	sc->sc_imask = HAL_INT_RX | HAL_INT_TX
		  | HAL_INT_RXEOL | HAL_INT_RXORN
		  | HAL_INT_TXURN
		  | HAL_INT_FATAL | HAL_INT_GLOBAL;

	/*
	 * Enable RX EDMA bits.  Note these overlap with
	 * HAL_INT_RX and HAL_INT_RXDESC respectively.
	 */
	if (sc->sc_isedma)
		sc->sc_imask |= (HAL_INT_RXHP | HAL_INT_RXLP);

	/*
	 * Enable MIB interrupts when there are hardware phy counters.
	 * Note we only do this (at the moment) for station mode.
	 */
	if (sc->sc_needmib && ic->ic_opmode == IEEE80211_M_STA)
		sc->sc_imask |= HAL_INT_MIB;

	/* Enable global TX timeout and carrier sense timeout if available */
	if (ath_hal_gtxto_supported(ah))
		sc->sc_imask |= HAL_INT_GTT;

	DPRINTF(sc, ATH_DEBUG_RESET, "%s: imask=0x%x\n",
		__func__, sc->sc_imask);

	ifp->if_drv_flags |= IFF_DRV_RUNNING;
	callout_reset(&sc->sc_wd_ch, hz, ath_watchdog, sc);
	ath_hal_intrset(ah, sc->sc_imask);

	ATH_UNLOCK(sc);

#ifdef ATH_TX99_DIAG
	if (sc->sc_tx99 != NULL)
		sc->sc_tx99->start(sc->sc_tx99);
	else
#endif
	ieee80211_start_all(ic);		/* start all vap's */
}

static void
ath_stop_locked(struct ifnet *ifp)
{
	struct ath_softc *sc = ifp->if_softc;
	struct ath_hal *ah = sc->sc_ah;

	DPRINTF(sc, ATH_DEBUG_ANY, "%s: invalid %u if_flags 0x%x\n",
		__func__, sc->sc_invalid, ifp->if_flags);

	ATH_LOCK_ASSERT(sc);
	if (ifp->if_drv_flags & IFF_DRV_RUNNING) {
		/*
		 * Shutdown the hardware and driver:
		 *    reset 802.11 state machine
		 *    turn off timers
		 *    disable interrupts
		 *    turn off the radio
		 *    clear transmit machinery
		 *    clear receive machinery
		 *    drain and release tx queues
		 *    reclaim beacon resources
		 *    power down hardware
		 *
		 * Note that some of this work is not possible if the
		 * hardware is gone (invalid).
		 */
#ifdef ATH_TX99_DIAG
		if (sc->sc_tx99 != NULL)
			sc->sc_tx99->stop(sc->sc_tx99);
#endif
		callout_stop(&sc->sc_wd_ch);
		sc->sc_wd_timer = 0;
		ifp->if_drv_flags &= ~IFF_DRV_RUNNING;
		if (!sc->sc_invalid) {
			if (sc->sc_softled) {
				callout_stop(&sc->sc_ledtimer);
				ath_hal_gpioset(ah, sc->sc_ledpin,
					!sc->sc_ledon);
				sc->sc_blinking = 0;
			}
			ath_hal_intrset(ah, 0);
		}
		ath_draintxq(sc, ATH_RESET_DEFAULT);
		if (!sc->sc_invalid) {
			ath_stoprecv(sc, 1);
			ath_hal_phydisable(ah);
		} else
			sc->sc_rxlink = NULL;
		ath_beacon_free(sc);	/* XXX not needed */
	}
}

#define	MAX_TXRX_ITERATIONS	1000
static void
ath_txrx_stop_locked(struct ath_softc *sc)
{
	int i = MAX_TXRX_ITERATIONS;

	ATH_UNLOCK_ASSERT(sc);
	ATH_PCU_LOCK_ASSERT(sc);

	/*
	 * Sleep until all the pending operations have completed.
	 *
	 * The caller must ensure that reset has been incremented
	 * or the pending operations may continue being queued.
	 */
	while (sc->sc_rxproc_cnt || sc->sc_txproc_cnt ||
	    sc->sc_txstart_cnt || sc->sc_intr_cnt) {
		if (i <= 0)
			break;
		msleep(sc, &sc->sc_pcu_mtx, 0, "ath_txrx_stop", 1);
		i--;
	}

	if (i <= 0)
		device_printf(sc->sc_dev,
		    "%s: didn't finish after %d iterations\n",
		    __func__, MAX_TXRX_ITERATIONS);
}
#undef	MAX_TXRX_ITERATIONS

#if 0
static void
ath_txrx_stop(struct ath_softc *sc)
{
	ATH_UNLOCK_ASSERT(sc);
	ATH_PCU_UNLOCK_ASSERT(sc);

	ATH_PCU_LOCK(sc);
	ath_txrx_stop_locked(sc);
	ATH_PCU_UNLOCK(sc);
}
#endif

static void
ath_txrx_start(struct ath_softc *sc)
{

	taskqueue_unblock(sc->sc_tq);
}

/*
 * Grab the reset lock, and wait around until noone else
 * is trying to do anything with it.
 *
 * This is totally horrible but we can't hold this lock for
 * long enough to do TX/RX or we end up with net80211/ip stack
 * LORs and eventual deadlock.
 *
 * "dowait" signals whether to spin, waiting for the reset
 * lock count to reach 0. This should (for now) only be used
 * during the reset path, as the rest of the code may not
 * be locking-reentrant enough to behave correctly.
 *
 * Another, cleaner way should be found to serialise all of
 * these operations.
 */
#define	MAX_RESET_ITERATIONS	10
static int
ath_reset_grablock(struct ath_softc *sc, int dowait)
{
	int w = 0;
	int i = MAX_RESET_ITERATIONS;

	ATH_PCU_LOCK_ASSERT(sc);
	do {
		if (sc->sc_inreset_cnt == 0) {
			w = 1;
			break;
		}
		if (dowait == 0) {
			w = 0;
			break;
		}
		ATH_PCU_UNLOCK(sc);
		pause("ath_reset_grablock", 1);
		i--;
		ATH_PCU_LOCK(sc);
	} while (i > 0);

	/*
	 * We always increment the refcounter, regardless
	 * of whether we succeeded to get it in an exclusive
	 * way.
	 */
	sc->sc_inreset_cnt++;

	if (i <= 0)
		device_printf(sc->sc_dev,
		    "%s: didn't finish after %d iterations\n",
		    __func__, MAX_RESET_ITERATIONS);

	if (w == 0)
		device_printf(sc->sc_dev,
		    "%s: warning, recursive reset path!\n",
		    __func__);

	return w;
}
#undef MAX_RESET_ITERATIONS

/*
 * XXX TODO: write ath_reset_releaselock
 */

static void
ath_stop(struct ifnet *ifp)
{
	struct ath_softc *sc = ifp->if_softc;

	ATH_LOCK(sc);
	ath_stop_locked(ifp);
	ATH_UNLOCK(sc);
}

/*
 * Reset the hardware w/o losing operational state.  This is
 * basically a more efficient way of doing ath_stop, ath_init,
 * followed by state transitions to the current 802.11
 * operational state.  Used to recover from various errors and
 * to reset or reload hardware state.
 */
int
ath_reset(struct ifnet *ifp, ATH_RESET_TYPE reset_type)
{
	struct ath_softc *sc = ifp->if_softc;
	struct ieee80211com *ic = ifp->if_l2com;
	struct ath_hal *ah = sc->sc_ah;
	HAL_STATUS status;
	int i;

	DPRINTF(sc, ATH_DEBUG_RESET, "%s: called\n", __func__);

	/* Ensure ATH_LOCK isn't held; ath_rx_proc can't be locked */
	ATH_PCU_UNLOCK_ASSERT(sc);
	ATH_UNLOCK_ASSERT(sc);

	/* Try to (stop any further TX/RX from occuring */
	taskqueue_block(sc->sc_tq);

	ATH_PCU_LOCK(sc);
	ath_hal_intrset(ah, 0);		/* disable interrupts */
	ath_txrx_stop_locked(sc);	/* Ensure TX/RX is stopped */
	if (ath_reset_grablock(sc, 1) == 0) {
		device_printf(sc->sc_dev, "%s: concurrent reset! Danger!\n",
		    __func__);
	}
	ATH_PCU_UNLOCK(sc);

	/*
	 * Should now wait for pending TX/RX to complete
	 * and block future ones from occuring. This needs to be
	 * done before the TX queue is drained.
	 */
	ath_draintxq(sc, reset_type);	/* stop xmit side */

	/*
	 * Regardless of whether we're doing a no-loss flush or
	 * not, stop the PCU and handle what's in the RX queue.
	 * That way frames aren't dropped which shouldn't be.
	 */
	ath_stoprecv(sc, (reset_type != ATH_RESET_NOLOSS));
	ath_rx_flush(sc);

	ath_settkipmic(sc);		/* configure TKIP MIC handling */
	/* NB: indicate channel change so we do a full reset */
	ath_update_chainmasks(sc, ic->ic_curchan);
	ath_hal_setchainmasks(sc->sc_ah, sc->sc_cur_txchainmask,
	    sc->sc_cur_rxchainmask);
	if (!ath_hal_reset(ah, sc->sc_opmode, ic->ic_curchan, AH_TRUE, &status))
		if_printf(ifp, "%s: unable to reset hardware; hal status %u\n",
			__func__, status);
	sc->sc_diversity = ath_hal_getdiversity(ah);

	/* Let DFS at it in case it's a DFS channel */
	ath_dfs_radar_enable(sc, ic->ic_curchan);

	/* Let spectral at in case spectral is enabled */
	ath_spectral_enable(sc, ic->ic_curchan);

	/*
	 * If we're doing TDMA, enforce the TXOP limitation for chips that
	 * support it.
	 */
	if (sc->sc_hasenforcetxop && sc->sc_tdma)
		ath_hal_setenforcetxop(sc->sc_ah, 1);
	else
		ath_hal_setenforcetxop(sc->sc_ah, 0);

	if (ath_startrecv(sc) != 0)	/* restart recv */
		if_printf(ifp, "%s: unable to start recv logic\n", __func__);
	/*
	 * We may be doing a reset in response to an ioctl
	 * that changes the channel so update any state that
	 * might change as a result.
	 */
	ath_chan_change(sc, ic->ic_curchan);
	if (sc->sc_beacons) {		/* restart beacons */
#ifdef IEEE80211_SUPPORT_TDMA
		if (sc->sc_tdma)
			ath_tdma_config(sc, NULL);
		else
#endif
			ath_beacon_config(sc, NULL);
	}

	/*
	 * Release the reset lock and re-enable interrupts here.
	 * If an interrupt was being processed in ath_intr(),
	 * it would disable interrupts at this point. So we have
	 * to atomically enable interrupts and decrement the
	 * reset counter - this way ath_intr() doesn't end up
	 * disabling interrupts without a corresponding enable
	 * in the rest or channel change path.
	 */
	ATH_PCU_LOCK(sc);
	sc->sc_inreset_cnt--;
	/* XXX only do this if sc_inreset_cnt == 0? */
	ath_hal_intrset(ah, sc->sc_imask);
	ATH_PCU_UNLOCK(sc);

	/*
	 * TX and RX can be started here. If it were started with
	 * sc_inreset_cnt > 0, the TX and RX path would abort.
	 * Thus if this is a nested call through the reset or
	 * channel change code, TX completion will occur but
	 * RX completion and ath_start / ath_tx_start will not
	 * run.
	 */

	/* Restart TX/RX as needed */
	ath_txrx_start(sc);

	/* Restart TX completion and pending TX */
	if (reset_type == ATH_RESET_NOLOSS) {
		for (i = 0; i < HAL_NUM_TX_QUEUES; i++) {
			if (ATH_TXQ_SETUP(sc, i)) {
				ATH_TXQ_LOCK(&sc->sc_txq[i]);
				ath_txq_restart_dma(sc, &sc->sc_txq[i]);
				ATH_TXQ_UNLOCK(&sc->sc_txq[i]);

				ATH_TX_LOCK(sc);
				ath_txq_sched(sc, &sc->sc_txq[i]);
				ATH_TX_UNLOCK(sc);
			}
		}
	}

	/*
	 * This may have been set during an ath_start() call which
	 * set this once it detected a concurrent TX was going on.
	 * So, clear it.
	 */
	IF_LOCK(&ifp->if_snd);
	ifp->if_drv_flags &= ~IFF_DRV_OACTIVE;
	IF_UNLOCK(&ifp->if_snd);

	/* Handle any frames in the TX queue */
	/*
	 * XXX should this be done by the caller, rather than
	 * ath_reset() ?
	 */
	ath_tx_kick(sc);		/* restart xmit */
	return 0;
}

static int
ath_reset_vap(struct ieee80211vap *vap, u_long cmd)
{
	struct ieee80211com *ic = vap->iv_ic;
	struct ifnet *ifp = ic->ic_ifp;
	struct ath_softc *sc = ifp->if_softc;
	struct ath_hal *ah = sc->sc_ah;

	switch (cmd) {
	case IEEE80211_IOC_TXPOWER:
		/*
		 * If per-packet TPC is enabled, then we have nothing
		 * to do; otherwise we need to force the global limit.
		 * All this can happen directly; no need to reset.
		 */
		if (!ath_hal_gettpc(ah))
			ath_hal_settxpowlimit(ah, ic->ic_txpowlimit);
		return 0;
	}
	/* XXX? Full or NOLOSS? */
	return ath_reset(ifp, ATH_RESET_FULL);
}

struct ath_buf *
_ath_getbuf_locked(struct ath_softc *sc, ath_buf_type_t btype)
{
	struct ath_buf *bf;

	ATH_TXBUF_LOCK_ASSERT(sc);

	if (btype == ATH_BUFTYPE_MGMT)
		bf = TAILQ_FIRST(&sc->sc_txbuf_mgmt);
	else
		bf = TAILQ_FIRST(&sc->sc_txbuf);

	if (bf == NULL) {
		sc->sc_stats.ast_tx_getnobuf++;
	} else {
		if (bf->bf_flags & ATH_BUF_BUSY) {
			sc->sc_stats.ast_tx_getbusybuf++;
			bf = NULL;
		}
	}

	if (bf != NULL && (bf->bf_flags & ATH_BUF_BUSY) == 0) {
		if (btype == ATH_BUFTYPE_MGMT)
			TAILQ_REMOVE(&sc->sc_txbuf_mgmt, bf, bf_list);
		else {
			TAILQ_REMOVE(&sc->sc_txbuf, bf, bf_list);
			sc->sc_txbuf_cnt--;

			/*
			 * This shuldn't happen; however just to be
			 * safe print a warning and fudge the txbuf
			 * count.
			 */
			if (sc->sc_txbuf_cnt < 0) {
				device_printf(sc->sc_dev,
				    "%s: sc_txbuf_cnt < 0?\n",
				    __func__);
				sc->sc_txbuf_cnt = 0;
			}
		}
	} else
		bf = NULL;

	if (bf == NULL) {
		/* XXX should check which list, mgmt or otherwise */
		DPRINTF(sc, ATH_DEBUG_XMIT, "%s: %s\n", __func__,
		    TAILQ_FIRST(&sc->sc_txbuf) == NULL ?
			"out of xmit buffers" : "xmit buffer busy");
		return NULL;
	}

	/* XXX TODO: should do this at buffer list initialisation */
	/* XXX (then, ensure the buffer has the right flag set) */
	bf->bf_flags = 0;
	if (btype == ATH_BUFTYPE_MGMT)
		bf->bf_flags |= ATH_BUF_MGMT;
	else
		bf->bf_flags &= (~ATH_BUF_MGMT);

	/* Valid bf here; clear some basic fields */
	bf->bf_next = NULL;	/* XXX just to be sure */
	bf->bf_last = NULL;	/* XXX again, just to be sure */
	bf->bf_comp = NULL;	/* XXX again, just to be sure */
	bzero(&bf->bf_state, sizeof(bf->bf_state));

	/*
	 * Track the descriptor ID only if doing EDMA
	 */
	if (sc->sc_isedma) {
		bf->bf_descid = sc->sc_txbuf_descid;
		sc->sc_txbuf_descid++;
	}

	return bf;
}

/*
 * When retrying a software frame, buffers marked ATH_BUF_BUSY
 * can't be thrown back on the queue as they could still be
 * in use by the hardware.
 *
 * This duplicates the buffer, or returns NULL.
 *
 * The descriptor is also copied but the link pointers and
 * the DMA segments aren't copied; this frame should thus
 * be again passed through the descriptor setup/chain routines
 * so the link is correct.
 *
 * The caller must free the buffer using ath_freebuf().
 */
struct ath_buf *
ath_buf_clone(struct ath_softc *sc, struct ath_buf *bf)
{
	struct ath_buf *tbf;

	tbf = ath_getbuf(sc,
	    (bf->bf_flags & ATH_BUF_MGMT) ?
	     ATH_BUFTYPE_MGMT : ATH_BUFTYPE_NORMAL);
	if (tbf == NULL)
		return NULL;	/* XXX failure? Why? */

	/* Copy basics */
	tbf->bf_next = NULL;
	tbf->bf_nseg = bf->bf_nseg;
	tbf->bf_flags = bf->bf_flags & ATH_BUF_FLAGS_CLONE;
	tbf->bf_status = bf->bf_status;
	tbf->bf_m = bf->bf_m;
	tbf->bf_node = bf->bf_node;
	/* will be setup by the chain/setup function */
	tbf->bf_lastds = NULL;
	/* for now, last == self */
	tbf->bf_last = tbf;
	tbf->bf_comp = bf->bf_comp;

	/* NOTE: DMA segments will be setup by the setup/chain functions */

	/* The caller has to re-init the descriptor + links */

	/*
	 * Free the DMA mapping here, before we NULL the mbuf.
	 * We must only call bus_dmamap_unload() once per mbuf chain
	 * or behaviour is undefined.
	 */
	if (bf->bf_m != NULL) {
		/*
		 * XXX is this POSTWRITE call required?
		 */
		bus_dmamap_sync(sc->sc_dmat, bf->bf_dmamap,
		    BUS_DMASYNC_POSTWRITE);
		bus_dmamap_unload(sc->sc_dmat, bf->bf_dmamap);
	}

	bf->bf_m = NULL;
	bf->bf_node = NULL;

	/* Copy state */
	memcpy(&tbf->bf_state, &bf->bf_state, sizeof(bf->bf_state));

	return tbf;
}

struct ath_buf *
ath_getbuf(struct ath_softc *sc, ath_buf_type_t btype)
{
	struct ath_buf *bf;

	ATH_TXBUF_LOCK(sc);
	bf = _ath_getbuf_locked(sc, btype);
	/*
	 * If a mgmt buffer was requested but we're out of those,
	 * try requesting a normal one.
	 */
	if (bf == NULL && btype == ATH_BUFTYPE_MGMT)
		bf = _ath_getbuf_locked(sc, ATH_BUFTYPE_NORMAL);
	ATH_TXBUF_UNLOCK(sc);
	if (bf == NULL) {
		struct ifnet *ifp = sc->sc_ifp;

		DPRINTF(sc, ATH_DEBUG_XMIT, "%s: stop queue\n", __func__);
		sc->sc_stats.ast_tx_qstop++;
		IF_LOCK(&ifp->if_snd);
		ifp->if_drv_flags |= IFF_DRV_OACTIVE;
		IF_UNLOCK(&ifp->if_snd);
	}
	return bf;
}

static void
ath_start_queue(struct ifnet *ifp)
{
	struct ath_softc *sc = ifp->if_softc;

	ATH_PCU_LOCK(sc);
	if (sc->sc_inreset_cnt > 0) {
		device_printf(sc->sc_dev,
		    "%s: sc_inreset_cnt > 0; bailing\n", __func__);
		ATH_PCU_UNLOCK(sc);
		IF_LOCK(&ifp->if_snd);
		sc->sc_stats.ast_tx_qstop++;
		ifp->if_drv_flags |= IFF_DRV_OACTIVE;
		IF_UNLOCK(&ifp->if_snd);
		ATH_KTR(sc, ATH_KTR_TX, 0, "ath_start_task: OACTIVE, finish");
		return;
	}
	sc->sc_txstart_cnt++;
	ATH_PCU_UNLOCK(sc);

	ATH_KTR(sc, ATH_KTR_TX, 0, "ath_start_queue: start");
	ath_tx_kick(sc);
	ATH_KTR(sc, ATH_KTR_TX, 0, "ath_start_queue: finished");

	ATH_PCU_LOCK(sc);
	sc->sc_txstart_cnt--;
	ATH_PCU_UNLOCK(sc);
}

void
ath_start_task(void *arg, int npending)
{
	struct ath_softc *sc = (struct ath_softc *) arg;
	struct ifnet *ifp = sc->sc_ifp;

	ATH_KTR(sc, ATH_KTR_TX, 0, "ath_start_task: start");

	/* XXX is it ok to hold the ATH_LOCK here? */
	ATH_PCU_LOCK(sc);
	if (sc->sc_inreset_cnt > 0) {
		device_printf(sc->sc_dev,
		    "%s: sc_inreset_cnt > 0; bailing\n", __func__);
		ATH_PCU_UNLOCK(sc);
		IF_LOCK(&ifp->if_snd);
		sc->sc_stats.ast_tx_qstop++;
		ifp->if_drv_flags |= IFF_DRV_OACTIVE;
		IF_UNLOCK(&ifp->if_snd);
		ATH_KTR(sc, ATH_KTR_TX, 0, "ath_start_task: OACTIVE, finish");
		return;
	}
	sc->sc_txstart_cnt++;
	ATH_PCU_UNLOCK(sc);

	ATH_TX_LOCK(sc);
	ath_start(sc->sc_ifp);
	ATH_TX_UNLOCK(sc);

	ATH_PCU_LOCK(sc);
	sc->sc_txstart_cnt--;
	ATH_PCU_UNLOCK(sc);
	ATH_KTR(sc, ATH_KTR_TX, 0, "ath_start_task: finished");
}

void
ath_start(struct ifnet *ifp)
{
	struct ath_softc *sc = ifp->if_softc;
	struct ieee80211_node *ni;
	struct ath_buf *bf;
	struct mbuf *m, *next;
	ath_bufhead frags;
	int npkts = 0;

	if ((ifp->if_drv_flags & IFF_DRV_RUNNING) == 0 || sc->sc_invalid)
		return;

	ATH_TX_LOCK_ASSERT(sc);

	ATH_KTR(sc, ATH_KTR_TX, 0, "ath_start: called");

	for (;;) {
		/*
		 * Grab the frame that we're going to try and transmit.
		 */
		IFQ_DEQUEUE(&ifp->if_snd, m);
		if (m == NULL)
			break;
		ni = (struct ieee80211_node *) m->m_pkthdr.rcvif;

		/*
		 * Enforce how deep a node queue can get.
		 *
		 * XXX it would be nicer if we kept an mbuf queue per
		 * node and only whacked them into ath_bufs when we
		 * are ready to schedule some traffic from them.
		 * .. that may come later.
		 *
		 * XXX we should also track the per-node hardware queue
		 * depth so it is easy to limit the _SUM_ of the swq and
		 * hwq frames.  Since we only schedule two HWQ frames
		 * at a time, this should be OK for now.
		 */
		if ((!(m->m_flags & M_EAPOL)) &&
		    (ATH_NODE(ni)->an_swq_depth > sc->sc_txq_node_maxdepth)) {
			sc->sc_stats.ast_tx_nodeq_overflow++;
			if (ni != NULL)
				ieee80211_free_node(ni);
			m_freem(m);
			m = NULL;
			continue;
		}

		/*
		 * Check how many TX buffers are available.
		 *
		 * If this is for non-EAPOL traffic, just leave some
		 * space free in order for buffer cloning and raw
		 * frame transmission to occur.
		 *
		 * If it's for EAPOL traffic, ignore this for now.
		 * Management traffic will be sent via the raw transmit
		 * method which bypasses this check.
		 *
		 * This is needed to ensure that EAPOL frames during
		 * (re) keying have a chance to go out.
		 *
		 * See kern/138379 for more information.
		 */
		if ((!(m->m_flags & M_EAPOL)) &&
		    (sc->sc_txbuf_cnt <= sc->sc_txq_data_minfree)) {
			sc->sc_stats.ast_tx_nobuf++;
			IF_LOCK(&ifp->if_snd);
			_IF_PREPEND(&ifp->if_snd, m);
			ifp->if_drv_flags |= IFF_DRV_OACTIVE;
			IF_UNLOCK(&ifp->if_snd);
			m = NULL;
			break;
		}

		/*
		 * Grab a TX buffer and associated resources.
		 *
		 * If it's an EAPOL frame, allocate a MGMT ath_buf.
		 * That way even with temporary buffer exhaustion due to
		 * the data path doesn't leave us without the ability
		 * to transmit management frames.
		 *
		 * Otherwise allocate a normal buffer.
		 */
		if (m->m_flags & M_EAPOL)
			bf = ath_getbuf(sc, ATH_BUFTYPE_MGMT);
		else
			bf = ath_getbuf(sc, ATH_BUFTYPE_NORMAL);

		if (bf == NULL) {
			/*
			 * If we failed to allocate a buffer, prepend it
			 * and continue.
			 *
			 * We shouldn't fail normally, due to the check
			 * above.
			 */
			sc->sc_stats.ast_tx_nobuf++;
			IF_LOCK(&ifp->if_snd);
			_IF_PREPEND(&ifp->if_snd, m);
			ifp->if_drv_flags |= IFF_DRV_OACTIVE;
			IF_UNLOCK(&ifp->if_snd);
			m = NULL;
			break;
		}

		npkts ++;

		/*
		 * Check for fragmentation.  If this frame
		 * has been broken up verify we have enough
		 * buffers to send all the fragments so all
		 * go out or none...
		 */
		TAILQ_INIT(&frags);
		if ((m->m_flags & M_FRAG) &&
		    !ath_txfrag_setup(sc, &frags, m, ni)) {
			DPRINTF(sc, ATH_DEBUG_XMIT,
			    "%s: out of txfrag buffers\n", __func__);
			sc->sc_stats.ast_tx_nofrag++;
			ifp->if_oerrors++;
			ath_freetx(m);
			goto bad;
		}
		ifp->if_opackets++;
	nextfrag:
		/*
		 * Pass the frame to the h/w for transmission.
		 * Fragmented frames have each frag chained together
		 * with m_nextpkt.  We know there are sufficient ath_buf's
		 * to send all the frags because of work done by
		 * ath_txfrag_setup.  We leave m_nextpkt set while
		 * calling ath_tx_start so it can use it to extend the
		 * the tx duration to cover the subsequent frag and
		 * so it can reclaim all the mbufs in case of an error;
		 * ath_tx_start clears m_nextpkt once it commits to
		 * handing the frame to the hardware.
		 */
		next = m->m_nextpkt;
		if (ath_tx_start(sc, ni, bf, m)) {
	bad:
			ifp->if_oerrors++;
	reclaim:
			bf->bf_m = NULL;
			bf->bf_node = NULL;
			ATH_TXBUF_LOCK(sc);
			ath_returnbuf_head(sc, bf);
			ath_txfrag_cleanup(sc, &frags, ni);
			ATH_TXBUF_UNLOCK(sc);
			/*
			 * XXX todo, free the node outside of
			 * the TX lock context!
			 */
			if (ni != NULL)
				ieee80211_free_node(ni);
			continue;
		}

		/*
		 * Check here if the node is in power save state.
		 */
		ath_tx_update_tim(sc, ni, 1);

		if (next != NULL) {
			/*
			 * Beware of state changing between frags.
			 * XXX check sta power-save state?
			 */
			if (ni->ni_vap->iv_state != IEEE80211_S_RUN) {
				DPRINTF(sc, ATH_DEBUG_XMIT,
				    "%s: flush fragmented packet, state %s\n",
				    __func__,
				    ieee80211_state_name[ni->ni_vap->iv_state]);
				/* XXX dmamap */
				ath_freetx(next);
				goto reclaim;
			}
			m = next;
			bf = TAILQ_FIRST(&frags);
			KASSERT(bf != NULL, ("no buf for txfrag"));
			TAILQ_REMOVE(&frags, bf, bf_list);
			goto nextfrag;
		}

		sc->sc_wd_timer = 5;
	}
	ATH_KTR(sc, ATH_KTR_TX, 1, "ath_start: finished; npkts=%d", npkts);
}
static int
ath_media_change(struct ifnet *ifp)
{
	int error = ieee80211_media_change(ifp);
	/* NB: only the fixed rate can change and that doesn't need a reset */
	return (error == ENETRESET ? 0 : error);
}

/*
 * Block/unblock tx+rx processing while a key change is done.
 * We assume the caller serializes key management operations
 * so we only need to worry about synchronization with other
 * uses that originate in the driver.
 */
static void
ath_key_update_begin(struct ieee80211vap *vap)
{
	struct ifnet *ifp = vap->iv_ic->ic_ifp;
	struct ath_softc *sc = ifp->if_softc;

	DPRINTF(sc, ATH_DEBUG_KEYCACHE, "%s:\n", __func__);
	taskqueue_block(sc->sc_tq);
	IF_LOCK(&ifp->if_snd);		/* NB: doesn't block mgmt frames */
}

static void
ath_key_update_end(struct ieee80211vap *vap)
{
	struct ifnet *ifp = vap->iv_ic->ic_ifp;
	struct ath_softc *sc = ifp->if_softc;

	DPRINTF(sc, ATH_DEBUG_KEYCACHE, "%s:\n", __func__);
	IF_UNLOCK(&ifp->if_snd);
	taskqueue_unblock(sc->sc_tq);
}

static void
ath_update_promisc(struct ifnet *ifp)
{
	struct ath_softc *sc = ifp->if_softc;
	u_int32_t rfilt;

	/* configure rx filter */
	rfilt = ath_calcrxfilter(sc);
	ath_hal_setrxfilter(sc->sc_ah, rfilt);

	DPRINTF(sc, ATH_DEBUG_MODE, "%s: RX filter 0x%x\n", __func__, rfilt);
}

static void
ath_update_mcast(struct ifnet *ifp)
{
	struct ath_softc *sc = ifp->if_softc;
	u_int32_t mfilt[2];

	/* calculate and install multicast filter */
	if ((ifp->if_flags & IFF_ALLMULTI) == 0) {
		struct ifmultiaddr *ifma;
		/*
		 * Merge multicast addresses to form the hardware filter.
		 */
		mfilt[0] = mfilt[1] = 0;
		if_maddr_rlock(ifp);	/* XXX need some fiddling to remove? */
		TAILQ_FOREACH(ifma, &ifp->if_multiaddrs, ifma_link) {
			caddr_t dl;
			u_int32_t val;
			u_int8_t pos;

			/* calculate XOR of eight 6bit values */
			dl = LLADDR((struct sockaddr_dl *) ifma->ifma_addr);
			val = LE_READ_4(dl + 0);
			pos = (val >> 18) ^ (val >> 12) ^ (val >> 6) ^ val;
			val = LE_READ_4(dl + 3);
			pos ^= (val >> 18) ^ (val >> 12) ^ (val >> 6) ^ val;
			pos &= 0x3f;
			mfilt[pos / 32] |= (1 << (pos % 32));
		}
		if_maddr_runlock(ifp);
	} else
		mfilt[0] = mfilt[1] = ~0;
	ath_hal_setmcastfilter(sc->sc_ah, mfilt[0], mfilt[1]);
	DPRINTF(sc, ATH_DEBUG_MODE, "%s: MC filter %08x:%08x\n",
		__func__, mfilt[0], mfilt[1]);
}

void
ath_mode_init(struct ath_softc *sc)
{
	struct ifnet *ifp = sc->sc_ifp;
	struct ath_hal *ah = sc->sc_ah;
	u_int32_t rfilt;

	/* configure rx filter */
	rfilt = ath_calcrxfilter(sc);
	ath_hal_setrxfilter(ah, rfilt);

	/* configure operational mode */
	ath_hal_setopmode(ah);

	DPRINTF(sc, ATH_DEBUG_STATE | ATH_DEBUG_MODE,
	    "%s: ah=%p, ifp=%p, if_addr=%p\n",
	    __func__,
	    ah,
	    ifp,
	    (ifp == NULL) ? NULL : ifp->if_addr);

	/* handle any link-level address change */
	ath_hal_setmac(ah, IF_LLADDR(ifp));

	/* calculate and install multicast filter */
	ath_update_mcast(ifp);
}

/*
 * Set the slot time based on the current setting.
 */
void
ath_setslottime(struct ath_softc *sc)
{
	struct ieee80211com *ic = sc->sc_ifp->if_l2com;
	struct ath_hal *ah = sc->sc_ah;
	u_int usec;

	if (IEEE80211_IS_CHAN_HALF(ic->ic_curchan))
		usec = 13;
	else if (IEEE80211_IS_CHAN_QUARTER(ic->ic_curchan))
		usec = 21;
	else if (IEEE80211_IS_CHAN_ANYG(ic->ic_curchan)) {
		/* honor short/long slot time only in 11g */
		/* XXX shouldn't honor on pure g or turbo g channel */
		if (ic->ic_flags & IEEE80211_F_SHSLOT)
			usec = HAL_SLOT_TIME_9;
		else
			usec = HAL_SLOT_TIME_20;
	} else
		usec = HAL_SLOT_TIME_9;

	DPRINTF(sc, ATH_DEBUG_RESET,
	    "%s: chan %u MHz flags 0x%x %s slot, %u usec\n",
	    __func__, ic->ic_curchan->ic_freq, ic->ic_curchan->ic_flags,
	    ic->ic_flags & IEEE80211_F_SHSLOT ? "short" : "long", usec);

	ath_hal_setslottime(ah, usec);
	sc->sc_updateslot = OK;
}

/*
 * Callback from the 802.11 layer to update the
 * slot time based on the current setting.
 */
static void
ath_updateslot(struct ifnet *ifp)
{
	struct ath_softc *sc = ifp->if_softc;
	struct ieee80211com *ic = ifp->if_l2com;

	/*
	 * When not coordinating the BSS, change the hardware
	 * immediately.  For other operation we defer the change
	 * until beacon updates have propagated to the stations.
	 */
	if (ic->ic_opmode == IEEE80211_M_HOSTAP ||
	    ic->ic_opmode == IEEE80211_M_MBSS)
		sc->sc_updateslot = UPDATE;
	else
		ath_setslottime(sc);
}

/*
 * Append the contents of src to dst; both queues
 * are assumed to be locked.
 */
void
ath_txqmove(struct ath_txq *dst, struct ath_txq *src)
{

	ATH_TXQ_LOCK_ASSERT(src);
	ATH_TXQ_LOCK_ASSERT(dst);

	TAILQ_CONCAT(&dst->axq_q, &src->axq_q, bf_list);
	dst->axq_link = src->axq_link;
	src->axq_link = NULL;
	dst->axq_depth += src->axq_depth;
	dst->axq_aggr_depth += src->axq_aggr_depth;
	src->axq_depth = 0;
	src->axq_aggr_depth = 0;
}

/*
 * Reset the hardware, with no loss.
 *
 * This can't be used for a general case reset.
 */
static void
ath_reset_proc(void *arg, int pending)
{
	struct ath_softc *sc = arg;
	struct ifnet *ifp = sc->sc_ifp;

#if 0
	if_printf(ifp, "%s: resetting\n", __func__);
#endif
	ath_reset(ifp, ATH_RESET_NOLOSS);
}

/*
 * Reset the hardware after detecting beacons have stopped.
 */
static void
ath_bstuck_proc(void *arg, int pending)
{
	struct ath_softc *sc = arg;
	struct ifnet *ifp = sc->sc_ifp;
	uint32_t hangs = 0;

	if (ath_hal_gethangstate(sc->sc_ah, 0xff, &hangs) && hangs != 0)
		if_printf(ifp, "bb hang detected (0x%x)\n", hangs);

#ifdef	ATH_DEBUG_ALQ
	if (if_ath_alq_checkdebug(&sc->sc_alq, ATH_ALQ_STUCK_BEACON))
		if_ath_alq_post(&sc->sc_alq, ATH_ALQ_STUCK_BEACON, 0, NULL);
#endif

	if_printf(ifp, "stuck beacon; resetting (bmiss count %u)\n",
		sc->sc_bmisscount);
	sc->sc_stats.ast_bstuck++;
	/*
	 * This assumes that there's no simultaneous channel mode change
	 * occuring.
	 */
	ath_reset(ifp, ATH_RESET_NOLOSS);
}

static void
ath_load_cb(void *arg, bus_dma_segment_t *segs, int nsegs, int error)
{
	bus_addr_t *paddr = (bus_addr_t*) arg;
	KASSERT(error == 0, ("error %u on bus_dma callback", error));
	*paddr = segs->ds_addr;
}

/*
 * Allocate the descriptors and appropriate DMA tag/setup.
 *
 * For some situations (eg EDMA TX completion), there isn't a requirement
 * for the ath_buf entries to be allocated.
 */
int
ath_descdma_alloc_desc(struct ath_softc *sc,
	struct ath_descdma *dd, ath_bufhead *head,
	const char *name, int ds_size, int ndesc)
{
#define	DS2PHYS(_dd, _ds) \
	((_dd)->dd_desc_paddr + ((caddr_t)(_ds) - (caddr_t)(_dd)->dd_desc))
#define	ATH_DESC_4KB_BOUND_CHECK(_daddr, _len) \
	((((u_int32_t)(_daddr) & 0xFFF) > (0x1000 - (_len))) ? 1 : 0)
	struct ifnet *ifp = sc->sc_ifp;
	int error;

	dd->dd_descsize = ds_size;

	DPRINTF(sc, ATH_DEBUG_RESET,
	    "%s: %s DMA: %u desc, %d bytes per descriptor\n",
	    __func__, name, ndesc, dd->dd_descsize);

	dd->dd_name = name;
	dd->dd_desc_len = dd->dd_descsize * ndesc;

	/*
	 * Merlin work-around:
	 * Descriptors that cross the 4KB boundary can't be used.
	 * Assume one skipped descriptor per 4KB page.
	 */
	if (! ath_hal_split4ktrans(sc->sc_ah)) {
		int numpages = dd->dd_desc_len / 4096;
		dd->dd_desc_len += ds_size * numpages;
	}

	/*
	 * Setup DMA descriptor area.
	 *
	 * BUS_DMA_ALLOCNOW is not used; we never use bounce
	 * buffers for the descriptors themselves.
	 */
	error = bus_dma_tag_create(bus_get_dma_tag(sc->sc_dev),	/* parent */
		       PAGE_SIZE, 0,		/* alignment, bounds */
		       BUS_SPACE_MAXADDR_32BIT,	/* lowaddr */
		       BUS_SPACE_MAXADDR,	/* highaddr */
		       NULL, NULL,		/* filter, filterarg */
		       dd->dd_desc_len,		/* maxsize */
		       1,			/* nsegments */
		       dd->dd_desc_len,		/* maxsegsize */
		       0,			/* flags */
		       NULL,			/* lockfunc */
		       NULL,			/* lockarg */
		       &dd->dd_dmat);
	if (error != 0) {
		if_printf(ifp, "cannot allocate %s DMA tag\n", dd->dd_name);
		return error;
	}

	/* allocate descriptors */
	error = bus_dmamem_alloc(dd->dd_dmat, (void**) &dd->dd_desc,
				 BUS_DMA_NOWAIT | BUS_DMA_COHERENT,
				 &dd->dd_dmamap);
	if (error != 0) {
		if_printf(ifp, "unable to alloc memory for %u %s descriptors, "
			"error %u\n", ndesc, dd->dd_name, error);
		goto fail1;
	}

	error = bus_dmamap_load(dd->dd_dmat, dd->dd_dmamap,
				dd->dd_desc, dd->dd_desc_len,
				ath_load_cb, &dd->dd_desc_paddr,
				BUS_DMA_NOWAIT);
	if (error != 0) {
		if_printf(ifp, "unable to map %s descriptors, error %u\n",
			dd->dd_name, error);
		goto fail2;
	}

	DPRINTF(sc, ATH_DEBUG_RESET, "%s: %s DMA map: %p (%lu) -> %p (%lu)\n",
	    __func__, dd->dd_name, (uint8_t *) dd->dd_desc,
	    (u_long) dd->dd_desc_len, (caddr_t) dd->dd_desc_paddr,
	    /*XXX*/ (u_long) dd->dd_desc_len);

	return (0);

fail2:
	bus_dmamem_free(dd->dd_dmat, dd->dd_desc, dd->dd_dmamap);
fail1:
	bus_dma_tag_destroy(dd->dd_dmat);
	memset(dd, 0, sizeof(*dd));
	return error;
#undef DS2PHYS
#undef ATH_DESC_4KB_BOUND_CHECK
}

int
ath_descdma_setup(struct ath_softc *sc,
	struct ath_descdma *dd, ath_bufhead *head,
	const char *name, int ds_size, int nbuf, int ndesc)
{
#define	DS2PHYS(_dd, _ds) \
	((_dd)->dd_desc_paddr + ((caddr_t)(_ds) - (caddr_t)(_dd)->dd_desc))
#define	ATH_DESC_4KB_BOUND_CHECK(_daddr, _len) \
	((((u_int32_t)(_daddr) & 0xFFF) > (0x1000 - (_len))) ? 1 : 0)
	struct ifnet *ifp = sc->sc_ifp;
	uint8_t *ds;
	struct ath_buf *bf;
	int i, bsize, error;

	/* Allocate descriptors */
	error = ath_descdma_alloc_desc(sc, dd, head, name, ds_size,
	    nbuf * ndesc);

	/* Assume any errors during allocation were dealt with */
	if (error != 0) {
		return (error);
	}

	ds = (uint8_t *) dd->dd_desc;

	/* allocate rx buffers */
	bsize = sizeof(struct ath_buf) * nbuf;
	bf = malloc(bsize, M_ATHDEV, M_NOWAIT | M_ZERO);
	if (bf == NULL) {
		if_printf(ifp, "malloc of %s buffers failed, size %u\n",
			dd->dd_name, bsize);
		goto fail3;
	}
	dd->dd_bufptr = bf;

	TAILQ_INIT(head);
	for (i = 0; i < nbuf; i++, bf++, ds += (ndesc * dd->dd_descsize)) {
		bf->bf_desc = (struct ath_desc *) ds;
		bf->bf_daddr = DS2PHYS(dd, ds);
		if (! ath_hal_split4ktrans(sc->sc_ah)) {
			/*
			 * Merlin WAR: Skip descriptor addresses which
			 * cause 4KB boundary crossing along any point
			 * in the descriptor.
			 */
			 if (ATH_DESC_4KB_BOUND_CHECK(bf->bf_daddr,
			     dd->dd_descsize)) {
				/* Start at the next page */
				ds += 0x1000 - (bf->bf_daddr & 0xFFF);
				bf->bf_desc = (struct ath_desc *) ds;
				bf->bf_daddr = DS2PHYS(dd, ds);
			}
		}
		error = bus_dmamap_create(sc->sc_dmat, BUS_DMA_NOWAIT,
				&bf->bf_dmamap);
		if (error != 0) {
			if_printf(ifp, "unable to create dmamap for %s "
				"buffer %u, error %u\n", dd->dd_name, i, error);
			ath_descdma_cleanup(sc, dd, head);
			return error;
		}
		bf->bf_lastds = bf->bf_desc;	/* Just an initial value */
		TAILQ_INSERT_TAIL(head, bf, bf_list);
	}

	/*
	 * XXX TODO: ensure that ds doesn't overflow the descriptor
	 * allocation otherwise weird stuff will occur and crash your
	 * machine.
	 */
	return 0;
	/* XXX this should likely just call ath_descdma_cleanup() */
fail3:
	bus_dmamap_unload(dd->dd_dmat, dd->dd_dmamap);
	bus_dmamem_free(dd->dd_dmat, dd->dd_desc, dd->dd_dmamap);
	bus_dma_tag_destroy(dd->dd_dmat);
	memset(dd, 0, sizeof(*dd));
	return error;
#undef DS2PHYS
#undef ATH_DESC_4KB_BOUND_CHECK
}

/*
 * Allocate ath_buf entries but no descriptor contents.
 *
 * This is for RX EDMA where the descriptors are the header part of
 * the RX buffer.
 */
int
ath_descdma_setup_rx_edma(struct ath_softc *sc,
	struct ath_descdma *dd, ath_bufhead *head,
	const char *name, int nbuf, int rx_status_len)
{
	struct ifnet *ifp = sc->sc_ifp;
	struct ath_buf *bf;
	int i, bsize, error;

	DPRINTF(sc, ATH_DEBUG_RESET, "%s: %s DMA: %u buffers\n",
	    __func__, name, nbuf);

	dd->dd_name = name;
	/*
	 * This is (mostly) purely for show.  We're not allocating any actual
	 * descriptors here as EDMA RX has the descriptor be part
	 * of the RX buffer.
	 *
	 * However, dd_desc_len is used by ath_descdma_free() to determine
	 * whether we have already freed this DMA mapping.
	 */
	dd->dd_desc_len = rx_status_len * nbuf;
	dd->dd_descsize = rx_status_len;

	/* allocate rx buffers */
	bsize = sizeof(struct ath_buf) * nbuf;
	bf = malloc(bsize, M_ATHDEV, M_NOWAIT | M_ZERO);
	if (bf == NULL) {
		if_printf(ifp, "malloc of %s buffers failed, size %u\n",
			dd->dd_name, bsize);
		error = ENOMEM;
		goto fail3;
	}
	dd->dd_bufptr = bf;

	TAILQ_INIT(head);
	for (i = 0; i < nbuf; i++, bf++) {
		bf->bf_desc = NULL;
		bf->bf_daddr = 0;
		bf->bf_lastds = NULL;	/* Just an initial value */

		error = bus_dmamap_create(sc->sc_dmat, BUS_DMA_NOWAIT,
				&bf->bf_dmamap);
		if (error != 0) {
			if_printf(ifp, "unable to create dmamap for %s "
				"buffer %u, error %u\n", dd->dd_name, i, error);
			ath_descdma_cleanup(sc, dd, head);
			return error;
		}
		TAILQ_INSERT_TAIL(head, bf, bf_list);
	}
	return 0;
fail3:
	memset(dd, 0, sizeof(*dd));
	return error;
}

void
ath_descdma_cleanup(struct ath_softc *sc,
	struct ath_descdma *dd, ath_bufhead *head)
{
	struct ath_buf *bf;
	struct ieee80211_node *ni;
	int do_warning = 0;

	if (dd->dd_dmamap != 0) {
		bus_dmamap_unload(dd->dd_dmat, dd->dd_dmamap);
		bus_dmamem_free(dd->dd_dmat, dd->dd_desc, dd->dd_dmamap);
		bus_dma_tag_destroy(dd->dd_dmat);
	}

	if (head != NULL) {
		TAILQ_FOREACH(bf, head, bf_list) {
			if (bf->bf_m) {
				/*
				 * XXX warn if there's buffers here.
				 * XXX it should have been freed by the
				 * owner!
				 */
				
				if (do_warning == 0) {
					do_warning = 1;
					device_printf(sc->sc_dev,
					    "%s: %s: mbuf should've been"
					    " unmapped/freed!\n",
					    __func__,
					    dd->dd_name);
				}
				bus_dmamap_sync(sc->sc_dmat, bf->bf_dmamap,
				    BUS_DMASYNC_POSTREAD);
				bus_dmamap_unload(sc->sc_dmat, bf->bf_dmamap);
				m_freem(bf->bf_m);
				bf->bf_m = NULL;
			}
			if (bf->bf_dmamap != NULL) {
				bus_dmamap_destroy(sc->sc_dmat, bf->bf_dmamap);
				bf->bf_dmamap = NULL;
			}
			ni = bf->bf_node;
			bf->bf_node = NULL;
			if (ni != NULL) {
				/*
				 * Reclaim node reference.
				 */
				ieee80211_free_node(ni);
			}
		}
	}

	if (head != NULL)
		TAILQ_INIT(head);

	if (dd->dd_bufptr != NULL)
		free(dd->dd_bufptr, M_ATHDEV);
	memset(dd, 0, sizeof(*dd));
}

static int
ath_desc_alloc(struct ath_softc *sc)
{
	int error;

	error = ath_descdma_setup(sc, &sc->sc_txdma, &sc->sc_txbuf,
		    "tx", sc->sc_tx_desclen, ath_txbuf, ATH_MAX_SCATTER);
	if (error != 0) {
		return error;
	}
	sc->sc_txbuf_cnt = ath_txbuf;

	error = ath_descdma_setup(sc, &sc->sc_txdma_mgmt, &sc->sc_txbuf_mgmt,
		    "tx_mgmt", sc->sc_tx_desclen, ath_txbuf_mgmt,
		    ATH_TXDESC);
	if (error != 0) {
		ath_descdma_cleanup(sc, &sc->sc_txdma, &sc->sc_txbuf);
		return error;
	}

	/*
	 * XXX mark txbuf_mgmt frames with ATH_BUF_MGMT, so the
	 * flag doesn't have to be set in ath_getbuf_locked().
	 */

	error = ath_descdma_setup(sc, &sc->sc_bdma, &sc->sc_bbuf,
			"beacon", sc->sc_tx_desclen, ATH_BCBUF, 1);
	if (error != 0) {
		ath_descdma_cleanup(sc, &sc->sc_txdma, &sc->sc_txbuf);
		ath_descdma_cleanup(sc, &sc->sc_txdma_mgmt,
		    &sc->sc_txbuf_mgmt);
		return error;
	}
	return 0;
}

static void
ath_desc_free(struct ath_softc *sc)
{

	if (sc->sc_bdma.dd_desc_len != 0)
		ath_descdma_cleanup(sc, &sc->sc_bdma, &sc->sc_bbuf);
	if (sc->sc_txdma.dd_desc_len != 0)
		ath_descdma_cleanup(sc, &sc->sc_txdma, &sc->sc_txbuf);
	if (sc->sc_txdma_mgmt.dd_desc_len != 0)
		ath_descdma_cleanup(sc, &sc->sc_txdma_mgmt,
		    &sc->sc_txbuf_mgmt);
}

static struct ieee80211_node *
ath_node_alloc(struct ieee80211vap *vap, const uint8_t mac[IEEE80211_ADDR_LEN])
{
	struct ieee80211com *ic = vap->iv_ic;
	struct ath_softc *sc = ic->ic_ifp->if_softc;
	const size_t space = sizeof(struct ath_node) + sc->sc_rc->arc_space;
	struct ath_node *an;

	an = malloc(space, M_80211_NODE, M_NOWAIT|M_ZERO);
	if (an == NULL) {
		/* XXX stat+msg */
		return NULL;
	}
	ath_rate_node_init(sc, an);

	/* Setup the mutex - there's no associd yet so set the name to NULL */
	snprintf(an->an_name, sizeof(an->an_name), "%s: node %p",
	    device_get_nameunit(sc->sc_dev), an);
	mtx_init(&an->an_mtx, an->an_name, NULL, MTX_DEF);

	/* XXX setup ath_tid */
	ath_tx_tid_init(sc, an);

	DPRINTF(sc, ATH_DEBUG_NODE, "%s: %6D: an %p\n", __func__, mac, ":", an);
	return &an->an_node;
}

static void
ath_node_cleanup(struct ieee80211_node *ni)
{
	struct ieee80211com *ic = ni->ni_ic;
	struct ath_softc *sc = ic->ic_ifp->if_softc;

	DPRINTF(sc, ATH_DEBUG_NODE, "%s: %6D: an %p\n", __func__,
	    ni->ni_macaddr, ":", ATH_NODE(ni));

	/* Cleanup ath_tid, free unused bufs, unlink bufs in TXQ */
	ath_tx_node_flush(sc, ATH_NODE(ni));
	ath_rate_node_cleanup(sc, ATH_NODE(ni));
	sc->sc_node_cleanup(ni);
}

static void
ath_node_free(struct ieee80211_node *ni)
{
	struct ieee80211com *ic = ni->ni_ic;
	struct ath_softc *sc = ic->ic_ifp->if_softc;

	DPRINTF(sc, ATH_DEBUG_NODE, "%s: %6D: an %p\n", __func__,
	    ni->ni_macaddr, ":", ATH_NODE(ni));
	mtx_destroy(&ATH_NODE(ni)->an_mtx);
	sc->sc_node_free(ni);
}

static void
ath_node_getsignal(const struct ieee80211_node *ni, int8_t *rssi, int8_t *noise)
{
	struct ieee80211com *ic = ni->ni_ic;
	struct ath_softc *sc = ic->ic_ifp->if_softc;
	struct ath_hal *ah = sc->sc_ah;

	*rssi = ic->ic_node_getrssi(ni);
	if (ni->ni_chan != IEEE80211_CHAN_ANYC)
		*noise = ath_hal_getchannoise(ah, ni->ni_chan);
	else
		*noise = -95;		/* nominally correct */
}

/*
 * Set the default antenna.
 */
void
ath_setdefantenna(struct ath_softc *sc, u_int antenna)
{
	struct ath_hal *ah = sc->sc_ah;

	/* XXX block beacon interrupts */
	ath_hal_setdefantenna(ah, antenna);
	if (sc->sc_defant != antenna)
		sc->sc_stats.ast_ant_defswitch++;
	sc->sc_defant = antenna;
	sc->sc_rxotherant = 0;
}

static void
ath_txq_init(struct ath_softc *sc, struct ath_txq *txq, int qnum)
{
	txq->axq_qnum = qnum;
	txq->axq_ac = 0;
	txq->axq_depth = 0;
	txq->axq_aggr_depth = 0;
	txq->axq_intrcnt = 0;
	txq->axq_link = NULL;
	txq->axq_softc = sc;
	TAILQ_INIT(&txq->axq_q);
	TAILQ_INIT(&txq->axq_tidq);
	TAILQ_INIT(&txq->fifo.axq_q);
	ATH_TXQ_LOCK_INIT(sc, txq);
}

/*
 * Setup a h/w transmit queue.
 */
static struct ath_txq *
ath_txq_setup(struct ath_softc *sc, int qtype, int subtype)
{
#define	N(a)	(sizeof(a)/sizeof(a[0]))
	struct ath_hal *ah = sc->sc_ah;
	HAL_TXQ_INFO qi;
	int qnum;

	memset(&qi, 0, sizeof(qi));
	qi.tqi_subtype = subtype;
	qi.tqi_aifs = HAL_TXQ_USEDEFAULT;
	qi.tqi_cwmin = HAL_TXQ_USEDEFAULT;
	qi.tqi_cwmax = HAL_TXQ_USEDEFAULT;
	/*
	 * Enable interrupts only for EOL and DESC conditions.
	 * We mark tx descriptors to receive a DESC interrupt
	 * when a tx queue gets deep; otherwise waiting for the
	 * EOL to reap descriptors.  Note that this is done to
	 * reduce interrupt load and this only defers reaping
	 * descriptors, never transmitting frames.  Aside from
	 * reducing interrupts this also permits more concurrency.
	 * The only potential downside is if the tx queue backs
	 * up in which case the top half of the kernel may backup
	 * due to a lack of tx descriptors.
	 */
	if (sc->sc_isedma)
		qi.tqi_qflags = HAL_TXQ_TXEOLINT_ENABLE |
		    HAL_TXQ_TXOKINT_ENABLE;
	else
		qi.tqi_qflags = HAL_TXQ_TXEOLINT_ENABLE |
		    HAL_TXQ_TXDESCINT_ENABLE;

	qnum = ath_hal_setuptxqueue(ah, qtype, &qi);
	if (qnum == -1) {
		/*
		 * NB: don't print a message, this happens
		 * normally on parts with too few tx queues
		 */
		return NULL;
	}
	if (qnum >= N(sc->sc_txq)) {
		device_printf(sc->sc_dev,
			"hal qnum %u out of range, max %zu!\n",
			qnum, N(sc->sc_txq));
		ath_hal_releasetxqueue(ah, qnum);
		return NULL;
	}
	if (!ATH_TXQ_SETUP(sc, qnum)) {
		ath_txq_init(sc, &sc->sc_txq[qnum], qnum);
		sc->sc_txqsetup |= 1<<qnum;
	}
	return &sc->sc_txq[qnum];
#undef N
}

/*
 * Setup a hardware data transmit queue for the specified
 * access control.  The hal may not support all requested
 * queues in which case it will return a reference to a
 * previously setup queue.  We record the mapping from ac's
 * to h/w queues for use by ath_tx_start and also track
 * the set of h/w queues being used to optimize work in the
 * transmit interrupt handler and related routines.
 */
static int
ath_tx_setup(struct ath_softc *sc, int ac, int haltype)
{
#define	N(a)	(sizeof(a)/sizeof(a[0]))
	struct ath_txq *txq;

	if (ac >= N(sc->sc_ac2q)) {
		device_printf(sc->sc_dev, "AC %u out of range, max %zu!\n",
			ac, N(sc->sc_ac2q));
		return 0;
	}
	txq = ath_txq_setup(sc, HAL_TX_QUEUE_DATA, haltype);
	if (txq != NULL) {
		txq->axq_ac = ac;
		sc->sc_ac2q[ac] = txq;
		return 1;
	} else
		return 0;
#undef N
}

/*
 * Update WME parameters for a transmit queue.
 */
static int
ath_txq_update(struct ath_softc *sc, int ac)
{
#define	ATH_EXPONENT_TO_VALUE(v)	((1<<v)-1)
#define	ATH_TXOP_TO_US(v)		(v<<5)
	struct ifnet *ifp = sc->sc_ifp;
	struct ieee80211com *ic = ifp->if_l2com;
	struct ath_txq *txq = sc->sc_ac2q[ac];
	struct wmeParams *wmep = &ic->ic_wme.wme_chanParams.cap_wmeParams[ac];
	struct ath_hal *ah = sc->sc_ah;
	HAL_TXQ_INFO qi;

	ath_hal_gettxqueueprops(ah, txq->axq_qnum, &qi);
#ifdef IEEE80211_SUPPORT_TDMA
	if (sc->sc_tdma) {
		/*
		 * AIFS is zero so there's no pre-transmit wait.  The
		 * burst time defines the slot duration and is configured
		 * through net80211.  The QCU is setup to not do post-xmit
		 * back off, lockout all lower-priority QCU's, and fire
		 * off the DMA beacon alert timer which is setup based
		 * on the slot configuration.
		 */
		qi.tqi_qflags = HAL_TXQ_TXOKINT_ENABLE
			      | HAL_TXQ_TXERRINT_ENABLE
			      | HAL_TXQ_TXURNINT_ENABLE
			      | HAL_TXQ_TXEOLINT_ENABLE
			      | HAL_TXQ_DBA_GATED
			      | HAL_TXQ_BACKOFF_DISABLE
			      | HAL_TXQ_ARB_LOCKOUT_GLOBAL
			      ;
		qi.tqi_aifs = 0;
		/* XXX +dbaprep? */
		qi.tqi_readyTime = sc->sc_tdmaslotlen;
		qi.tqi_burstTime = qi.tqi_readyTime;
	} else {
#endif
		/*
		 * XXX shouldn't this just use the default flags
		 * used in the previous queue setup?
		 */
		qi.tqi_qflags = HAL_TXQ_TXOKINT_ENABLE
			      | HAL_TXQ_TXERRINT_ENABLE
			      | HAL_TXQ_TXDESCINT_ENABLE
			      | HAL_TXQ_TXURNINT_ENABLE
			      | HAL_TXQ_TXEOLINT_ENABLE
			      ;
		qi.tqi_aifs = wmep->wmep_aifsn;
		qi.tqi_cwmin = ATH_EXPONENT_TO_VALUE(wmep->wmep_logcwmin);
		qi.tqi_cwmax = ATH_EXPONENT_TO_VALUE(wmep->wmep_logcwmax);
		qi.tqi_readyTime = 0;
		qi.tqi_burstTime = ATH_TXOP_TO_US(wmep->wmep_txopLimit);
#ifdef IEEE80211_SUPPORT_TDMA
	}
#endif

	DPRINTF(sc, ATH_DEBUG_RESET,
	    "%s: Q%u qflags 0x%x aifs %u cwmin %u cwmax %u burstTime %u\n",
	    __func__, txq->axq_qnum, qi.tqi_qflags,
	    qi.tqi_aifs, qi.tqi_cwmin, qi.tqi_cwmax, qi.tqi_burstTime);

	if (!ath_hal_settxqueueprops(ah, txq->axq_qnum, &qi)) {
		if_printf(ifp, "unable to update hardware queue "
			"parameters for %s traffic!\n",
			ieee80211_wme_acnames[ac]);
		return 0;
	} else {
		ath_hal_resettxqueue(ah, txq->axq_qnum); /* push to h/w */
		return 1;
	}
#undef ATH_TXOP_TO_US
#undef ATH_EXPONENT_TO_VALUE
}

/*
 * Callback from the 802.11 layer to update WME parameters.
 */
int
ath_wme_update(struct ieee80211com *ic)
{
	struct ath_softc *sc = ic->ic_ifp->if_softc;

	return !ath_txq_update(sc, WME_AC_BE) ||
	    !ath_txq_update(sc, WME_AC_BK) ||
	    !ath_txq_update(sc, WME_AC_VI) ||
	    !ath_txq_update(sc, WME_AC_VO) ? EIO : 0;
}

/*
 * Reclaim resources for a setup queue.
 */
static void
ath_tx_cleanupq(struct ath_softc *sc, struct ath_txq *txq)
{

	ath_hal_releasetxqueue(sc->sc_ah, txq->axq_qnum);
	sc->sc_txqsetup &= ~(1<<txq->axq_qnum);
	ATH_TXQ_LOCK_DESTROY(txq);
}

/*
 * Reclaim all tx queue resources.
 */
static void
ath_tx_cleanup(struct ath_softc *sc)
{
	int i;

	ATH_TXBUF_LOCK_DESTROY(sc);
	for (i = 0; i < HAL_NUM_TX_QUEUES; i++)
		if (ATH_TXQ_SETUP(sc, i))
			ath_tx_cleanupq(sc, &sc->sc_txq[i]);
}

/*
 * Return h/w rate index for an IEEE rate (w/o basic rate bit)
 * using the current rates in sc_rixmap.
 */
int
ath_tx_findrix(const struct ath_softc *sc, uint8_t rate)
{
	int rix = sc->sc_rixmap[rate];
	/* NB: return lowest rix for invalid rate */
	return (rix == 0xff ? 0 : rix);
}

static void
ath_tx_update_stats(struct ath_softc *sc, struct ath_tx_status *ts,
    struct ath_buf *bf)
{
	struct ieee80211_node *ni = bf->bf_node;
	struct ifnet *ifp = sc->sc_ifp;
	struct ieee80211com *ic = ifp->if_l2com;
	int sr, lr, pri;

	if (ts->ts_status == 0) {
		u_int8_t txant = ts->ts_antenna;
		sc->sc_stats.ast_ant_tx[txant]++;
		sc->sc_ant_tx[txant]++;
		if (ts->ts_finaltsi != 0)
			sc->sc_stats.ast_tx_altrate++;
		pri = M_WME_GETAC(bf->bf_m);
		if (pri >= WME_AC_VO)
			ic->ic_wme.wme_hipri_traffic++;
		if ((bf->bf_state.bfs_txflags & HAL_TXDESC_NOACK) == 0)
			ni->ni_inact = ni->ni_inact_reload;
	} else {
		if (ts->ts_status & HAL_TXERR_XRETRY)
			sc->sc_stats.ast_tx_xretries++;
		if (ts->ts_status & HAL_TXERR_FIFO)
			sc->sc_stats.ast_tx_fifoerr++;
		if (ts->ts_status & HAL_TXERR_FILT)
			sc->sc_stats.ast_tx_filtered++;
		if (ts->ts_status & HAL_TXERR_XTXOP)
			sc->sc_stats.ast_tx_xtxop++;
		if (ts->ts_status & HAL_TXERR_TIMER_EXPIRED)
			sc->sc_stats.ast_tx_timerexpired++;

		if (bf->bf_m->m_flags & M_FF)
			sc->sc_stats.ast_ff_txerr++;
	}
	/* XXX when is this valid? */
	if (ts->ts_flags & HAL_TX_DESC_CFG_ERR)
		sc->sc_stats.ast_tx_desccfgerr++;
	/*
	 * This can be valid for successful frame transmission!
	 * If there's a TX FIFO underrun during aggregate transmission,
	 * the MAC will pad the rest of the aggregate with delimiters.
	 * If a BA is returned, the frame is marked as "OK" and it's up
	 * to the TX completion code to notice which frames weren't
	 * successfully transmitted.
	 */
	if (ts->ts_flags & HAL_TX_DATA_UNDERRUN)
		sc->sc_stats.ast_tx_data_underrun++;
	if (ts->ts_flags & HAL_TX_DELIM_UNDERRUN)
		sc->sc_stats.ast_tx_delim_underrun++;

	sr = ts->ts_shortretry;
	lr = ts->ts_longretry;
	sc->sc_stats.ast_tx_shortretry += sr;
	sc->sc_stats.ast_tx_longretry += lr;

}

/*
 * The default completion. If fail is 1, this means
 * "please don't retry the frame, and just return -1 status
 * to the net80211 stack.
 */
void
ath_tx_default_comp(struct ath_softc *sc, struct ath_buf *bf, int fail)
{
	struct ath_tx_status *ts = &bf->bf_status.ds_txstat;
	int st;

	if (fail == 1)
		st = -1;
	else
		st = ((bf->bf_state.bfs_txflags & HAL_TXDESC_NOACK) == 0) ?
		    ts->ts_status : HAL_TXERR_XRETRY;

#if 0
	if (bf->bf_state.bfs_dobaw)
		device_printf(sc->sc_dev,
		    "%s: bf %p: seqno %d: dobaw should've been cleared!\n",
		    __func__,
		    bf,
		    SEQNO(bf->bf_state.bfs_seqno));
#endif
	if (bf->bf_next != NULL)
		device_printf(sc->sc_dev,
		    "%s: bf %p: seqno %d: bf_next not NULL!\n",
		    __func__,
		    bf,
		    SEQNO(bf->bf_state.bfs_seqno));

	/*
	 * Check if the node software queue is empty; if so
	 * then clear the TIM.
	 *
	 * This needs to be done before the buffer is freed as
	 * otherwise the node reference will have been released
	 * and the node may not actually exist any longer.
	 *
	 * XXX I don't like this belonging here, but it's cleaner
	 * to do it here right now then all the other places
	 * where ath_tx_default_comp() is called.
	 *
	 * XXX TODO: during drain, ensure that the callback is
	 * being called so we get a chance to update the TIM.
	 */
	if (bf->bf_node) {
		ATH_TX_LOCK(sc);
		ath_tx_update_tim(sc, bf->bf_node, 0);
		ATH_TX_UNLOCK(sc);
	}

	/*
	 * Do any tx complete callback.  Note this must
	 * be done before releasing the node reference.
	 * This will free the mbuf, release the net80211
	 * node and recycle the ath_buf.
	 */
	ath_tx_freebuf(sc, bf, st);
}

/*
 * Update rate control with the given completion status.
 */
void
ath_tx_update_ratectrl(struct ath_softc *sc, struct ieee80211_node *ni,
    struct ath_rc_series *rc, struct ath_tx_status *ts, int frmlen,
    int nframes, int nbad)
{
	struct ath_node *an;

	/* Only for unicast frames */
	if (ni == NULL)
		return;

	an = ATH_NODE(ni);
	ATH_NODE_UNLOCK_ASSERT(an);

	if ((ts->ts_status & HAL_TXERR_FILT) == 0) {
		ATH_NODE_LOCK(an);
		ath_rate_tx_complete(sc, an, rc, ts, frmlen, nframes, nbad);
		ATH_NODE_UNLOCK(an);
	}
}

/*
 * Process the completion of the given buffer.
 *
 * This calls the rate control update and then the buffer completion.
 * This will either free the buffer or requeue it.  In any case, the
 * bf pointer should be treated as invalid after this function is called.
 */
void
ath_tx_process_buf_completion(struct ath_softc *sc, struct ath_txq *txq,
    struct ath_tx_status *ts, struct ath_buf *bf)
{
	struct ieee80211_node *ni = bf->bf_node;
	struct ath_node *an = NULL;

	ATH_TX_UNLOCK_ASSERT(sc);
	ATH_TXQ_UNLOCK_ASSERT(txq);

	/* If unicast frame, update general statistics */
	if (ni != NULL) {
		an = ATH_NODE(ni);
		/* update statistics */
		ath_tx_update_stats(sc, ts, bf);
	}

	/*
	 * Call the completion handler.
	 * The completion handler is responsible for
	 * calling the rate control code.
	 *
	 * Frames with no completion handler get the
	 * rate control code called here.
	 */
	if (bf->bf_comp == NULL) {
		if ((ts->ts_status & HAL_TXERR_FILT) == 0 &&
		    (bf->bf_state.bfs_txflags & HAL_TXDESC_NOACK) == 0) {
			/*
			 * XXX assume this isn't an aggregate
			 * frame.
			 */
			ath_tx_update_ratectrl(sc, ni,
			     bf->bf_state.bfs_rc, ts,
			    bf->bf_state.bfs_pktlen, 1,
			    (ts->ts_status == 0 ? 0 : 1));
		}
		ath_tx_default_comp(sc, bf, 0);
	} else
		bf->bf_comp(sc, bf, 0);
}



/*
 * Process completed xmit descriptors from the specified queue.
 * Kick the packet scheduler if needed. This can occur from this
 * particular task.
 */
static int
ath_tx_processq(struct ath_softc *sc, struct ath_txq *txq, int dosched)
{
	struct ath_hal *ah = sc->sc_ah;
	struct ath_buf *bf;
	struct ath_desc *ds;
	struct ath_tx_status *ts;
	struct ieee80211_node *ni;
#ifdef	IEEE80211_SUPPORT_SUPERG
	struct ieee80211com *ic = sc->sc_ifp->if_l2com;
#endif	/* IEEE80211_SUPPORT_SUPERG */
	int nacked;
	HAL_STATUS status;
#ifdef	IEEE80211_SUPPORT_TDMA
	int qbusy;
#endif	/* IEEE80211_SUPPORT_TDMA */

	DPRINTF(sc, ATH_DEBUG_TX_PROC, "%s: tx queue %u head %p link %p\n",
		__func__, txq->axq_qnum,
		(caddr_t)(uintptr_t) ath_hal_gettxbuf(sc->sc_ah, txq->axq_qnum),
		txq->axq_link);

	ATH_KTR(sc, ATH_KTR_TXCOMP, 4,
	    "ath_tx_processq: txq=%u head %p link %p depth %p",
	    txq->axq_qnum,
	    (caddr_t)(uintptr_t) ath_hal_gettxbuf(sc->sc_ah, txq->axq_qnum),
	    txq->axq_link,
	    txq->axq_depth);

	nacked = 0;
	for (;;) {
		ATH_TXQ_LOCK(txq);
		txq->axq_intrcnt = 0;	/* reset periodic desc intr count */
		bf = TAILQ_FIRST(&txq->axq_q);
		if (bf == NULL) {
			ATH_TXQ_UNLOCK(txq);
			break;
		}
		ds = bf->bf_lastds;	/* XXX must be setup correctly! */
		ts = &bf->bf_status.ds_txstat;

		status = ath_hal_txprocdesc(ah, ds, ts);
#ifdef ATH_DEBUG
		if (sc->sc_debug & ATH_DEBUG_XMIT_DESC)
			ath_printtxbuf(sc, bf, txq->axq_qnum, 0,
			    status == HAL_OK);
		else if ((sc->sc_debug & ATH_DEBUG_RESET) && (dosched == 0))
			ath_printtxbuf(sc, bf, txq->axq_qnum, 0,
			    status == HAL_OK);
#endif
#ifdef	ATH_DEBUG_ALQ
		if (if_ath_alq_checkdebug(&sc->sc_alq,
		    ATH_ALQ_EDMA_TXSTATUS)) {
			if_ath_alq_post(&sc->sc_alq, ATH_ALQ_EDMA_TXSTATUS,
			sc->sc_tx_statuslen,
			(char *) ds);
		}
#endif

		if (status == HAL_EINPROGRESS) {
			ATH_KTR(sc, ATH_KTR_TXCOMP, 3,
			    "ath_tx_processq: txq=%u, bf=%p ds=%p, HAL_EINPROGRESS",
			    txq->axq_qnum, bf, ds);
			ATH_TXQ_UNLOCK(txq);
			break;
		}
		ATH_TXQ_REMOVE(txq, bf, bf_list);

		/*
		 * Sanity check.
		 */
		if (txq->axq_qnum != bf->bf_state.bfs_tx_queue) {
			device_printf(sc->sc_dev,
			    "%s: TXQ=%d: bf=%p, bfs_tx_queue=%d\n",
			    __func__,
			    txq->axq_qnum,
			    bf,
			    bf->bf_state.bfs_tx_queue);
		}
		if (txq->axq_qnum != bf->bf_last->bf_state.bfs_tx_queue) {
			device_printf(sc->sc_dev,
			    "%s: TXQ=%d: bf_last=%p, bfs_tx_queue=%d\n",
			    __func__,
			    txq->axq_qnum,
			    bf->bf_last,
			    bf->bf_last->bf_state.bfs_tx_queue);
		}

#if 0
		if (txq->axq_depth > 0) {
			/*
			 * More frames follow.  Mark the buffer busy
			 * so it's not re-used while the hardware may
			 * still re-read the link field in the descriptor.
			 *
			 * Use the last buffer in an aggregate as that
			 * is where the hardware may be - intermediate
			 * descriptors won't be "busy".
			 */
			bf->bf_last->bf_flags |= ATH_BUF_BUSY;
		} else
			txq->axq_link = NULL;
#else
		bf->bf_last->bf_flags |= ATH_BUF_BUSY;
#endif
		if (bf->bf_state.bfs_aggr)
			txq->axq_aggr_depth--;

		ni = bf->bf_node;

		ATH_KTR(sc, ATH_KTR_TXCOMP, 5,
		    "ath_tx_processq: txq=%u, bf=%p, ds=%p, ni=%p, ts_status=0x%08x",
		    txq->axq_qnum, bf, ds, ni, ts->ts_status);
		/*
		 * If unicast frame was ack'd update RSSI,
		 * including the last rx time used to
		 * workaround phantom bmiss interrupts.
		 */
		if (ni != NULL && ts->ts_status == 0 &&
		    ((bf->bf_state.bfs_txflags & HAL_TXDESC_NOACK) == 0)) {
			nacked++;
			sc->sc_stats.ast_tx_rssi = ts->ts_rssi;
			ATH_RSSI_LPF(sc->sc_halstats.ns_avgtxrssi,
				ts->ts_rssi);
		}
		ATH_TXQ_UNLOCK(txq);

		/*
		 * Update statistics and call completion
		 */
		ath_tx_process_buf_completion(sc, txq, ts, bf);

		/* XXX at this point, bf and ni may be totally invalid */
	}
#ifdef IEEE80211_SUPPORT_SUPERG
	/*
	 * Flush fast-frame staging queue when traffic slows.
	 */
	if (txq->axq_depth <= 1)
		ieee80211_ff_flush(ic, txq->axq_ac);
#endif

	ATH_TX_LOCK(sc);

	/*
	 * Check whether the queue is currently waiting for
	 * a buffer push and if so, push it.
	 *
	 * Since we now limit how deep the TXQ can get,
	 * we may reach a point where we can't make further
	 * progress even though there's frames in the
	 * queue to be scheduled.  If we hit this highly
	 * unlikely case, let's print out a warning and
	 * restart transmit.
	 */
#ifdef IEEE80211_SUPPORT_TDMA
	qbusy = ath_hal_txqenabled(ah, txq->axq_qnum);
	/*
	 * If the queue is no longer busy yet there's a
	 * pending push, make sure it's done.
	 */
	if ((txq->axq_flags & ATH_TXQ_PUTPENDING) && !qbusy) {
		device_printf(sc->sc_dev,
		    "%s: TXQ %d: PUTPENDING!\n",
		    __func__,
		    txq->axq_qnum);
		ath_tx_push_pending(sc, txq);
	}
#endif

	/* Kick the software TXQ scheduler */
	if (dosched) {
		ath_txq_sched(sc, txq);
	}

	ATH_TX_UNLOCK(sc);

	ATH_KTR(sc, ATH_KTR_TXCOMP, 1,
	    "ath_tx_processq: txq=%u: done",
	    txq->axq_qnum);

	return nacked;
}

#define	TXQACTIVE(t, q)		( (t) & (1 << (q)))

/*
 * Deferred processing of transmit interrupt; special-cased
 * for a single hardware transmit queue (e.g. 5210 and 5211).
 */
static void
ath_tx_proc_q0(void *arg, int npending)
{
	struct ath_softc *sc = arg;
	struct ifnet *ifp = sc->sc_ifp;
	uint32_t txqs;

	ATH_PCU_LOCK(sc);
	sc->sc_txproc_cnt++;
	txqs = sc->sc_txq_active;
	sc->sc_txq_active &= ~txqs;
	ATH_PCU_UNLOCK(sc);

	ATH_KTR(sc, ATH_KTR_TXCOMP, 1,
	    "ath_tx_proc_q0: txqs=0x%08x", txqs);

	if (TXQACTIVE(txqs, 0) && ath_tx_processq(sc, &sc->sc_txq[0], 1))
		/* XXX why is lastrx updated in tx code? */
		sc->sc_lastrx = ath_hal_gettsf64(sc->sc_ah);
	if (TXQACTIVE(txqs, sc->sc_cabq->axq_qnum))
		ath_tx_processq(sc, sc->sc_cabq, 1);
	IF_LOCK(&ifp->if_snd);
	ifp->if_drv_flags &= ~IFF_DRV_OACTIVE;
	IF_UNLOCK(&ifp->if_snd);
	sc->sc_wd_timer = 0;

	if (sc->sc_softled)
		ath_led_event(sc, sc->sc_txrix);

	ATH_PCU_LOCK(sc);
	sc->sc_txproc_cnt--;
	ATH_PCU_UNLOCK(sc);

	ath_tx_kick(sc);
}

/*
 * Deferred processing of transmit interrupt; special-cased
 * for four hardware queues, 0-3 (e.g. 5212 w/ WME support).
 */
static void
ath_tx_proc_q0123(void *arg, int npending)
{
	struct ath_softc *sc = arg;
	struct ifnet *ifp = sc->sc_ifp;
	int nacked;
	uint32_t txqs;

	ATH_PCU_LOCK(sc);
	sc->sc_txproc_cnt++;
	txqs = sc->sc_txq_active;
	sc->sc_txq_active &= ~txqs;
	ATH_PCU_UNLOCK(sc);

	ATH_KTR(sc, ATH_KTR_TXCOMP, 1,
	    "ath_tx_proc_q0123: txqs=0x%08x", txqs);

	/*
	 * Process each active queue.
	 */
	nacked = 0;
	if (TXQACTIVE(txqs, 0))
		nacked += ath_tx_processq(sc, &sc->sc_txq[0], 1);
	if (TXQACTIVE(txqs, 1))
		nacked += ath_tx_processq(sc, &sc->sc_txq[1], 1);
	if (TXQACTIVE(txqs, 2))
		nacked += ath_tx_processq(sc, &sc->sc_txq[2], 1);
	if (TXQACTIVE(txqs, 3))
		nacked += ath_tx_processq(sc, &sc->sc_txq[3], 1);
	if (TXQACTIVE(txqs, sc->sc_cabq->axq_qnum))
		ath_tx_processq(sc, sc->sc_cabq, 1);
	if (nacked)
		sc->sc_lastrx = ath_hal_gettsf64(sc->sc_ah);

	IF_LOCK(&ifp->if_snd);
	ifp->if_drv_flags &= ~IFF_DRV_OACTIVE;
	IF_UNLOCK(&ifp->if_snd);
	sc->sc_wd_timer = 0;

	if (sc->sc_softled)
		ath_led_event(sc, sc->sc_txrix);

	ATH_PCU_LOCK(sc);
	sc->sc_txproc_cnt--;
	ATH_PCU_UNLOCK(sc);

	ath_tx_kick(sc);
}

/*
 * Deferred processing of transmit interrupt.
 */
static void
ath_tx_proc(void *arg, int npending)
{
	struct ath_softc *sc = arg;
	struct ifnet *ifp = sc->sc_ifp;
	int i, nacked;
	uint32_t txqs;

	ATH_PCU_LOCK(sc);
	sc->sc_txproc_cnt++;
	txqs = sc->sc_txq_active;
	sc->sc_txq_active &= ~txqs;
	ATH_PCU_UNLOCK(sc);

	ATH_KTR(sc, ATH_KTR_TXCOMP, 1, "ath_tx_proc: txqs=0x%08x", txqs);

	/*
	 * Process each active queue.
	 */
	nacked = 0;
	for (i = 0; i < HAL_NUM_TX_QUEUES; i++)
		if (ATH_TXQ_SETUP(sc, i) && TXQACTIVE(txqs, i))
			nacked += ath_tx_processq(sc, &sc->sc_txq[i], 1);
	if (nacked)
		sc->sc_lastrx = ath_hal_gettsf64(sc->sc_ah);

	/* XXX check this inside of IF_LOCK? */
	IF_LOCK(&ifp->if_snd);
	ifp->if_drv_flags &= ~IFF_DRV_OACTIVE;
	IF_UNLOCK(&ifp->if_snd);
	sc->sc_wd_timer = 0;

	if (sc->sc_softled)
		ath_led_event(sc, sc->sc_txrix);

	ATH_PCU_LOCK(sc);
	sc->sc_txproc_cnt--;
	ATH_PCU_UNLOCK(sc);

	ath_tx_kick(sc);
}
#undef	TXQACTIVE

/*
 * Deferred processing of TXQ rescheduling.
 */
static void
ath_txq_sched_tasklet(void *arg, int npending)
{
	struct ath_softc *sc = arg;
	int i;

	/* XXX is skipping ok? */
	ATH_PCU_LOCK(sc);
#if 0
	if (sc->sc_inreset_cnt > 0) {
		device_printf(sc->sc_dev,
		    "%s: sc_inreset_cnt > 0; skipping\n", __func__);
		ATH_PCU_UNLOCK(sc);
		return;
	}
#endif
	sc->sc_txproc_cnt++;
	ATH_PCU_UNLOCK(sc);

	ATH_TX_LOCK(sc);
	for (i = 0; i < HAL_NUM_TX_QUEUES; i++) {
		if (ATH_TXQ_SETUP(sc, i)) {
			ath_txq_sched(sc, &sc->sc_txq[i]);
		}
	}
	ATH_TX_UNLOCK(sc);

	ATH_PCU_LOCK(sc);
	sc->sc_txproc_cnt--;
	ATH_PCU_UNLOCK(sc);
}

void
ath_returnbuf_tail(struct ath_softc *sc, struct ath_buf *bf)
{

	ATH_TXBUF_LOCK_ASSERT(sc);

	if (bf->bf_flags & ATH_BUF_MGMT)
		TAILQ_INSERT_TAIL(&sc->sc_txbuf_mgmt, bf, bf_list);
	else {
		TAILQ_INSERT_TAIL(&sc->sc_txbuf, bf, bf_list);
		sc->sc_txbuf_cnt++;
		if (sc->sc_txbuf_cnt > ath_txbuf) {
			device_printf(sc->sc_dev,
			    "%s: sc_txbuf_cnt > %d?\n",
			    __func__,
			    ath_txbuf);
			sc->sc_txbuf_cnt = ath_txbuf;
		}
	}
}

void
ath_returnbuf_head(struct ath_softc *sc, struct ath_buf *bf)
{

	ATH_TXBUF_LOCK_ASSERT(sc);

	if (bf->bf_flags & ATH_BUF_MGMT)
		TAILQ_INSERT_HEAD(&sc->sc_txbuf_mgmt, bf, bf_list);
	else {
		TAILQ_INSERT_HEAD(&sc->sc_txbuf, bf, bf_list);
		sc->sc_txbuf_cnt++;
		if (sc->sc_txbuf_cnt > ATH_TXBUF) {
			device_printf(sc->sc_dev,
			    "%s: sc_txbuf_cnt > %d?\n",
			    __func__,
			    ATH_TXBUF);
			sc->sc_txbuf_cnt = ATH_TXBUF;
		}
	}
}

/*
 * Free the holding buffer if it exists
 */
void
ath_txq_freeholdingbuf(struct ath_softc *sc, struct ath_txq *txq)
{
	ATH_TXBUF_UNLOCK_ASSERT(sc);
	ATH_TXQ_LOCK_ASSERT(txq);

	if (txq->axq_holdingbf == NULL)
		return;

	txq->axq_holdingbf->bf_flags &= ~ATH_BUF_BUSY;

	ATH_TXBUF_LOCK(sc);
	ath_returnbuf_tail(sc, txq->axq_holdingbf);
	ATH_TXBUF_UNLOCK(sc);

	txq->axq_holdingbf = NULL;
}

/*
 * Add this buffer to the holding queue, freeing the previous
 * one if it exists.
 */
static void
ath_txq_addholdingbuf(struct ath_softc *sc, struct ath_buf *bf)
{
	struct ath_txq *txq;

	txq = &sc->sc_txq[bf->bf_state.bfs_tx_queue];

	ATH_TXBUF_UNLOCK_ASSERT(sc);
	ATH_TXQ_LOCK_ASSERT(txq);

	/* XXX assert ATH_BUF_BUSY is set */

	/* XXX assert the tx queue is under the max number */
	if (bf->bf_state.bfs_tx_queue > HAL_NUM_TX_QUEUES) {
		device_printf(sc->sc_dev, "%s: bf=%p: invalid tx queue (%d)\n",
		    __func__,
		    bf,
		    bf->bf_state.bfs_tx_queue);
		bf->bf_flags &= ~ATH_BUF_BUSY;
		ath_returnbuf_tail(sc, bf);
		return;
	}
	ath_txq_freeholdingbuf(sc, txq);
	txq->axq_holdingbf = bf;
}

/*
 * Return a buffer to the pool and update the 'busy' flag on the
 * previous 'tail' entry.
 *
 * This _must_ only be called when the buffer is involved in a completed
 * TX. The logic is that if it was part of an active TX, the previous
 * buffer on the list is now not involved in a halted TX DMA queue, waiting
 * for restart (eg for TDMA.)
 *
 * The caller must free the mbuf and recycle the node reference.
 *
 * XXX This method of handling busy / holding buffers is insanely stupid.
 * It requires bf_state.bfs_tx_queue to be correctly assigned.  It would
 * be much nicer if buffers in the processq() methods would instead be
 * always completed there (pushed onto a txq or ath_bufhead) so we knew
 * exactly what hardware queue they came from in the first place.
 */
void
ath_freebuf(struct ath_softc *sc, struct ath_buf *bf)
{
	struct ath_txq *txq;

	txq = &sc->sc_txq[bf->bf_state.bfs_tx_queue];

	KASSERT((bf->bf_node == NULL), ("%s: bf->bf_node != NULL\n", __func__));
	KASSERT((bf->bf_m == NULL), ("%s: bf->bf_m != NULL\n", __func__));

	/*
	 * If this buffer is busy, push it onto the holding queue.
	 */
	if (bf->bf_flags & ATH_BUF_BUSY) {
		ATH_TXQ_LOCK(txq);
		ath_txq_addholdingbuf(sc, bf);
		ATH_TXQ_UNLOCK(txq);
		return;
	}

	/*
	 * Not a busy buffer, so free normally
	 */
	ATH_TXBUF_LOCK(sc);
	ath_returnbuf_tail(sc, bf);
	ATH_TXBUF_UNLOCK(sc);
}

/*
 * This is currently used by ath_tx_draintxq() and
 * ath_tx_tid_free_pkts().
 *
 * It recycles a single ath_buf.
 */
void
ath_tx_freebuf(struct ath_softc *sc, struct ath_buf *bf, int status)
{
	struct ieee80211_node *ni = bf->bf_node;
	struct mbuf *m0 = bf->bf_m;

	/*
	 * Make sure that we only sync/unload if there's an mbuf.
	 * If not (eg we cloned a buffer), the unload will have already
	 * occured.
	 */
	if (bf->bf_m != NULL) {
		bus_dmamap_sync(sc->sc_dmat, bf->bf_dmamap,
		    BUS_DMASYNC_POSTWRITE);
		bus_dmamap_unload(sc->sc_dmat, bf->bf_dmamap);
	}

	bf->bf_node = NULL;
	bf->bf_m = NULL;

	/* Free the buffer, it's not needed any longer */
	ath_freebuf(sc, bf);

	if (ni != NULL) {
		/*
		 * Do any callback and reclaim the node reference.
		 */
		if (m0->m_flags & M_TXCB)
			ieee80211_process_callback(ni, m0, status);
		ieee80211_free_node(ni);
	}

	/* Finally, we don't need this mbuf any longer */
	m_freem(m0);
}

static struct ath_buf *
ath_tx_draintxq_get_one(struct ath_softc *sc, struct ath_txq *txq)
{
	struct ath_buf *bf;

	ATH_TXQ_LOCK_ASSERT(txq);

	/*
	 * Drain the FIFO queue first, then if it's
	 * empty, move to the normal frame queue.
	 */
	bf = TAILQ_FIRST(&txq->fifo.axq_q);
	if (bf != NULL) {
		/*
		 * Is it the last buffer in this set?
		 * Decrement the FIFO counter.
		 */
		if (bf->bf_flags & ATH_BUF_FIFOEND) {
			if (txq->axq_fifo_depth == 0) {
				device_printf(sc->sc_dev,
				    "%s: Q%d: fifo_depth=0, fifo.axq_depth=%d?\n",
				    __func__,
				    txq->axq_qnum,
				    txq->fifo.axq_depth);
			} else
				txq->axq_fifo_depth--;
		}
		ATH_TXQ_REMOVE(&txq->fifo, bf, bf_list);
		return (bf);
	}

	/*
	 * Debugging!
	 */
	if (txq->axq_fifo_depth != 0 || txq->fifo.axq_depth != 0) {
		device_printf(sc->sc_dev,
		    "%s: Q%d: fifo_depth=%d, fifo.axq_depth=%d\n",
		    __func__,
		    txq->axq_qnum,
		    txq->axq_fifo_depth,
		    txq->fifo.axq_depth);
	}

	/*
	 * Now drain the pending queue.
	 */
	bf = TAILQ_FIRST(&txq->axq_q);
	if (bf == NULL) {
		txq->axq_link = NULL;
		return (NULL);
	}
	ATH_TXQ_REMOVE(txq, bf, bf_list);
	return (bf);
}

void
ath_tx_draintxq(struct ath_softc *sc, struct ath_txq *txq)
{
#ifdef ATH_DEBUG
	struct ath_hal *ah = sc->sc_ah;
#endif
	struct ath_buf *bf;
	u_int ix;

	/*
	 * NB: this assumes output has been stopped and
	 *     we do not need to block ath_tx_proc
	 */
	for (ix = 0;; ix++) {
		ATH_TXQ_LOCK(txq);
		bf = ath_tx_draintxq_get_one(sc, txq);
		if (bf == NULL) {
			ATH_TXQ_UNLOCK(txq);
			break;
		}
		if (bf->bf_state.bfs_aggr)
			txq->axq_aggr_depth--;
#ifdef ATH_DEBUG
		if (sc->sc_debug & ATH_DEBUG_RESET) {
			struct ieee80211com *ic = sc->sc_ifp->if_l2com;
			int status = 0;

			/*
			 * EDMA operation has a TX completion FIFO
			 * separate from the TX descriptor, so this
			 * method of checking the "completion" status
			 * is wrong.
			 */
			if (! sc->sc_isedma) {
				status = (ath_hal_txprocdesc(ah,
				    bf->bf_lastds,
				    &bf->bf_status.ds_txstat) == HAL_OK);
			}
			ath_printtxbuf(sc, bf, txq->axq_qnum, ix, status);
			ieee80211_dump_pkt(ic, mtod(bf->bf_m, const uint8_t *),
			    bf->bf_m->m_len, 0, -1);
		}
#endif /* ATH_DEBUG */
		/*
		 * Since we're now doing magic in the completion
		 * functions, we -must- call it for aggregation
		 * destinations or BAW tracking will get upset.
		 */
		/*
		 * Clear ATH_BUF_BUSY; the completion handler
		 * will free the buffer.
		 */
		ATH_TXQ_UNLOCK(txq);
		bf->bf_flags &= ~ATH_BUF_BUSY;
		if (bf->bf_comp)
			bf->bf_comp(sc, bf, 1);
		else
			ath_tx_default_comp(sc, bf, 1);
	}

	/*
	 * Free the holding buffer if it exists
	 */
	ATH_TXQ_LOCK(txq);
	ath_txq_freeholdingbuf(sc, txq);
	ATH_TXQ_UNLOCK(txq);

	/*
	 * Drain software queued frames which are on
	 * active TIDs.
	 */
	ath_tx_txq_drain(sc, txq);
}

static void
ath_tx_stopdma(struct ath_softc *sc, struct ath_txq *txq)
{
	struct ath_hal *ah = sc->sc_ah;

	ATH_TXQ_LOCK_ASSERT(txq);

	DPRINTF(sc, ATH_DEBUG_RESET,
	    "%s: tx queue [%u] %p, active=%d, hwpending=%d, flags 0x%08x, "
	    "link %p, holdingbf=%p\n",
	    __func__,
	    txq->axq_qnum,
	    (caddr_t)(uintptr_t) ath_hal_gettxbuf(ah, txq->axq_qnum),
	    (int) (!! ath_hal_txqenabled(ah, txq->axq_qnum)),
	    (int) ath_hal_numtxpending(ah, txq->axq_qnum),
	    txq->axq_flags,
	    txq->axq_link,
	    txq->axq_holdingbf);

	(void) ath_hal_stoptxdma(ah, txq->axq_qnum);
	/* We've stopped TX DMA, so mark this as stopped. */
	txq->axq_flags &= ~ATH_TXQ_PUTRUNNING;

#ifdef	ATH_DEBUG
	if ((sc->sc_debug & ATH_DEBUG_RESET)
	    && (txq->axq_holdingbf != NULL)) {
		ath_printtxbuf(sc, txq->axq_holdingbf, txq->axq_qnum, 0, 0);
	}
#endif
}

int
ath_stoptxdma(struct ath_softc *sc)
{
	struct ath_hal *ah = sc->sc_ah;
	int i;

	/* XXX return value */
	if (sc->sc_invalid)
		return 0;

	if (!sc->sc_invalid) {
		/* don't touch the hardware if marked invalid */
		DPRINTF(sc, ATH_DEBUG_RESET, "%s: tx queue [%u] %p, link %p\n",
		    __func__, sc->sc_bhalq,
		    (caddr_t)(uintptr_t) ath_hal_gettxbuf(ah, sc->sc_bhalq),
		    NULL);

		/* stop the beacon queue */
		(void) ath_hal_stoptxdma(ah, sc->sc_bhalq);

		/* Stop the data queues */
		for (i = 0; i < HAL_NUM_TX_QUEUES; i++) {
			if (ATH_TXQ_SETUP(sc, i)) {
				ATH_TXQ_LOCK(&sc->sc_txq[i]);
				ath_tx_stopdma(sc, &sc->sc_txq[i]);
				ATH_TXQ_UNLOCK(&sc->sc_txq[i]);
			}
		}
	}

	return 1;
}

#ifdef	ATH_DEBUG
void
ath_tx_dump(struct ath_softc *sc, struct ath_txq *txq)
{
	struct ath_hal *ah = sc->sc_ah;
	struct ath_buf *bf;
	int i = 0;

	if (! (sc->sc_debug & ATH_DEBUG_RESET))
		return;

	device_printf(sc->sc_dev, "%s: Q%d: begin\n",
	    __func__, txq->axq_qnum);
	TAILQ_FOREACH(bf, &txq->axq_q, bf_list) {
		ath_printtxbuf(sc, bf, txq->axq_qnum, i,
			ath_hal_txprocdesc(ah, bf->bf_lastds,
			    &bf->bf_status.ds_txstat) == HAL_OK);
		i++;
	}
	device_printf(sc->sc_dev, "%s: Q%d: end\n",
	    __func__, txq->axq_qnum);
}
#endif /* ATH_DEBUG */

/*
 * Drain the transmit queues and reclaim resources.
 */
void
ath_legacy_tx_drain(struct ath_softc *sc, ATH_RESET_TYPE reset_type)
{
	struct ath_hal *ah = sc->sc_ah;
	struct ifnet *ifp = sc->sc_ifp;
	int i;
	struct ath_buf *bf_last;

	(void) ath_stoptxdma(sc);

	/*
	 * Dump the queue contents
	 */
	for (i = 0; i < HAL_NUM_TX_QUEUES; i++) {
		/*
		 * XXX TODO: should we just handle the completed TX frames
		 * here, whether or not the reset is a full one or not?
		 */
		if (ATH_TXQ_SETUP(sc, i)) {
#ifdef	ATH_DEBUG
			if (sc->sc_debug & ATH_DEBUG_RESET)
				ath_tx_dump(sc, &sc->sc_txq[i]);
#endif	/* ATH_DEBUG */
			if (reset_type == ATH_RESET_NOLOSS) {
				ath_tx_processq(sc, &sc->sc_txq[i], 0);
				ATH_TXQ_LOCK(&sc->sc_txq[i]);
				/*
				 * Free the holding buffer; DMA is now
				 * stopped.
				 */
				ath_txq_freeholdingbuf(sc, &sc->sc_txq[i]);
				/*
				 * Setup the link pointer to be the
				 * _last_ buffer/descriptor in the list.
				 * If there's nothing in the list, set it
				 * to NULL.
				 */
				bf_last = ATH_TXQ_LAST(&sc->sc_txq[i],
				    axq_q_s);
				if (bf_last != NULL) {
					ath_hal_gettxdesclinkptr(ah,
					    bf_last->bf_lastds,
					    &sc->sc_txq[i].axq_link);
				} else {
					sc->sc_txq[i].axq_link = NULL;
				}
				ATH_TXQ_UNLOCK(&sc->sc_txq[i]);
			} else
				ath_tx_draintxq(sc, &sc->sc_txq[i]);
		}
	}
#ifdef ATH_DEBUG
	if (sc->sc_debug & ATH_DEBUG_RESET) {
		struct ath_buf *bf = TAILQ_FIRST(&sc->sc_bbuf);
		if (bf != NULL && bf->bf_m != NULL) {
			ath_printtxbuf(sc, bf, sc->sc_bhalq, 0,
				ath_hal_txprocdesc(ah, bf->bf_lastds,
				    &bf->bf_status.ds_txstat) == HAL_OK);
			ieee80211_dump_pkt(ifp->if_l2com,
			    mtod(bf->bf_m, const uint8_t *), bf->bf_m->m_len,
			    0, -1);
		}
	}
#endif /* ATH_DEBUG */
	IF_LOCK(&ifp->if_snd);
	ifp->if_drv_flags &= ~IFF_DRV_OACTIVE;
	IF_UNLOCK(&ifp->if_snd);
	sc->sc_wd_timer = 0;
}

/*
 * Update internal state after a channel change.
 */
static void
ath_chan_change(struct ath_softc *sc, struct ieee80211_channel *chan)
{
	enum ieee80211_phymode mode;

	/*
	 * Change channels and update the h/w rate map
	 * if we're switching; e.g. 11a to 11b/g.
	 */
	mode = ieee80211_chan2mode(chan);
	if (mode != sc->sc_curmode)
		ath_setcurmode(sc, mode);
	sc->sc_curchan = chan;
}

/*
 * Set/change channels.  If the channel is really being changed,
 * it's done by resetting the chip.  To accomplish this we must
 * first cleanup any pending DMA, then restart stuff after a la
 * ath_init.
 */
static int
ath_chan_set(struct ath_softc *sc, struct ieee80211_channel *chan)
{
	struct ifnet *ifp = sc->sc_ifp;
	struct ieee80211com *ic = ifp->if_l2com;
	struct ath_hal *ah = sc->sc_ah;
	int ret = 0;

	/* Treat this as an interface reset */
	ATH_PCU_UNLOCK_ASSERT(sc);
	ATH_UNLOCK_ASSERT(sc);

	/* (Try to) stop TX/RX from occuring */
	taskqueue_block(sc->sc_tq);

	ATH_PCU_LOCK(sc);
	ath_hal_intrset(ah, 0);		/* Stop new RX/TX completion */
	ath_txrx_stop_locked(sc);	/* Stop pending RX/TX completion */
	if (ath_reset_grablock(sc, 1) == 0) {
		device_printf(sc->sc_dev, "%s: concurrent reset! Danger!\n",
		    __func__);
	}
	ATH_PCU_UNLOCK(sc);

	DPRINTF(sc, ATH_DEBUG_RESET, "%s: %u (%u MHz, flags 0x%x)\n",
	    __func__, ieee80211_chan2ieee(ic, chan),
	    chan->ic_freq, chan->ic_flags);
	if (chan != sc->sc_curchan) {
		HAL_STATUS status;
		/*
		 * To switch channels clear any pending DMA operations;
		 * wait long enough for the RX fifo to drain, reset the
		 * hardware at the new frequency, and then re-enable
		 * the relevant bits of the h/w.
		 */
#if 0
		ath_hal_intrset(ah, 0);		/* disable interrupts */
#endif
		ath_stoprecv(sc, 1);		/* turn off frame recv */
		/*
		 * First, handle completed TX/RX frames.
		 */
		ath_rx_flush(sc);
		ath_draintxq(sc, ATH_RESET_NOLOSS);
		/*
		 * Next, flush the non-scheduled frames.
		 */
		ath_draintxq(sc, ATH_RESET_FULL);	/* clear pending tx frames */

		ath_update_chainmasks(sc, chan);
		ath_hal_setchainmasks(sc->sc_ah, sc->sc_cur_txchainmask,
		    sc->sc_cur_rxchainmask);
		if (!ath_hal_reset(ah, sc->sc_opmode, chan, AH_TRUE, &status)) {
			if_printf(ifp, "%s: unable to reset "
			    "channel %u (%u MHz, flags 0x%x), hal status %u\n",
			    __func__, ieee80211_chan2ieee(ic, chan),
			    chan->ic_freq, chan->ic_flags, status);
			ret = EIO;
			goto finish;
		}
		sc->sc_diversity = ath_hal_getdiversity(ah);

		/* Let DFS at it in case it's a DFS channel */
		ath_dfs_radar_enable(sc, chan);

		/* Let spectral at in case spectral is enabled */
		ath_spectral_enable(sc, chan);

		/*
		 * If we're doing TDMA, enforce the TXOP limitation for chips
		 * that support it.
		 */
		if (sc->sc_hasenforcetxop && sc->sc_tdma)
			ath_hal_setenforcetxop(sc->sc_ah, 1);
		else
			ath_hal_setenforcetxop(sc->sc_ah, 0);

		/*
		 * Re-enable rx framework.
		 */
		if (ath_startrecv(sc) != 0) {
			if_printf(ifp, "%s: unable to restart recv logic\n",
			    __func__);
			ret = EIO;
			goto finish;
		}

		/*
		 * Change channels and update the h/w rate map
		 * if we're switching; e.g. 11a to 11b/g.
		 */
		ath_chan_change(sc, chan);

		/*
		 * Reset clears the beacon timers; reset them
		 * here if needed.
		 */
		if (sc->sc_beacons) {		/* restart beacons */
#ifdef IEEE80211_SUPPORT_TDMA
			if (sc->sc_tdma)
				ath_tdma_config(sc, NULL);
			else
#endif
			ath_beacon_config(sc, NULL);
		}

		/*
		 * Re-enable interrupts.
		 */
#if 0
		ath_hal_intrset(ah, sc->sc_imask);
#endif
	}

finish:
	ATH_PCU_LOCK(sc);
	sc->sc_inreset_cnt--;
	/* XXX only do this if sc_inreset_cnt == 0? */
	ath_hal_intrset(ah, sc->sc_imask);
	ATH_PCU_UNLOCK(sc);

	IF_LOCK(&ifp->if_snd);
	ifp->if_drv_flags &= ~IFF_DRV_OACTIVE;
	IF_UNLOCK(&ifp->if_snd);
	ath_txrx_start(sc);
	/* XXX ath_start? */

	return ret;
}

/*
 * Periodically recalibrate the PHY to account
 * for temperature/environment changes.
 */
static void
ath_calibrate(void *arg)
{
	struct ath_softc *sc = arg;
	struct ath_hal *ah = sc->sc_ah;
	struct ifnet *ifp = sc->sc_ifp;
	struct ieee80211com *ic = ifp->if_l2com;
	HAL_BOOL longCal, isCalDone = AH_TRUE;
	HAL_BOOL aniCal, shortCal = AH_FALSE;
	int nextcal;

	if (ic->ic_flags & IEEE80211_F_SCAN)	/* defer, off channel */
		goto restart;
	longCal = (ticks - sc->sc_lastlongcal >= ath_longcalinterval*hz);
	aniCal = (ticks - sc->sc_lastani >= ath_anicalinterval*hz/1000);
	if (sc->sc_doresetcal)
		shortCal = (ticks - sc->sc_lastshortcal >= ath_shortcalinterval*hz/1000);

	DPRINTF(sc, ATH_DEBUG_CALIBRATE, "%s: shortCal=%d; longCal=%d; aniCal=%d\n", __func__, shortCal, longCal, aniCal);
	if (aniCal) {
		sc->sc_stats.ast_ani_cal++;
		sc->sc_lastani = ticks;
		ath_hal_ani_poll(ah, sc->sc_curchan);
	}

	if (longCal) {
		sc->sc_stats.ast_per_cal++;
		sc->sc_lastlongcal = ticks;
		if (ath_hal_getrfgain(ah) == HAL_RFGAIN_NEED_CHANGE) {
			/*
			 * Rfgain is out of bounds, reset the chip
			 * to load new gain values.
			 */
			DPRINTF(sc, ATH_DEBUG_CALIBRATE,
				"%s: rfgain change\n", __func__);
			sc->sc_stats.ast_per_rfgain++;
			sc->sc_resetcal = 0;
			sc->sc_doresetcal = AH_TRUE;
			taskqueue_enqueue(sc->sc_tq, &sc->sc_resettask);
			callout_reset(&sc->sc_cal_ch, 1, ath_calibrate, sc);
			return;
		}
		/*
		 * If this long cal is after an idle period, then
		 * reset the data collection state so we start fresh.
		 */
		if (sc->sc_resetcal) {
			(void) ath_hal_calreset(ah, sc->sc_curchan);
			sc->sc_lastcalreset = ticks;
			sc->sc_lastshortcal = ticks;
			sc->sc_resetcal = 0;
			sc->sc_doresetcal = AH_TRUE;
		}
	}

	/* Only call if we're doing a short/long cal, not for ANI calibration */
	if (shortCal || longCal) {
		isCalDone = AH_FALSE;
		if (ath_hal_calibrateN(ah, sc->sc_curchan, longCal, &isCalDone)) {
			if (longCal) {
				/*
				 * Calibrate noise floor data again in case of change.
				 */
				ath_hal_process_noisefloor(ah);
			}
		} else {
			DPRINTF(sc, ATH_DEBUG_ANY,
				"%s: calibration of channel %u failed\n",
				__func__, sc->sc_curchan->ic_freq);
			sc->sc_stats.ast_per_calfail++;
		}
		if (shortCal)
			sc->sc_lastshortcal = ticks;
	}
	if (!isCalDone) {
restart:
		/*
		 * Use a shorter interval to potentially collect multiple
		 * data samples required to complete calibration.  Once
		 * we're told the work is done we drop back to a longer
		 * interval between requests.  We're more aggressive doing
		 * work when operating as an AP to improve operation right
		 * after startup.
		 */
		sc->sc_lastshortcal = ticks;
		nextcal = ath_shortcalinterval*hz/1000;
		if (sc->sc_opmode != HAL_M_HOSTAP)
			nextcal *= 10;
		sc->sc_doresetcal = AH_TRUE;
	} else {
		/* nextcal should be the shortest time for next event */
		nextcal = ath_longcalinterval*hz;
		if (sc->sc_lastcalreset == 0)
			sc->sc_lastcalreset = sc->sc_lastlongcal;
		else if (ticks - sc->sc_lastcalreset >= ath_resetcalinterval*hz)
			sc->sc_resetcal = 1;	/* setup reset next trip */
		sc->sc_doresetcal = AH_FALSE;
	}
	/* ANI calibration may occur more often than short/long/resetcal */
	if (ath_anicalinterval > 0)
		nextcal = MIN(nextcal, ath_anicalinterval*hz/1000);

	if (nextcal != 0) {
		DPRINTF(sc, ATH_DEBUG_CALIBRATE, "%s: next +%u (%sisCalDone)\n",
		    __func__, nextcal, isCalDone ? "" : "!");
		callout_reset(&sc->sc_cal_ch, nextcal, ath_calibrate, sc);
	} else {
		DPRINTF(sc, ATH_DEBUG_CALIBRATE, "%s: calibration disabled\n",
		    __func__);
		/* NB: don't rearm timer */
	}
}

static void
ath_scan_start(struct ieee80211com *ic)
{
	struct ifnet *ifp = ic->ic_ifp;
	struct ath_softc *sc = ifp->if_softc;
	struct ath_hal *ah = sc->sc_ah;
	u_int32_t rfilt;

	/* XXX calibration timer? */

	ATH_LOCK(sc);
	sc->sc_scanning = 1;
	sc->sc_syncbeacon = 0;
	rfilt = ath_calcrxfilter(sc);
	ATH_UNLOCK(sc);

	ATH_PCU_LOCK(sc);
	ath_hal_setrxfilter(ah, rfilt);
	ath_hal_setassocid(ah, ifp->if_broadcastaddr, 0);
	ATH_PCU_UNLOCK(sc);

	DPRINTF(sc, ATH_DEBUG_STATE, "%s: RX filter 0x%x bssid %s aid 0\n",
		 __func__, rfilt, ether_sprintf(ifp->if_broadcastaddr));
}

static void
ath_scan_end(struct ieee80211com *ic)
{
	struct ifnet *ifp = ic->ic_ifp;
	struct ath_softc *sc = ifp->if_softc;
	struct ath_hal *ah = sc->sc_ah;
	u_int32_t rfilt;

	ATH_LOCK(sc);
	sc->sc_scanning = 0;
	rfilt = ath_calcrxfilter(sc);
	ATH_UNLOCK(sc);

	ATH_PCU_LOCK(sc);
	ath_hal_setrxfilter(ah, rfilt);
	ath_hal_setassocid(ah, sc->sc_curbssid, sc->sc_curaid);

	ath_hal_process_noisefloor(ah);
	ATH_PCU_UNLOCK(sc);

	DPRINTF(sc, ATH_DEBUG_STATE, "%s: RX filter 0x%x bssid %s aid 0x%x\n",
		 __func__, rfilt, ether_sprintf(sc->sc_curbssid),
		 sc->sc_curaid);
}

#ifdef	ATH_ENABLE_11N
/*
 * For now, just do a channel change.
 *
 * Later, we'll go through the hard slog of suspending tx/rx, changing rate
 * control state and resetting the hardware without dropping frames out
 * of the queue.
 *
 * The unfortunate trouble here is making absolutely sure that the
 * channel width change has propagated enough so the hardware
 * absolutely isn't handed bogus frames for it's current operating
 * mode. (Eg, 40MHz frames in 20MHz mode.) Since TX and RX can and
 * does occur in parallel, we need to make certain we've blocked
 * any further ongoing TX (and RX, that can cause raw TX)
 * before we do this.
 */
static void
ath_update_chw(struct ieee80211com *ic)
{
	struct ifnet *ifp = ic->ic_ifp;
	struct ath_softc *sc = ifp->if_softc;

	DPRINTF(sc, ATH_DEBUG_STATE, "%s: called\n", __func__);
	ath_set_channel(ic);
}
#endif	/* ATH_ENABLE_11N */

static void
ath_set_channel(struct ieee80211com *ic)
{
	struct ifnet *ifp = ic->ic_ifp;
	struct ath_softc *sc = ifp->if_softc;

	(void) ath_chan_set(sc, ic->ic_curchan);
	/*
	 * If we are returning to our bss channel then mark state
	 * so the next recv'd beacon's tsf will be used to sync the
	 * beacon timers.  Note that since we only hear beacons in
	 * sta/ibss mode this has no effect in other operating modes.
	 */
	ATH_LOCK(sc);
	if (!sc->sc_scanning && ic->ic_curchan == ic->ic_bsschan)
		sc->sc_syncbeacon = 1;
	ATH_UNLOCK(sc);
}

/*
 * Walk the vap list and check if there any vap's in RUN state.
 */
static int
ath_isanyrunningvaps(struct ieee80211vap *this)
{
	struct ieee80211com *ic = this->iv_ic;
	struct ieee80211vap *vap;

	IEEE80211_LOCK_ASSERT(ic);

	TAILQ_FOREACH(vap, &ic->ic_vaps, iv_next) {
		if (vap != this && vap->iv_state >= IEEE80211_S_RUN)
			return 1;
	}
	return 0;
}

static int
ath_newstate(struct ieee80211vap *vap, enum ieee80211_state nstate, int arg)
{
	struct ieee80211com *ic = vap->iv_ic;
	struct ath_softc *sc = ic->ic_ifp->if_softc;
	struct ath_vap *avp = ATH_VAP(vap);
	struct ath_hal *ah = sc->sc_ah;
	struct ieee80211_node *ni = NULL;
	int i, error, stamode;
	u_int32_t rfilt;
	int csa_run_transition = 0;

	static const HAL_LED_STATE leds[] = {
	    HAL_LED_INIT,	/* IEEE80211_S_INIT */
	    HAL_LED_SCAN,	/* IEEE80211_S_SCAN */
	    HAL_LED_AUTH,	/* IEEE80211_S_AUTH */
	    HAL_LED_ASSOC, 	/* IEEE80211_S_ASSOC */
	    HAL_LED_RUN, 	/* IEEE80211_S_CAC */
	    HAL_LED_RUN, 	/* IEEE80211_S_RUN */
	    HAL_LED_RUN, 	/* IEEE80211_S_CSA */
	    HAL_LED_RUN, 	/* IEEE80211_S_SLEEP */
	};

	DPRINTF(sc, ATH_DEBUG_STATE, "%s: %s -> %s\n", __func__,
		ieee80211_state_name[vap->iv_state],
		ieee80211_state_name[nstate]);

	/*
	 * net80211 _should_ have the comlock asserted at this point.
	 * There are some comments around the calls to vap->iv_newstate
	 * which indicate that it (newstate) may end up dropping the
	 * lock.  This and the subsequent lock assert check after newstate
	 * are an attempt to catch these and figure out how/why.
	 */
	IEEE80211_LOCK_ASSERT(ic);

	if (vap->iv_state == IEEE80211_S_CSA && nstate == IEEE80211_S_RUN)
		csa_run_transition = 1;

	callout_drain(&sc->sc_cal_ch);
	ath_hal_setledstate(ah, leds[nstate]);	/* set LED */

	if (nstate == IEEE80211_S_SCAN) {
		/*
		 * Scanning: turn off beacon miss and don't beacon.
		 * Mark beacon state so when we reach RUN state we'll
		 * [re]setup beacons.  Unblock the task q thread so
		 * deferred interrupt processing is done.
		 */
		ath_hal_intrset(ah,
		    sc->sc_imask &~ (HAL_INT_SWBA | HAL_INT_BMISS));
		sc->sc_imask &= ~(HAL_INT_SWBA | HAL_INT_BMISS);
		sc->sc_beacons = 0;
		taskqueue_unblock(sc->sc_tq);
	}

	ni = ieee80211_ref_node(vap->iv_bss);
	rfilt = ath_calcrxfilter(sc);
	stamode = (vap->iv_opmode == IEEE80211_M_STA ||
		   vap->iv_opmode == IEEE80211_M_AHDEMO ||
		   vap->iv_opmode == IEEE80211_M_IBSS);
	if (stamode && nstate == IEEE80211_S_RUN) {
		sc->sc_curaid = ni->ni_associd;
		IEEE80211_ADDR_COPY(sc->sc_curbssid, ni->ni_bssid);
		ath_hal_setassocid(ah, sc->sc_curbssid, sc->sc_curaid);
	}
	DPRINTF(sc, ATH_DEBUG_STATE, "%s: RX filter 0x%x bssid %s aid 0x%x\n",
	   __func__, rfilt, ether_sprintf(sc->sc_curbssid), sc->sc_curaid);
	ath_hal_setrxfilter(ah, rfilt);

	/* XXX is this to restore keycache on resume? */
	if (vap->iv_opmode != IEEE80211_M_STA &&
	    (vap->iv_flags & IEEE80211_F_PRIVACY)) {
		for (i = 0; i < IEEE80211_WEP_NKID; i++)
			if (ath_hal_keyisvalid(ah, i))
				ath_hal_keysetmac(ah, i, ni->ni_bssid);
	}

	/*
	 * Invoke the parent method to do net80211 work.
	 */
	error = avp->av_newstate(vap, nstate, arg);
	if (error != 0)
		goto bad;

	/*
	 * See above: ensure av_newstate() doesn't drop the lock
	 * on us.
	 */
	IEEE80211_LOCK_ASSERT(ic);

	if (nstate == IEEE80211_S_RUN) {
		/* NB: collect bss node again, it may have changed */
		ieee80211_free_node(ni);
		ni = ieee80211_ref_node(vap->iv_bss);

		DPRINTF(sc, ATH_DEBUG_STATE,
		    "%s(RUN): iv_flags 0x%08x bintvl %d bssid %s "
		    "capinfo 0x%04x chan %d\n", __func__,
		    vap->iv_flags, ni->ni_intval, ether_sprintf(ni->ni_bssid),
		    ni->ni_capinfo, ieee80211_chan2ieee(ic, ic->ic_curchan));

		switch (vap->iv_opmode) {
#ifdef IEEE80211_SUPPORT_TDMA
		case IEEE80211_M_AHDEMO:
			if ((vap->iv_caps & IEEE80211_C_TDMA) == 0)
				break;
			/* fall thru... */
#endif
		case IEEE80211_M_HOSTAP:
		case IEEE80211_M_IBSS:
		case IEEE80211_M_MBSS:
			/*
			 * Allocate and setup the beacon frame.
			 *
			 * Stop any previous beacon DMA.  This may be
			 * necessary, for example, when an ibss merge
			 * causes reconfiguration; there will be a state
			 * transition from RUN->RUN that means we may
			 * be called with beacon transmission active.
			 */
			ath_hal_stoptxdma(ah, sc->sc_bhalq);

			error = ath_beacon_alloc(sc, ni);
			if (error != 0)
				goto bad;
			/*
			 * If joining an adhoc network defer beacon timer
			 * configuration to the next beacon frame so we
			 * have a current TSF to use.  Otherwise we're
			 * starting an ibss/bss so there's no need to delay;
			 * if this is the first vap moving to RUN state, then
			 * beacon state needs to be [re]configured.
			 */
			if (vap->iv_opmode == IEEE80211_M_IBSS &&
			    ni->ni_tstamp.tsf != 0) {
				sc->sc_syncbeacon = 1;
			} else if (!sc->sc_beacons) {
#ifdef IEEE80211_SUPPORT_TDMA
				if (vap->iv_caps & IEEE80211_C_TDMA)
					ath_tdma_config(sc, vap);
				else
#endif
					ath_beacon_config(sc, vap);
				sc->sc_beacons = 1;
			}
			break;
		case IEEE80211_M_STA:
			/*
			 * Defer beacon timer configuration to the next
			 * beacon frame so we have a current TSF to use
			 * (any TSF collected when scanning is likely old).
			 * However if it's due to a CSA -> RUN transition,
			 * force a beacon update so we pick up a lack of
			 * beacons from an AP in CAC and thus force a
			 * scan.
			 *
			 * And, there's also corner cases here where
			 * after a scan, the AP may have disappeared.
			 * In that case, we may not receive an actual
			 * beacon to update the beacon timer and thus we
			 * won't get notified of the missing beacons.
			 */
			sc->sc_syncbeacon = 1;
#if 0
			if (csa_run_transition)
#endif
				ath_beacon_config(sc, vap);

			/*
			 * PR: kern/175227
			 *
			 * Reconfigure beacons during reset; as otherwise
			 * we won't get the beacon timers reprogrammed
			 * after a reset and thus we won't pick up a
			 * beacon miss interrupt.
			 *
			 * Hopefully we'll see a beacon before the BMISS
			 * timer fires (too often), leading to a STA
			 * disassociation.
			 */
			sc->sc_beacons = 1;
			break;
		case IEEE80211_M_MONITOR:
			/*
			 * Monitor mode vaps have only INIT->RUN and RUN->RUN
			 * transitions so we must re-enable interrupts here to
			 * handle the case of a single monitor mode vap.
			 */
			ath_hal_intrset(ah, sc->sc_imask);
			break;
		case IEEE80211_M_WDS:
			break;
		default:
			break;
		}
		/*
		 * Let the hal process statistics collected during a
		 * scan so it can provide calibrated noise floor data.
		 */
		ath_hal_process_noisefloor(ah);
		/*
		 * Reset rssi stats; maybe not the best place...
		 */
		sc->sc_halstats.ns_avgbrssi = ATH_RSSI_DUMMY_MARKER;
		sc->sc_halstats.ns_avgrssi = ATH_RSSI_DUMMY_MARKER;
		sc->sc_halstats.ns_avgtxrssi = ATH_RSSI_DUMMY_MARKER;
		/*
		 * Finally, start any timers and the task q thread
		 * (in case we didn't go through SCAN state).
		 */
		if (ath_longcalinterval != 0) {
			/* start periodic recalibration timer */
			callout_reset(&sc->sc_cal_ch, 1, ath_calibrate, sc);
		} else {
			DPRINTF(sc, ATH_DEBUG_CALIBRATE,
			    "%s: calibration disabled\n", __func__);
		}
		taskqueue_unblock(sc->sc_tq);
	} else if (nstate == IEEE80211_S_INIT) {
		/*
		 * If there are no vaps left in RUN state then
		 * shutdown host/driver operation:
		 * o disable interrupts
		 * o disable the task queue thread
		 * o mark beacon processing as stopped
		 */
		if (!ath_isanyrunningvaps(vap)) {
			sc->sc_imask &= ~(HAL_INT_SWBA | HAL_INT_BMISS);
			/* disable interrupts  */
			ath_hal_intrset(ah, sc->sc_imask &~ HAL_INT_GLOBAL);
			taskqueue_block(sc->sc_tq);
			sc->sc_beacons = 0;
		}
#ifdef IEEE80211_SUPPORT_TDMA
		ath_hal_setcca(ah, AH_TRUE);
#endif
	}
bad:
	ieee80211_free_node(ni);
	return error;
}

/*
 * Allocate a key cache slot to the station so we can
 * setup a mapping from key index to node. The key cache
 * slot is needed for managing antenna state and for
 * compression when stations do not use crypto.  We do
 * it uniliaterally here; if crypto is employed this slot
 * will be reassigned.
 */
static void
ath_setup_stationkey(struct ieee80211_node *ni)
{
	struct ieee80211vap *vap = ni->ni_vap;
	struct ath_softc *sc = vap->iv_ic->ic_ifp->if_softc;
	ieee80211_keyix keyix, rxkeyix;

	/* XXX should take a locked ref to vap->iv_bss */
	if (!ath_key_alloc(vap, &ni->ni_ucastkey, &keyix, &rxkeyix)) {
		/*
		 * Key cache is full; we'll fall back to doing
		 * the more expensive lookup in software.  Note
		 * this also means no h/w compression.
		 */
		/* XXX msg+statistic */
	} else {
		/* XXX locking? */
		ni->ni_ucastkey.wk_keyix = keyix;
		ni->ni_ucastkey.wk_rxkeyix = rxkeyix;
		/* NB: must mark device key to get called back on delete */
		ni->ni_ucastkey.wk_flags |= IEEE80211_KEY_DEVKEY;
		IEEE80211_ADDR_COPY(ni->ni_ucastkey.wk_macaddr, ni->ni_macaddr);
		/* NB: this will create a pass-thru key entry */
		ath_keyset(sc, vap, &ni->ni_ucastkey, vap->iv_bss);
	}
}

/*
 * Setup driver-specific state for a newly associated node.
 * Note that we're called also on a re-associate, the isnew
 * param tells us if this is the first time or not.
 */
static void
ath_newassoc(struct ieee80211_node *ni, int isnew)
{
	struct ath_node *an = ATH_NODE(ni);
	struct ieee80211vap *vap = ni->ni_vap;
	struct ath_softc *sc = vap->iv_ic->ic_ifp->if_softc;
	const struct ieee80211_txparam *tp = ni->ni_txparms;

	an->an_mcastrix = ath_tx_findrix(sc, tp->mcastrate);
	an->an_mgmtrix = ath_tx_findrix(sc, tp->mgmtrate);

	ath_rate_newassoc(sc, an, isnew);
	if (isnew &&
	    (vap->iv_flags & IEEE80211_F_PRIVACY) == 0 && sc->sc_hasclrkey &&
	    ni->ni_ucastkey.wk_keyix == IEEE80211_KEYIX_NONE)
		ath_setup_stationkey(ni);

	/*
	 * If we're reassociating, make sure that any paused queues
	 * get unpaused.
	 *
	 * Now, we may hvae frames in the hardware queue for this node.
	 * So if we are reassociating and there are frames in the queue,
	 * we need to go through the cleanup path to ensure that they're
	 * marked as non-aggregate.
	 */
	if (! isnew) {
		device_printf(sc->sc_dev,
		    "%s: %6D: reassoc; is_powersave=%d\n",
		    __func__,
		    ni->ni_macaddr,
		    ":",
		    an->an_is_powersave);

		/* XXX for now, we can't hold the lock across assoc */
		ath_tx_node_reassoc(sc, an);

		/* XXX for now, we can't hold the lock across wakeup */
		if (an->an_is_powersave)
			ath_tx_node_wakeup(sc, an);
	}
}

static int
ath_setregdomain(struct ieee80211com *ic, struct ieee80211_regdomain *reg,
	int nchans, struct ieee80211_channel chans[])
{
	struct ath_softc *sc = ic->ic_ifp->if_softc;
	struct ath_hal *ah = sc->sc_ah;
	HAL_STATUS status;

	DPRINTF(sc, ATH_DEBUG_REGDOMAIN,
	    "%s: rd %u cc %u location %c%s\n",
	    __func__, reg->regdomain, reg->country, reg->location,
	    reg->ecm ? " ecm" : "");

	status = ath_hal_set_channels(ah, chans, nchans,
	    reg->country, reg->regdomain);
	if (status != HAL_OK) {
		DPRINTF(sc, ATH_DEBUG_REGDOMAIN, "%s: failed, status %u\n",
		    __func__, status);
		return EINVAL;		/* XXX */
	}

	return 0;
}

static void
ath_getradiocaps(struct ieee80211com *ic,
	int maxchans, int *nchans, struct ieee80211_channel chans[])
{
	struct ath_softc *sc = ic->ic_ifp->if_softc;
	struct ath_hal *ah = sc->sc_ah;

	DPRINTF(sc, ATH_DEBUG_REGDOMAIN, "%s: use rd %u cc %d\n",
	    __func__, SKU_DEBUG, CTRY_DEFAULT);

	/* XXX check return */
	(void) ath_hal_getchannels(ah, chans, maxchans, nchans,
	    HAL_MODE_ALL, CTRY_DEFAULT, SKU_DEBUG, AH_TRUE);

}

static int
ath_getchannels(struct ath_softc *sc)
{
	struct ifnet *ifp = sc->sc_ifp;
	struct ieee80211com *ic = ifp->if_l2com;
	struct ath_hal *ah = sc->sc_ah;
	HAL_STATUS status;

	/*
	 * Collect channel set based on EEPROM contents.
	 */
	status = ath_hal_init_channels(ah, ic->ic_channels, IEEE80211_CHAN_MAX,
	    &ic->ic_nchans, HAL_MODE_ALL, CTRY_DEFAULT, SKU_NONE, AH_TRUE);
	if (status != HAL_OK) {
		if_printf(ifp, "%s: unable to collect channel list from hal, "
		    "status %d\n", __func__, status);
		return EINVAL;
	}
	(void) ath_hal_getregdomain(ah, &sc->sc_eerd);
	ath_hal_getcountrycode(ah, &sc->sc_eecc);	/* NB: cannot fail */
	/* XXX map Atheros sku's to net80211 SKU's */
	/* XXX net80211 types too small */
	ic->ic_regdomain.regdomain = (uint16_t) sc->sc_eerd;
	ic->ic_regdomain.country = (uint16_t) sc->sc_eecc;
	ic->ic_regdomain.isocc[0] = ' ';	/* XXX don't know */
	ic->ic_regdomain.isocc[1] = ' ';

	ic->ic_regdomain.ecm = 1;
	ic->ic_regdomain.location = 'I';

	DPRINTF(sc, ATH_DEBUG_REGDOMAIN,
	    "%s: eeprom rd %u cc %u (mapped rd %u cc %u) location %c%s\n",
	    __func__, sc->sc_eerd, sc->sc_eecc,
	    ic->ic_regdomain.regdomain, ic->ic_regdomain.country,
	    ic->ic_regdomain.location, ic->ic_regdomain.ecm ? " ecm" : "");
	return 0;
}

static int
ath_rate_setup(struct ath_softc *sc, u_int mode)
{
	struct ath_hal *ah = sc->sc_ah;
	const HAL_RATE_TABLE *rt;

	switch (mode) {
	case IEEE80211_MODE_11A:
		rt = ath_hal_getratetable(ah, HAL_MODE_11A);
		break;
	case IEEE80211_MODE_HALF:
		rt = ath_hal_getratetable(ah, HAL_MODE_11A_HALF_RATE);
		break;
	case IEEE80211_MODE_QUARTER:
		rt = ath_hal_getratetable(ah, HAL_MODE_11A_QUARTER_RATE);
		break;
	case IEEE80211_MODE_11B:
		rt = ath_hal_getratetable(ah, HAL_MODE_11B);
		break;
	case IEEE80211_MODE_11G:
		rt = ath_hal_getratetable(ah, HAL_MODE_11G);
		break;
	case IEEE80211_MODE_TURBO_A:
		rt = ath_hal_getratetable(ah, HAL_MODE_108A);
		break;
	case IEEE80211_MODE_TURBO_G:
		rt = ath_hal_getratetable(ah, HAL_MODE_108G);
		break;
	case IEEE80211_MODE_STURBO_A:
		rt = ath_hal_getratetable(ah, HAL_MODE_TURBO);
		break;
	case IEEE80211_MODE_11NA:
		rt = ath_hal_getratetable(ah, HAL_MODE_11NA_HT20);
		break;
	case IEEE80211_MODE_11NG:
		rt = ath_hal_getratetable(ah, HAL_MODE_11NG_HT20);
		break;
	default:
		DPRINTF(sc, ATH_DEBUG_ANY, "%s: invalid mode %u\n",
			__func__, mode);
		return 0;
	}
	sc->sc_rates[mode] = rt;
	return (rt != NULL);
}

static void
ath_setcurmode(struct ath_softc *sc, enum ieee80211_phymode mode)
{
#define	N(a)	(sizeof(a)/sizeof(a[0]))
	/* NB: on/off times from the Atheros NDIS driver, w/ permission */
	static const struct {
		u_int		rate;		/* tx/rx 802.11 rate */
		u_int16_t	timeOn;		/* LED on time (ms) */
		u_int16_t	timeOff;	/* LED off time (ms) */
	} blinkrates[] = {
		{ 108,  40,  10 },
		{  96,  44,  11 },
		{  72,  50,  13 },
		{  48,  57,  14 },
		{  36,  67,  16 },
		{  24,  80,  20 },
		{  22, 100,  25 },
		{  18, 133,  34 },
		{  12, 160,  40 },
		{  10, 200,  50 },
		{   6, 240,  58 },
		{   4, 267,  66 },
		{   2, 400, 100 },
		{   0, 500, 130 },
		/* XXX half/quarter rates */
	};
	const HAL_RATE_TABLE *rt;
	int i, j;

	memset(sc->sc_rixmap, 0xff, sizeof(sc->sc_rixmap));
	rt = sc->sc_rates[mode];
	KASSERT(rt != NULL, ("no h/w rate set for phy mode %u", mode));
	for (i = 0; i < rt->rateCount; i++) {
		uint8_t ieeerate = rt->info[i].dot11Rate & IEEE80211_RATE_VAL;
		if (rt->info[i].phy != IEEE80211_T_HT)
			sc->sc_rixmap[ieeerate] = i;
		else
			sc->sc_rixmap[ieeerate | IEEE80211_RATE_MCS] = i;
	}
	memset(sc->sc_hwmap, 0, sizeof(sc->sc_hwmap));
	for (i = 0; i < N(sc->sc_hwmap); i++) {
		if (i >= rt->rateCount) {
			sc->sc_hwmap[i].ledon = (500 * hz) / 1000;
			sc->sc_hwmap[i].ledoff = (130 * hz) / 1000;
			continue;
		}
		sc->sc_hwmap[i].ieeerate =
			rt->info[i].dot11Rate & IEEE80211_RATE_VAL;
		if (rt->info[i].phy == IEEE80211_T_HT)
			sc->sc_hwmap[i].ieeerate |= IEEE80211_RATE_MCS;
		sc->sc_hwmap[i].txflags = IEEE80211_RADIOTAP_F_DATAPAD;
		if (rt->info[i].shortPreamble ||
		    rt->info[i].phy == IEEE80211_T_OFDM)
			sc->sc_hwmap[i].txflags |= IEEE80211_RADIOTAP_F_SHORTPRE;
		sc->sc_hwmap[i].rxflags = sc->sc_hwmap[i].txflags;
		for (j = 0; j < N(blinkrates)-1; j++)
			if (blinkrates[j].rate == sc->sc_hwmap[i].ieeerate)
				break;
		/* NB: this uses the last entry if the rate isn't found */
		/* XXX beware of overlow */
		sc->sc_hwmap[i].ledon = (blinkrates[j].timeOn * hz) / 1000;
		sc->sc_hwmap[i].ledoff = (blinkrates[j].timeOff * hz) / 1000;
	}
	sc->sc_currates = rt;
	sc->sc_curmode = mode;
	/*
	 * All protection frames are transmited at 2Mb/s for
	 * 11g, otherwise at 1Mb/s.
	 */
	if (mode == IEEE80211_MODE_11G)
		sc->sc_protrix = ath_tx_findrix(sc, 2*2);
	else
		sc->sc_protrix = ath_tx_findrix(sc, 2*1);
	/* NB: caller is responsible for resetting rate control state */
#undef N
}

static void
ath_watchdog(void *arg)
{
	struct ath_softc *sc = arg;
	int do_reset = 0;

	if (sc->sc_wd_timer != 0 && --sc->sc_wd_timer == 0) {
		struct ifnet *ifp = sc->sc_ifp;
		uint32_t hangs;

		if (ath_hal_gethangstate(sc->sc_ah, 0xffff, &hangs) &&
		    hangs != 0) {
			if_printf(ifp, "%s hang detected (0x%x)\n",
			    hangs & 0xff ? "bb" : "mac", hangs);
		} else
			if_printf(ifp, "device timeout\n");
		do_reset = 1;
		ifp->if_oerrors++;
		sc->sc_stats.ast_watchdog++;
	}

	/*
	 * We can't hold the lock across the ath_reset() call.
	 *
	 * And since this routine can't hold a lock and sleep,
	 * do the reset deferred.
	 */
	if (do_reset) {
		taskqueue_enqueue(sc->sc_tq, &sc->sc_resettask);
	}

	callout_schedule(&sc->sc_wd_ch, hz);
}

/*
 * Fetch the rate control statistics for the given node.
 */
static int
ath_ioctl_ratestats(struct ath_softc *sc, struct ath_rateioctl *rs)
{
	struct ath_node *an;
	struct ieee80211com *ic = sc->sc_ifp->if_l2com;
	struct ieee80211_node *ni;
	int error = 0;

	/* Perform a lookup on the given node */
	ni = ieee80211_find_node(&ic->ic_sta, rs->is_u.macaddr);
	if (ni == NULL) {
		error = EINVAL;
		goto bad;
	}

	/* Lock the ath_node */
	an = ATH_NODE(ni);
	ATH_NODE_LOCK(an);

	/* Fetch the rate control stats for this node */
	error = ath_rate_fetch_node_stats(sc, an, rs);

	/* No matter what happens here, just drop through */

	/* Unlock the ath_node */
	ATH_NODE_UNLOCK(an);

	/* Unref the node */
	ieee80211_node_decref(ni);

bad:
	return (error);
}

#ifdef ATH_DIAGAPI
/*
 * Diagnostic interface to the HAL.  This is used by various
 * tools to do things like retrieve register contents for
 * debugging.  The mechanism is intentionally opaque so that
 * it can change frequently w/o concern for compatiblity.
 */
static int
ath_ioctl_diag(struct ath_softc *sc, struct ath_diag *ad)
{
	struct ath_hal *ah = sc->sc_ah;
	u_int id = ad->ad_id & ATH_DIAG_ID;
	void *indata = NULL;
	void *outdata = NULL;
	u_int32_t insize = ad->ad_in_size;
	u_int32_t outsize = ad->ad_out_size;
	int error = 0;

	if (ad->ad_id & ATH_DIAG_IN) {
		/*
		 * Copy in data.
		 */
		indata = malloc(insize, M_TEMP, M_NOWAIT);
		if (indata == NULL) {
			error = ENOMEM;
			goto bad;
		}
		error = copyin(ad->ad_in_data, indata, insize);
		if (error)
			goto bad;
	}
	if (ad->ad_id & ATH_DIAG_DYN) {
		/*
		 * Allocate a buffer for the results (otherwise the HAL
		 * returns a pointer to a buffer where we can read the
		 * results).  Note that we depend on the HAL leaving this
		 * pointer for us to use below in reclaiming the buffer;
		 * may want to be more defensive.
		 */
		outdata = malloc(outsize, M_TEMP, M_NOWAIT);
		if (outdata == NULL) {
			error = ENOMEM;
			goto bad;
		}
	}
	if (ath_hal_getdiagstate(ah, id, indata, insize, &outdata, &outsize)) {
		if (outsize < ad->ad_out_size)
			ad->ad_out_size = outsize;
		if (outdata != NULL)
			error = copyout(outdata, ad->ad_out_data,
					ad->ad_out_size);
	} else {
		error = EINVAL;
	}
bad:
	if ((ad->ad_id & ATH_DIAG_IN) && indata != NULL)
		free(indata, M_TEMP);
	if ((ad->ad_id & ATH_DIAG_DYN) && outdata != NULL)
		free(outdata, M_TEMP);
	return error;
}
#endif /* ATH_DIAGAPI */

static int
ath_ioctl(struct ifnet *ifp, u_long cmd, caddr_t data)
{
#define	IS_RUNNING(ifp) \
	((ifp->if_flags & IFF_UP) && (ifp->if_drv_flags & IFF_DRV_RUNNING))
	struct ath_softc *sc = ifp->if_softc;
	struct ieee80211com *ic = ifp->if_l2com;
	struct ifreq *ifr = (struct ifreq *)data;
	const HAL_RATE_TABLE *rt;
	int error = 0;

	switch (cmd) {
	case SIOCSIFFLAGS:
		ATH_LOCK(sc);
		if (IS_RUNNING(ifp)) {
			/*
			 * To avoid rescanning another access point,
			 * do not call ath_init() here.  Instead,
			 * only reflect promisc mode settings.
			 */
			ath_mode_init(sc);
		} else if (ifp->if_flags & IFF_UP) {
			/*
			 * Beware of being called during attach/detach
			 * to reset promiscuous mode.  In that case we
			 * will still be marked UP but not RUNNING.
			 * However trying to re-init the interface
			 * is the wrong thing to do as we've already
			 * torn down much of our state.  There's
			 * probably a better way to deal with this.
			 */
			if (!sc->sc_invalid)
				ath_init(sc);	/* XXX lose error */
		} else {
			ath_stop_locked(ifp);
#ifdef notyet
			/* XXX must wakeup in places like ath_vap_delete */
			if (!sc->sc_invalid)
				ath_hal_setpower(sc->sc_ah, HAL_PM_FULL_SLEEP);
#endif
		}
		ATH_UNLOCK(sc);
		break;
	case SIOCGIFMEDIA:
	case SIOCSIFMEDIA:
		error = ifmedia_ioctl(ifp, ifr, &ic->ic_media, cmd);
		break;
	case SIOCGATHSTATS:
		/* NB: embed these numbers to get a consistent view */
		sc->sc_stats.ast_tx_packets = ifp->if_opackets;
		sc->sc_stats.ast_rx_packets = ifp->if_ipackets;
		sc->sc_stats.ast_tx_rssi = ATH_RSSI(sc->sc_halstats.ns_avgtxrssi);
		sc->sc_stats.ast_rx_rssi = ATH_RSSI(sc->sc_halstats.ns_avgrssi);
#ifdef IEEE80211_SUPPORT_TDMA
		sc->sc_stats.ast_tdma_tsfadjp = TDMA_AVG(sc->sc_avgtsfdeltap);
		sc->sc_stats.ast_tdma_tsfadjm = TDMA_AVG(sc->sc_avgtsfdeltam);
#endif
		rt = sc->sc_currates;
		sc->sc_stats.ast_tx_rate =
		    rt->info[sc->sc_txrix].dot11Rate &~ IEEE80211_RATE_BASIC;
		if (rt->info[sc->sc_txrix].phy & IEEE80211_T_HT)
			sc->sc_stats.ast_tx_rate |= IEEE80211_RATE_MCS;
		return copyout(&sc->sc_stats,
		    ifr->ifr_data, sizeof (sc->sc_stats));
	case SIOCGATHAGSTATS:
		return copyout(&sc->sc_aggr_stats,
		    ifr->ifr_data, sizeof (sc->sc_aggr_stats));
	case SIOCZATHSTATS:
		error = priv_check(curthread, PRIV_DRIVER);
		if (error == 0) {
			memset(&sc->sc_stats, 0, sizeof(sc->sc_stats));
			memset(&sc->sc_aggr_stats, 0,
			    sizeof(sc->sc_aggr_stats));
			memset(&sc->sc_intr_stats, 0,
			    sizeof(sc->sc_intr_stats));
		}
		break;
#ifdef ATH_DIAGAPI
	case SIOCGATHDIAG:
		error = ath_ioctl_diag(sc, (struct ath_diag *) ifr);
		break;
	case SIOCGATHPHYERR:
		error = ath_ioctl_phyerr(sc,(struct ath_diag*) ifr);
		break;
#endif
	case SIOCGATHSPECTRAL:
		error = ath_ioctl_spectral(sc,(struct ath_diag*) ifr);
		break;
	case SIOCGATHNODERATESTATS:
		error = ath_ioctl_ratestats(sc, (struct ath_rateioctl *) ifr);
		break;
	case SIOCGIFADDR:
		error = ether_ioctl(ifp, cmd, data);
		break;
	default:
		error = EINVAL;
		break;
	}
	return error;
#undef IS_RUNNING
}

/*
 * Announce various information on device/driver attach.
 */
static void
ath_announce(struct ath_softc *sc)
{
	struct ifnet *ifp = sc->sc_ifp;
	struct ath_hal *ah = sc->sc_ah;

	if_printf(ifp, "AR%s mac %d.%d RF%s phy %d.%d\n",
		ath_hal_mac_name(ah), ah->ah_macVersion, ah->ah_macRev,
		ath_hal_rf_name(ah), ah->ah_phyRev >> 4, ah->ah_phyRev & 0xf);
	if_printf(ifp, "2GHz radio: 0x%.4x; 5GHz radio: 0x%.4x\n",
		ah->ah_analog2GhzRev, ah->ah_analog5GhzRev);
	if (bootverbose) {
		int i;
		for (i = 0; i <= WME_AC_VO; i++) {
			struct ath_txq *txq = sc->sc_ac2q[i];
			if_printf(ifp, "Use hw queue %u for %s traffic\n",
				txq->axq_qnum, ieee80211_wme_acnames[i]);
		}
		if_printf(ifp, "Use hw queue %u for CAB traffic\n",
			sc->sc_cabq->axq_qnum);
		if_printf(ifp, "Use hw queue %u for beacons\n", sc->sc_bhalq);
	}
	if (ath_rxbuf != ATH_RXBUF)
		if_printf(ifp, "using %u rx buffers\n", ath_rxbuf);
	if (ath_txbuf != ATH_TXBUF)
		if_printf(ifp, "using %u tx buffers\n", ath_txbuf);
	if (sc->sc_mcastkey && bootverbose)
		if_printf(ifp, "using multicast key search\n");
}

static void
ath_dfs_tasklet(void *p, int npending)
{
	struct ath_softc *sc = (struct ath_softc *) p;
	struct ifnet *ifp = sc->sc_ifp;
	struct ieee80211com *ic = ifp->if_l2com;

	/*
	 * If previous processing has found a radar event,
	 * signal this to the net80211 layer to begin DFS
	 * processing.
	 */
	if (ath_dfs_process_radar_event(sc, sc->sc_curchan)) {
		/* DFS event found, initiate channel change */
		/*
		 * XXX doesn't currently tell us whether the event
		 * XXX was found in the primary or extension
		 * XXX channel!
		 */
		IEEE80211_LOCK(ic);
		ieee80211_dfs_notify_radar(ic, sc->sc_curchan);
		IEEE80211_UNLOCK(ic);
	}
}

/*
 * Enable/disable power save.  This must be called with
 * no TX driver locks currently held, so it should only
 * be called from the RX path (which doesn't hold any
 * TX driver locks.)
 */
static void
ath_node_powersave(struct ieee80211_node *ni, int enable)
{
#ifdef	ATH_SW_PSQ
	struct ath_node *an = ATH_NODE(ni);
	struct ieee80211com *ic = ni->ni_ic;
	struct ath_softc *sc = ic->ic_ifp->if_softc;
	struct ath_vap *avp = ATH_VAP(ni->ni_vap);

	/* XXX and no TXQ locks should be held here */

	DPRINTF(sc, ATH_DEBUG_NODE_PWRSAVE, "%s: %6D: enable=%d\n",
	    __func__,
	    ni->ni_macaddr,
	    ":",
	    !! enable);

	/* Suspend or resume software queue handling */
	if (enable)
		ath_tx_node_sleep(sc, an);
	else
		ath_tx_node_wakeup(sc, an);

	/* Update net80211 state */
	avp->av_node_ps(ni, enable);
#else
	struct ath_vap *avp = ATH_VAP(ni->ni_vap);

	/* Update net80211 state */
	avp->av_node_ps(ni, enable);
#endif/* ATH_SW_PSQ */
}

/*
 * Notification from net80211 that the powersave queue state has
 * changed.
 *
 * Since the software queue also may have some frames:
 *
 * + if the node software queue has frames and the TID state
 *   is 0, we set the TIM;
 * + if the node and the stack are both empty, we clear the TIM bit.
 * + If the stack tries to set the bit, always set it.
 * + If the stack tries to clear the bit, only clear it if the
 *   software queue in question is also cleared.
 *
 * TODO: this is called during node teardown; so let's ensure this
 * is all correctly handled and that the TIM bit is cleared.
 * It may be that the node flush is called _AFTER_ the net80211
 * stack clears the TIM.
 *
 * Here is the racy part.  Since it's possible >1 concurrent,
 * overlapping TXes will appear complete with a TX completion in
 * another thread, it's possible that the concurrent TIM calls will
 * clash.  We can't hold the node lock here because setting the
 * TIM grabs the net80211 comlock and this may cause a LOR.
 * The solution is either to totally serialise _everything_ at
 * this point (ie, all TX, completion and any reset/flush go into
 * one taskqueue) or a new "ath TIM lock" needs to be created that
 * just wraps the driver state change and this call to avp->av_set_tim().
 *
 * The same race exists in the net80211 power save queue handling
 * as well.  Since multiple transmitting threads may queue frames
 * into the driver, as well as ps-poll and the driver transmitting
 * frames (and thus clearing the psq), it's quite possible that
 * a packet entering the PSQ and a ps-poll being handled will
 * race, causing the TIM to be cleared and not re-set.
 */
static int
ath_node_set_tim(struct ieee80211_node *ni, int enable)
{
#ifdef	ATH_SW_PSQ
	struct ieee80211com *ic = ni->ni_ic;
	struct ath_softc *sc = ic->ic_ifp->if_softc;
	struct ath_node *an = ATH_NODE(ni);
	struct ath_vap *avp = ATH_VAP(ni->ni_vap);
	int changed = 0;

	ATH_TX_LOCK(sc);
	an->an_stack_psq = enable;

	/*
	 * This will get called for all operating modes,
	 * even if avp->av_set_tim is unset.
	 * It's currently set for hostap/ibss modes; but
	 * the same infrastructure is used for both STA
	 * and AP/IBSS node power save.
	 */
	if (avp->av_set_tim == NULL) {
		ATH_TX_UNLOCK(sc);
		return (0);
	}

	/*
	 * If setting the bit, always set it here.
	 * If clearing the bit, only clear it if the
	 * software queue is also empty.
	 *
	 * If the node has left power save, just clear the TIM
	 * bit regardless of the state of the power save queue.
	 *
	 * XXX TODO: although atomics are used, it's quite possible
	 * that a race will occur between this and setting/clearing
	 * in another thread.  TX completion will occur always in
	 * one thread, however setting/clearing the TIM bit can come
	 * from a variety of different process contexts!
	 */
	if (enable && an->an_tim_set == 1) {
		DPRINTF(sc, ATH_DEBUG_NODE_PWRSAVE,
		    "%s: %6D: enable=%d, tim_set=1, ignoring\n",
		    __func__,
		    ni->ni_macaddr,
		    ":",
		    enable);
		ATH_TX_UNLOCK(sc);
	} else if (enable) {
		DPRINTF(sc, ATH_DEBUG_NODE_PWRSAVE,
		    "%s: %6D: enable=%d, enabling TIM\n",
		    __func__,
		    ni->ni_macaddr,
		    ":",
		    enable);
		an->an_tim_set = 1;
		ATH_TX_UNLOCK(sc);
		changed = avp->av_set_tim(ni, enable);
	} else if (an->an_swq_depth == 0) {
		/* disable */
		DPRINTF(sc, ATH_DEBUG_NODE_PWRSAVE,
		    "%s: %6D: enable=%d, an_swq_depth == 0, disabling\n",
		    __func__,
		    ni->ni_macaddr,
		    ":",
		    enable);
		an->an_tim_set = 0;
		ATH_TX_UNLOCK(sc);
		changed = avp->av_set_tim(ni, enable);
	} else if (! an->an_is_powersave) {
		/*
		 * disable regardless; the node isn't in powersave now
		 */
		DPRINTF(sc, ATH_DEBUG_NODE_PWRSAVE,
		    "%s: %6D: enable=%d, an_pwrsave=0, disabling\n",
		    __func__,
		    ni->ni_macaddr,
		    ":",
		    enable);
		an->an_tim_set = 0;
		ATH_TX_UNLOCK(sc);
		changed = avp->av_set_tim(ni, enable);
	} else {
		/*
		 * psq disable, node is currently in powersave, node
		 * software queue isn't empty, so don't clear the TIM bit
		 * for now.
		 */
		ATH_TX_UNLOCK(sc);
		DPRINTF(sc, ATH_DEBUG_NODE_PWRSAVE,
		    "%s: %6D: enable=%d, an_swq_depth > 0, ignoring\n",
		    __func__,
		    ni->ni_macaddr,
		    ":",
		    enable);
		changed = 0;
	}

	return (changed);
#else
	struct ath_vap *avp = ATH_VAP(ni->ni_vap);

	/*
	 * Some operating modes don't set av_set_tim(), so don't
	 * update it here.
	 */
	if (avp->av_set_tim == NULL)
		return (0);

	return (avp->av_set_tim(ni, enable));
#endif /* ATH_SW_PSQ */
}

/*
 * Set or update the TIM from the software queue.
 *
 * Check the software queue depth before attempting to do lock
 * anything; that avoids trying to obtain the lock.  Then,
 * re-check afterwards to ensure nothing has changed in the
 * meantime.
 *
 * set:   This is designed to be called from the TX path, after
 *        a frame has been queued; to see if the swq > 0.
 *
 * clear: This is designed to be called from the buffer completion point
 *        (right now it's ath_tx_default_comp()) where the state of
 *        a software queue has changed.
 *
 * It makes sense to place it at buffer free / completion rather
 * than after each software queue operation, as there's no real
 * point in churning the TIM bit as the last frames in the software
 * queue are transmitted.  If they fail and we retry them, we'd
 * just be setting the TIM bit again anyway.
 */
void
ath_tx_update_tim(struct ath_softc *sc, struct ieee80211_node *ni,
     int enable)
{
#ifdef	ATH_SW_PSQ
	struct ath_node *an;
	struct ath_vap *avp;

	/* Don't do this for broadcast/etc frames */
	if (ni == NULL)
		return;

	an = ATH_NODE(ni);
	avp = ATH_VAP(ni->ni_vap);

	/*
	 * And for operating modes without the TIM handler set, let's
	 * just skip those.
	 */
	if (avp->av_set_tim == NULL)
		return;

	ATH_TX_LOCK_ASSERT(sc);

	if (enable) {
<<<<<<< HEAD
		/*
		 * Don't bother grabbing the lock unless the queue is not
		 * empty.
		 */
		if (an->an_swq_depth == 0)
			return;

=======
>>>>>>> a03c7409
		if (an->an_is_powersave &&
		    an->an_tim_set == 0 &&
		    an->an_swq_depth != 0) {
			DPRINTF(sc, ATH_DEBUG_NODE_PWRSAVE,
			    "%s: %6D: swq_depth>0, tim_set=0, set!\n",
			    __func__,
			    ni->ni_macaddr,
			    ":");
			an->an_tim_set = 1;
			(void) avp->av_set_tim(ni, 1);
		}
	} else {
<<<<<<< HEAD
=======
		/*
		 * Don't bother grabbing the lock unless the queue is empty.
		 */
		if (&an->an_swq_depth != 0)
			return;

>>>>>>> a03c7409
		if (an->an_is_powersave &&
		    an->an_stack_psq == 0 &&
		    an->an_tim_set == 1 &&
		    an->an_swq_depth == 0) {
			DPRINTF(sc, ATH_DEBUG_NODE_PWRSAVE,
			    "%s: %6D: swq_depth=0, tim_set=1, psq_set=0,"
			    " clear!\n",
			    __func__,
			    ni->ni_macaddr,
			    ":");
			an->an_tim_set = 0;
			(void) avp->av_set_tim(ni, 0);
		}
	}
#else
	return;
#endif	/* ATH_SW_PSQ */
}

/*
 * Received a ps-poll frame from net80211.
 *
 * Here we get a chance to serve out a software-queued frame ourselves
 * before we punt it to net80211 to transmit us one itself - either
 * because there's traffic in the net80211 psq, or a NULL frame to
 * indicate there's nothing else.
 */
static void
ath_node_recv_pspoll(struct ieee80211_node *ni, struct mbuf *m)
{
<<<<<<< HEAD
=======
#ifdef	ATH_SW_PSQ
>>>>>>> a03c7409
	struct ath_node *an;
	struct ath_vap *avp;
	struct ieee80211com *ic = ni->ni_ic;
	struct ath_softc *sc = ic->ic_ifp->if_softc;
	int tid;

	/* Just paranoia */
	if (ni == NULL)
		return;

	/*
	 * Unassociated (temporary node) station.
	 */
	if (ni->ni_associd == 0)
		return;

	/*
	 * We do have an active node, so let's begin looking into it.
	 */
	an = ATH_NODE(ni);
	avp = ATH_VAP(ni->ni_vap);

	/*
	 * For now, we just call the original ps-poll method.
	 * Once we're ready to flip this on:
	 *
	 * + Set leak to 1, as no matter what we're going to have
	 *   to send a frame;
	 * + Check the software queue and if there's something in it,
	 *   schedule the highest TID thas has traffic from this node.
	 *   Then make sure we schedule the software scheduler to
	 *   run so it picks up said frame.
	 *
	 * That way whatever happens, we'll at least send _a_ frame
	 * to the given node.
	 *
	 * Again, yes, it's crappy QoS if the node has multiple
	 * TIDs worth of traffic - but let's get it working first
	 * before we optimise it.
	 *
	 * Also yes, there's definitely latency here - we're not
	 * direct dispatching to the hardware in this path (and
	 * we're likely being called from the packet receive path,
	 * so going back into TX may be a little hairy!) but again
	 * I'd like to get this working first before optimising
	 * turn-around time.
	 */

	ATH_TX_LOCK(sc);

	/*
	 * Legacy - we're called and the node isn't asleep.
	 * Immediately punt.
	 */
	if (! an->an_is_powersave) {
		device_printf(sc->sc_dev,
		    "%s: %6D: not in powersave?\n",
		    __func__,
		    ni->ni_macaddr,
		    ":");
		ATH_TX_UNLOCK(sc);
		avp->av_recv_pspoll(ni, m);
		return;
	}

	/*
	 * We're in powersave.
	 *
	 * Leak a frame.
	 */
	an->an_leak_count = 1;

	/*
	 * Now, if there's no frames in the node, just punt to
	 * recv_pspoll.
	 *
	 * Don't bother checking if the TIM bit is set, we really
	 * only care if there are any frames here!
	 */
	if (an->an_swq_depth == 0) {
		ATH_TX_UNLOCK(sc);
		DPRINTF(sc, ATH_DEBUG_NODE_PWRSAVE,
		    "%s: %6D: SWQ empty; punting to net80211\n",
		    __func__,
		    ni->ni_macaddr,
		    ":");
		avp->av_recv_pspoll(ni, m);
		return;
	}

	/*
	 * Ok, let's schedule the highest TID that has traffic
	 * and then schedule something.
	 */
	for (tid = IEEE80211_TID_SIZE - 1; tid >= 0; tid--) {
		struct ath_tid *atid = &an->an_tid[tid];
		/*
		 * No frames? Skip.
		 */
		if (atid->axq_depth == 0)
			continue;
		ath_tx_tid_sched(sc, atid);
		/*
		 * XXX we could do a direct call to the TXQ
		 * scheduler code here to optimise latency
		 * at the expense of a REALLY deep callstack.
		 */
		ATH_TX_UNLOCK(sc);
		taskqueue_enqueue(sc->sc_tq, &sc->sc_txqtask);
		DPRINTF(sc, ATH_DEBUG_NODE_PWRSAVE,
		    "%s: %6D: leaking frame to TID %d\n",
		    __func__,
		    ni->ni_macaddr,
		    ":",
		    tid);
		return;
	}

	ATH_TX_UNLOCK(sc);

	/*
	 * XXX nothing in the TIDs at this point? Eek.
	 */
	device_printf(sc->sc_dev, "%s: %6D: TIDs empty, but ath_node showed traffic?!\n",
	    __func__,
	    ni->ni_macaddr,
	    ":");
	avp->av_recv_pspoll(ni, m);
<<<<<<< HEAD
=======
#else
	avp->av_recv_pspoll(ni, m);
#endif	/* ATH_SW_PSQ */
>>>>>>> a03c7409
}

MODULE_VERSION(if_ath, 1);
MODULE_DEPEND(if_ath, wlan, 1, 1, 1);          /* 802.11 media layer */
#if	defined(IEEE80211_ALQ) || defined(AH_DEBUG_ALQ)
MODULE_DEPEND(if_ath, alq, 1, 1, 1);
#endif<|MERGE_RESOLUTION|>--- conflicted
+++ resolved
@@ -6275,7 +6275,6 @@
 	ATH_TX_LOCK_ASSERT(sc);
 
 	if (enable) {
-<<<<<<< HEAD
 		/*
 		 * Don't bother grabbing the lock unless the queue is not
 		 * empty.
@@ -6283,8 +6282,6 @@
 		if (an->an_swq_depth == 0)
 			return;
 
-=======
->>>>>>> a03c7409
 		if (an->an_is_powersave &&
 		    an->an_tim_set == 0 &&
 		    an->an_swq_depth != 0) {
@@ -6297,15 +6294,6 @@
 			(void) avp->av_set_tim(ni, 1);
 		}
 	} else {
-<<<<<<< HEAD
-=======
-		/*
-		 * Don't bother grabbing the lock unless the queue is empty.
-		 */
-		if (&an->an_swq_depth != 0)
-			return;
-
->>>>>>> a03c7409
 		if (an->an_is_powersave &&
 		    an->an_stack_psq == 0 &&
 		    an->an_tim_set == 1 &&
@@ -6336,10 +6324,7 @@
 static void
 ath_node_recv_pspoll(struct ieee80211_node *ni, struct mbuf *m)
 {
-<<<<<<< HEAD
-=======
 #ifdef	ATH_SW_PSQ
->>>>>>> a03c7409
 	struct ath_node *an;
 	struct ath_vap *avp;
 	struct ieee80211com *ic = ni->ni_ic;
@@ -6468,12 +6453,9 @@
 	    ni->ni_macaddr,
 	    ":");
 	avp->av_recv_pspoll(ni, m);
-<<<<<<< HEAD
-=======
 #else
 	avp->av_recv_pspoll(ni, m);
 #endif	/* ATH_SW_PSQ */
->>>>>>> a03c7409
 }
 
 MODULE_VERSION(if_ath, 1);
