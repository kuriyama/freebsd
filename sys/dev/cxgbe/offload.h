--- conflicted
+++ resolved
@@ -31,21 +31,9 @@
 #ifndef __T4_OFFLOAD_H__
 #define __T4_OFFLOAD_H__
 
-<<<<<<< HEAD
-/* XXX: flagrant misuse of mbuf fields (during tx by TOM) */
-#define MBUF_EQ(m)		(*((void **)(&(m)->m_pkthdr.rcvif)))
-/* These have to work for !M_PKTHDR so we use a field from m_hdr. */
-#define MBUF_TX_CREDITS(m)	((m)->m_hdr.pad[0])
-#define MBUF_DMA_MAPPED(m)	((m)->m_hdr.pad[1])
-
-#define INIT_ULPTX_WR(w, wrlen, atomic, tid) do { \
-	(w)->wr.wr_hi = htonl(V_FW_WR_OP(FW_ULPTX_WR) | V_FW_WR_ATOMIC(atomic)); \
-	(w)->wr.wr_mid = htonl(V_FW_WR_LEN16(DIV_ROUND_UP(wrlen, 16)) | \
-=======
 #define INIT_ULPTX_WRH(w, wrlen, atomic, tid) do { \
 	(w)->wr_hi = htonl(V_FW_WR_OP(FW_ULPTX_WR) | V_FW_WR_ATOMIC(atomic)); \
 	(w)->wr_mid = htonl(V_FW_WR_LEN16(DIV_ROUND_UP(wrlen, 16)) | \
->>>>>>> 85823a3b
 			       V_FW_WR_FLOWID(tid)); \
 	(w)->wr_lo = cpu_to_be64(0); \
 } while (0)
@@ -128,7 +116,7 @@
 	struct t4_range ocq;
 };
 
-#ifndef TCP_OFFLOAD_DISABLE
+#ifdef TCP_OFFLOAD
 enum {
 	ULD_TOM = 1,
 };
@@ -139,13 +127,8 @@
 	SLIST_ENTRY(uld_info) link;
 	int refcount;
 	int uld_id;
-	int (*attach)(struct adapter *, void **);
-	int (*detach)(void *);
-};
-
-struct uld_softc {
-	struct uld_info *uld;
-	void *softc;
+	int (*activate)(struct adapter *);
+	int (*deactivate)(struct adapter *);
 };
 
 struct tom_tunables {
@@ -157,6 +140,8 @@
 
 int t4_register_uld(struct uld_info *);
 int t4_unregister_uld(struct uld_info *);
+int t4_activate_uld(struct adapter *, int);
+int t4_deactivate_uld(struct adapter *, int);
 #endif
 
 #endif