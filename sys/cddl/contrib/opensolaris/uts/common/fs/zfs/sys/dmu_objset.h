--- conflicted
+++ resolved
@@ -153,11 +153,7 @@
     int flags);
 int dmu_objset_find_spa(spa_t *spa, const char *name,
     int func(spa_t *, uint64_t, const char *, void *), void *arg, int flags);
-<<<<<<< HEAD
-int dmu_objset_prefetch(char *name, void *arg);
-=======
 int dmu_objset_prefetch(const char *name, void *arg);
->>>>>>> 567164fb
 void dmu_objset_byteswap(void *buf, size_t size);
 int dmu_objset_evict_dbufs(objset_t *os);
 timestruc_t dmu_objset_snap_cmtime(objset_t *os);
