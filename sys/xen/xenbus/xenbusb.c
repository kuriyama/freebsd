--- conflicted
+++ resolved
@@ -627,34 +627,6 @@
 {
 }
 
-<<<<<<< HEAD
-/**
- * \brief Decrement the number of XenBus child devices in the
- *        connecting state by one and release the xbs_attch_ch
- *        interrupt configuration hook if the connecting count
- *        drops to zero.
- *
- * \param xbs  XenBus Bus device softc of the owner of the bus to enumerate.
- */
-static void
-xenbusb_release_confighook(struct xenbusb_softc *xbs)
-{
-	mtx_lock(&xbs->xbs_lock);
-	KASSERT(xbs->xbs_connecting_children > 0,
-		("Connecting device count error\n"));
-	xbs->xbs_connecting_children--;
-	if (xbs->xbs_connecting_children == 0
-         && (xbs->xbs_flags & XBS_ATTACH_CH_ACTIVE) != 0) {
-		xbs->xbs_flags &= ~XBS_ATTACH_CH_ACTIVE;
-		mtx_unlock(&xbs->xbs_lock);
-		config_intrhook_disestablish(&xbs->xbs_attach_ch);
-	} else {
-		mtx_unlock(&xbs->xbs_lock);
-	}
-}
-
-=======
->>>>>>> a3142db9
 /*--------------------------- Public Functions -------------------------------*/
 /*--------- API comments for these methods can be found in xenbusb.h ---------*/
 void
