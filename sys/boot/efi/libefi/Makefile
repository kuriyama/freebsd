# $FreeBSD$

LIB=	efi
INTERNALLIB=

<<<<<<< HEAD
SRCS=	delay.c efi_console.c efinet.c efipart.c efisimplefs.c errno.c \
	handles.c libefi.c time.c
=======
SRCS=	delay.c efi_console.c efinet.c efipart.c errno.c handles.c \
	libefi.c time.c
.PATH:	${.CURDIR}/../../i386/libi386
SRCS+= nullconsole.c comconsole.c
>>>>>>> 834e6d1d

.if ${MACHINE_ARCH} == "amd64"
CFLAGS+= -fPIC
.endif
CFLAGS+= -I${.CURDIR}/../include
CFLAGS+= -I${.CURDIR}/../include/${MACHINE_CPUARCH}
CFLAGS+= -I${.CURDIR}/../../../../lib/libstand

# Pick up the bootstrap header for some interface items
CFLAGS+= -I${.CURDIR}/../../common

CFLAGS+= -DNO_PCI

 
# Suppress warning from clang for FreeBSD %b and %D formats
CFLAGS+= -fformat-extensions

.include <bsd.lib.mk><|MERGE_RESOLUTION|>--- conflicted
+++ resolved
@@ -3,15 +3,10 @@
 LIB=	efi
 INTERNALLIB=
 
-<<<<<<< HEAD
 SRCS=	delay.c efi_console.c efinet.c efipart.c efisimplefs.c errno.c \
 	handles.c libefi.c time.c
-=======
-SRCS=	delay.c efi_console.c efinet.c efipart.c errno.c handles.c \
-	libefi.c time.c
 .PATH:	${.CURDIR}/../../i386/libi386
 SRCS+= nullconsole.c comconsole.c
->>>>>>> 834e6d1d
 
 .if ${MACHINE_ARCH} == "amd64"
 CFLAGS+= -fPIC
