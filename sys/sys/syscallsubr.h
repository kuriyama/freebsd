/*-
 * Copyright (c) 2002 Ian Dowse.  All rights reserved.
 *
 * Redistribution and use in source and binary forms, with or without
 * modification, are permitted provided that the following conditions
 * are met:
 * 1. Redistributions of source code must retain the above copyright
 *    notice, this list of conditions and the following disclaimer.
 * 2. Redistributions in binary form must reproduce the above copyright
 *    notice, this list of conditions and the following disclaimer in the
 *    documentation and/or other materials provided with the distribution.
 *
 * THIS SOFTWARE IS PROVIDED BY THE AUTHOR AND CONTRIBUTORS ``AS IS'' AND
 * ANY EXPRESS OR IMPLIED WARRANTIES, INCLUDING, BUT NOT LIMITED TO, THE
 * IMPLIED WARRANTIES OF MERCHANTABILITY AND FITNESS FOR A PARTICULAR PURPOSE
 * ARE DISCLAIMED.  IN NO EVENT SHALL THE AUTHOR OR CONTRIBUTORS BE LIABLE
 * FOR ANY DIRECT, INDIRECT, INCIDENTAL, SPECIAL, EXEMPLARY, OR CONSEQUENTIAL
 * DAMAGES (INCLUDING, BUT NOT LIMITED TO, PROCUREMENT OF SUBSTITUTE GOODS
 * OR SERVICES; LOSS OF USE, DATA, OR PROFITS; OR BUSINESS INTERRUPTION)
 * HOWEVER CAUSED AND ON ANY THEORY OF LIABILITY, WHETHER IN CONTRACT, STRICT
 * LIABILITY, OR TORT (INCLUDING NEGLIGENCE OR OTHERWISE) ARISING IN ANY WAY
 * OUT OF THE USE OF THIS SOFTWARE, EVEN IF ADVISED OF THE POSSIBILITY OF
 * SUCH DAMAGE.
 *
 * $FreeBSD$
 */

#ifndef _SYS_SYSCALLSUBR_H_
#define _SYS_SYSCALLSUBR_H_

#include <sys/signal.h>
#include <sys/uio.h>
#include <sys/socket.h>
#include <sys/mac.h>
#include <sys/mount.h>

struct file;
enum idtype;
struct itimerval;
struct image_args;
struct jail;
struct kevent;
struct kevent_copyops;
struct kld_file_stat;
struct ksiginfo;
struct mbuf;
struct msghdr;
struct msqid_ds;
struct pollfd;
struct ogetdirentries_args;
struct rlimit;
struct rusage;
union semun;
struct sendfile_args;
struct sockaddr;
struct stat;
struct thr_param;
struct sched_param;
struct __wrusage;

int	kern___getcwd(struct thread *td, u_char *buf, enum uio_seg bufseg,
	    u_int buflen);
int	kern_accept(struct thread *td, int s, struct sockaddr **name,
	    socklen_t *namelen, struct file **fp);
int	kern_accept4(struct thread *td, int s, struct sockaddr **name,
	    socklen_t *namelen, int flags, struct file **fp);
int	kern_access(struct thread *td, char *path, enum uio_seg pathseg,
	    int flags);
int	kern_accessat(struct thread *td, int fd, char *path,
	    enum uio_seg pathseg, int flags, int mode);
int	kern_adjtime(struct thread *td, struct timeval *delta,
	    struct timeval *olddelta);
int	kern_alternate_path(struct thread *td, const char *prefix, const char *path,
	    enum uio_seg pathseg, char **pathbuf, int create, int dirfd);
int	kern_bind(struct thread *td, int fd, struct sockaddr *sa);
int	kern_cap_ioctls_limit(struct thread *td, int fd, u_long *cmds,
	    size_t ncmds);
int	kern_chdir(struct thread *td, char *path, enum uio_seg pathseg);
int	kern_chmod(struct thread *td, char *path, enum uio_seg pathseg,
	    int mode);
int	kern_chown(struct thread *td, char *path, enum uio_seg pathseg, int uid,
	    int gid);
int	kern_clock_getcpuclockid2(struct thread *td, id_t id, int which,
	    clockid_t *clk_id);
int	kern_clock_getres(struct thread *td, clockid_t clock_id,
	    struct timespec *ts);
int	kern_clock_gettime(struct thread *td, clockid_t clock_id,
	    struct timespec *ats);
int	kern_clock_settime(struct thread *td, clockid_t clock_id,
	    struct timespec *ats);
int	kern_close(struct thread *td, int fd);
int	kern_connect(struct thread *td, int fd, struct sockaddr *sa);
int	kern_eaccess(struct thread *td, char *path, enum uio_seg pathseg,
	    int flags);
int	kern_execve(struct thread *td, struct image_args *args,
	    struct mac *mac_p);
int	kern_fchmodat(struct thread *td, int fd, char *path,
	    enum uio_seg pathseg, mode_t mode, int flag);
int	kern_fchownat(struct thread *td, int fd, char *path,
	    enum uio_seg pathseg, int uid, int gid, int flag);
int	kern_fcntl(struct thread *td, int fd, int cmd, intptr_t arg);
int	kern_fcntl_freebsd(struct thread *td, int fd, int cmd, long arg);
int	kern_fhstat(struct thread *td, fhandle_t fh, struct stat *buf);
int	kern_fhstatfs(struct thread *td, fhandle_t fh, struct statfs *buf);
int	kern_fstat(struct thread *td, int fd, struct stat *sbp);
int	kern_fstatfs(struct thread *td, int fd, struct statfs *buf);
int	kern_ftruncate(struct thread *td, int fd, off_t length);
int	kern_futimes(struct thread *td, int fd, struct timeval *tptr,
	    enum uio_seg tptrseg);
int	kern_getdirentries(struct thread *td, int fd, char *buf, u_int count,
	    long *basep, ssize_t *residp, enum uio_seg bufseg);
int	kern_getfsstat(struct thread *td, struct statfs **buf, size_t bufsize,
	    enum uio_seg bufseg, int flags);
int	kern_getitimer(struct thread *, u_int, struct itimerval *);
int	kern_getppid(struct thread *);
int	kern_getpeername(struct thread *td, int fd, struct sockaddr **sa,
	    socklen_t *alen);
int	kern_getrusage(struct thread *td, int who, struct rusage *rup);
int	kern_getsockname(struct thread *td, int fd, struct sockaddr **sa,
	    socklen_t *alen);
int	kern_getsockopt(struct thread *td, int s, int level, int name,
	    void *optval, enum uio_seg valseg, socklen_t *valsize);
int	kern_ioctl(struct thread *td, int fd, u_long com, caddr_t data);
int	kern_jail(struct thread *td, struct jail *j);
int	kern_jail_get(struct thread *td, struct uio *options, int flags);
int	kern_jail_set(struct thread *td, struct uio *options, int flags);
int	kern_kevent(struct thread *td, int fd, int nchanges, int nevents,
	    struct kevent_copyops *k_ops, const struct timespec *timeout);
int	kern_kevent_fp(struct thread *td, struct file *fp, int nchanges,
	    int nevents, struct kevent_copyops *k_ops,
	    const struct timespec *timeout);
int	kern_kqueue(struct thread *td, int flags);
int	kern_kldload(struct thread *td, const char *file, int *fileid);
int	kern_kldstat(struct thread *td, int fileid, struct kld_file_stat *stat);
int	kern_kldunload(struct thread *td, int fileid, int flags);
int	kern_lchown(struct thread *td, char *path, enum uio_seg pathseg,
	    int uid, int gid);
int	kern_link(struct thread *td, char *path, char *link,
	    enum uio_seg segflg);
int	kern_linkat(struct thread *td, int fd1, int fd2, char *path1,
	    char *path2, enum uio_seg segflg, int follow);
int	kern_lstat(struct thread *td, char *path, enum uio_seg pathseg,
	    struct stat *sbp);
int	kern_lutimes(struct thread *td, char *path, enum uio_seg pathseg,
	    struct timeval *tptr, enum uio_seg tptrseg);
int	kern_mkdir(struct thread *td, char *path, enum uio_seg segflg,
	    int mode);
int	kern_mkdirat(struct thread *td, int fd, char *path,
	    enum uio_seg segflg, int mode);
int	kern_mkfifo(struct thread *td, char *path, enum uio_seg pathseg,
	    int mode);
int	kern_mkfifoat(struct thread *td, int fd, char *path,
	    enum uio_seg pathseg, int mode);
int	kern_mknod(struct thread *td, char *path, enum uio_seg pathseg,
	    int mode, int dev);
int	kern_mknodat(struct thread *td, int fd, char *path,
	    enum uio_seg pathseg, int mode, int dev);
int	kern_msgctl(struct thread *, int, int, struct msqid_ds *);
int	kern_msgsnd(struct thread *, int, const void *, size_t, int, long);
int	kern_msgrcv(struct thread *, int, void *, size_t, long, int, long *);
int     kern_nanosleep(struct thread *td, struct timespec *rqt,
	    struct timespec *rmt);
int	kern_ogetdirentries(struct thread *td, struct ogetdirentries_args *uap,
	    long *ploff);
int	kern_open(struct thread *td, char *path, enum uio_seg pathseg,
	    int flags, int mode);
int	kern_openat(struct thread *td, int fd, char *path,
	    enum uio_seg pathseg, int flags, int mode);
int	kern_pathconf(struct thread *td, char *path, enum uio_seg pathseg,
	    int name, u_long flags);
int	kern_pipe(struct thread *td, int fildes[2]);
int	kern_pipe2(struct thread *td, int fildes[2], int flags);
<<<<<<< HEAD
int	kern_ppoll(struct thread *td, struct pollfd *fds, u_int nfds,
=======
int	kern_poll(struct thread *td, struct pollfd *fds, u_int nfds,
>>>>>>> c0a51053
	    struct timespec *tsp, sigset_t *uset);
int	kern_posix_fadvise(struct thread *td, int fd, off_t offset, off_t len,
	    int advice);
int	kern_posix_fallocate(struct thread *td, int fd, off_t offset,
	    off_t len);
int	kern_procctl(struct thread *td, enum idtype idtype, id_t id, int com,
	    void *data);
int	kern_preadv(struct thread *td, int fd, struct uio *auio, off_t offset);
int	kern_pselect(struct thread *td, int nd, fd_set *in, fd_set *ou,
	    fd_set *ex, struct timeval *tvp, sigset_t *uset, int abi_nfdbits);
int	kern_ptrace(struct thread *td, int req, pid_t pid, void *addr,
	    int data);
int	kern_pwritev(struct thread *td, int fd, struct uio *auio, off_t offset);
int	kern_readlink(struct thread *td, char *path, enum uio_seg pathseg,
	    char *buf, enum uio_seg bufseg, size_t count);
int	kern_readlinkat(struct thread *td, int fd, char *path,
	    enum uio_seg pathseg, char *buf, enum uio_seg bufseg, size_t count);
int	kern_readv(struct thread *td, int fd, struct uio *auio);
int	kern_recvit(struct thread *td, int s, struct msghdr *mp,
	    enum uio_seg fromseg, struct mbuf **controlp);
int	kern_rename(struct thread *td, char *from, char *to,
	    enum uio_seg pathseg);
int	kern_renameat(struct thread *td, int oldfd, char *old, int newfd,
	    char *new, enum uio_seg pathseg);
int	kern_rmdir(struct thread *td, char *path, enum uio_seg pathseg);
int	kern_rmdirat(struct thread *td, int fd, char *path,
	    enum uio_seg pathseg);
int	kern_sched_getparam(struct thread *td, struct thread *targettd,
	    struct sched_param *param);
int	kern_sched_getscheduler(struct thread *td, struct thread *targettd,
	    int *policy);
int	kern_sched_setparam(struct thread *td, struct thread *targettd,
	    struct sched_param *param);
int	kern_sched_setscheduler(struct thread *td, struct thread *targettd,
	    int policy, struct sched_param *param);
int	kern_sched_rr_get_interval(struct thread *td, struct thread *targettd,
	    struct timespec *ts);
int	kern_semctl(struct thread *td, int semid, int semnum, int cmd,
	    union semun *arg, register_t *rval);
int	kern_select(struct thread *td, int nd, fd_set *fd_in, fd_set *fd_ou,
	    fd_set *fd_ex, struct timeval *tvp, int abi_nfdbits);
int	kern_sendfile(struct thread *td, struct sendfile_args *uap,
	    struct uio *hdr_uio, struct uio *trl_uio, int compat);
int	kern_sendit(struct thread *td, int s, struct msghdr *mp, int flags,
	    struct mbuf *control, enum uio_seg segflg);
int	kern_setgroups(struct thread *td, u_int ngrp, gid_t *groups);
int	kern_setitimer(struct thread *, u_int, struct itimerval *,
	    struct itimerval *);
int	kern_setrlimit(struct thread *, u_int, struct rlimit *);
int	kern_setsockopt(struct thread *td, int s, int level, int name,
	    void *optval, enum uio_seg valseg, socklen_t valsize);
int	kern_settimeofday(struct thread *td, struct timeval *tv,
	    struct timezone *tzp);
int	kern_shmat(struct thread *td, int shmid, const void *shmaddr,
	    int shmflg);
int	kern_shmctl(struct thread *td, int shmid, int cmd, void *buf,
	    size_t *bufsz);
int	kern_sigaction(struct thread *td, int sig, struct sigaction *act,
	    struct sigaction *oact, int flags);
int	kern_sigaltstack(struct thread *td, stack_t *ss, stack_t *oss);
int	kern_sigprocmask(struct thread *td, int how,
	    sigset_t *set, sigset_t *oset, int flags);
int	kern_sigsuspend(struct thread *td, sigset_t mask);
int	kern_sigtimedwait(struct thread *td, sigset_t waitset,
	    struct ksiginfo *ksi, struct timespec *timeout);
int	kern_stat(struct thread *td, char *path, enum uio_seg pathseg,
	    struct stat *sbp);
int	kern_statat(struct thread *td, int flag, int fd, char *path,
	    enum uio_seg pathseg, struct stat *sbp);
int	kern_statat_vnhook(struct thread *td, int flag, int fd, char *path,
	    enum uio_seg pathseg, struct stat *sbp,
	    void (*hook)(struct vnode *vp, struct stat *sbp));
int	kern_statfs(struct thread *td, char *path, enum uio_seg pathseg,
	    struct statfs *buf);
int	kern_symlink(struct thread *td, char *path, char *link,
	    enum uio_seg segflg);
int	kern_symlinkat(struct thread *td, char *path1, int fd, char *path2,
	    enum uio_seg segflg);
int	kern_ktimer_create(struct thread *td, clockid_t clock_id,
	    struct sigevent *evp, int *timerid, int preset_id);
int	kern_ktimer_delete(struct thread *, int);
int	kern_ktimer_settime(struct thread *td, int timer_id, int flags,
	    struct itimerspec *val, struct itimerspec *oval);
int	kern_ktimer_gettime(struct thread *td, int timer_id,
	    struct itimerspec *val);
int	kern_thr_alloc(struct proc *, int pages, struct thread **);
int	kern_thr_exit(struct thread *td);
int	kern_ktimer_getoverrun(struct thread *td, int timer_id);
int	kern_thr_new(struct thread *td, struct thr_param *param);
int	kern_thr_suspend(struct thread *td, struct timespec *tsp);
int	kern_truncate(struct thread *td, char *path, enum uio_seg pathseg,
	    off_t length);
int	kern_unlink(struct thread *td, char *path, enum uio_seg pathseg);
int	kern_unlinkat(struct thread *td, int fd, char *path,
	    enum uio_seg pathseg, ino_t oldinum);
int	kern_utimes(struct thread *td, char *path, enum uio_seg pathseg,
	    struct timeval *tptr, enum uio_seg tptrseg);
int	kern_utimesat(struct thread *td, int fd, char *path,
	    enum uio_seg pathseg, struct timeval *tptr, enum uio_seg tptrseg);
int	kern_wait(struct thread *td, pid_t pid, int *status, int options,
	    struct rusage *rup);
int	kern_wait6(struct thread *td, enum idtype idtype, id_t id, int *status,
	    int options, struct __wrusage *wrup, siginfo_t *sip);
int	kern_writev(struct thread *td, int fd, struct uio *auio);
int	kern_socketpair(struct thread *td, int domain, int type, int protocol,
	    int *rsv);

/* flags for kern_sigaction */
#define	KSA_OSIGSET	0x0001	/* uses osigact_t */
#define	KSA_FREEBSD4	0x0002	/* uses ucontext4 */

#endif /* !_SYS_SYSCALLSUBR_H_ */<|MERGE_RESOLUTION|>--- conflicted
+++ resolved
@@ -55,7 +55,6 @@
 struct sockaddr;
 struct stat;
 struct thr_param;
-struct sched_param;
 struct __wrusage;
 
 int	kern___getcwd(struct thread *td, u_char *buf, enum uio_seg bufseg,
@@ -126,10 +125,6 @@
 int	kern_jail_set(struct thread *td, struct uio *options, int flags);
 int	kern_kevent(struct thread *td, int fd, int nchanges, int nevents,
 	    struct kevent_copyops *k_ops, const struct timespec *timeout);
-int	kern_kevent_fp(struct thread *td, struct file *fp, int nchanges,
-	    int nevents, struct kevent_copyops *k_ops,
-	    const struct timespec *timeout);
-int	kern_kqueue(struct thread *td, int flags);
 int	kern_kldload(struct thread *td, const char *file, int *fileid);
 int	kern_kldstat(struct thread *td, int fileid, struct kld_file_stat *stat);
 int	kern_kldunload(struct thread *td, int fileid, int flags);
@@ -170,11 +165,7 @@
 	    int name, u_long flags);
 int	kern_pipe(struct thread *td, int fildes[2]);
 int	kern_pipe2(struct thread *td, int fildes[2], int flags);
-<<<<<<< HEAD
-int	kern_ppoll(struct thread *td, struct pollfd *fds, u_int nfds,
-=======
 int	kern_poll(struct thread *td, struct pollfd *fds, u_int nfds,
->>>>>>> c0a51053
 	    struct timespec *tsp, sigset_t *uset);
 int	kern_posix_fadvise(struct thread *td, int fd, off_t offset, off_t len,
 	    int advice);
@@ -202,15 +193,7 @@
 int	kern_rmdir(struct thread *td, char *path, enum uio_seg pathseg);
 int	kern_rmdirat(struct thread *td, int fd, char *path,
 	    enum uio_seg pathseg);
-int	kern_sched_getparam(struct thread *td, struct thread *targettd,
-	    struct sched_param *param);
-int	kern_sched_getscheduler(struct thread *td, struct thread *targettd,
-	    int *policy);
-int	kern_sched_setparam(struct thread *td, struct thread *targettd,
-	    struct sched_param *param);
-int	kern_sched_setscheduler(struct thread *td, struct thread *targettd,
-	    int policy, struct sched_param *param);
-int	kern_sched_rr_get_interval(struct thread *td, struct thread *targettd,
+int	kern_sched_rr_get_interval(struct thread *td, pid_t pid,
 	    struct timespec *ts);
 int	kern_semctl(struct thread *td, int semid, int semnum, int cmd,
 	    union semun *arg, register_t *rval);
@@ -260,8 +243,6 @@
 	    struct itimerspec *val, struct itimerspec *oval);
 int	kern_ktimer_gettime(struct thread *td, int timer_id,
 	    struct itimerspec *val);
-int	kern_thr_alloc(struct proc *, int pages, struct thread **);
-int	kern_thr_exit(struct thread *td);
 int	kern_ktimer_getoverrun(struct thread *td, int timer_id);
 int	kern_thr_new(struct thread *td, struct thr_param *param);
 int	kern_thr_suspend(struct thread *td, struct timespec *tsp);
