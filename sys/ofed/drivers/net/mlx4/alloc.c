/*
 * Copyright (c) 2006, 2007 Cisco Systems, Inc.  All rights reserved.
 * Copyright (c) 2007, 2008 Mellanox Technologies. All rights reserved.
 *
 * This software is available to you under a choice of one of two
 * licenses.  You may choose to be licensed under the terms of the GNU
 * General Public License (GPL) Version 2, available from the file
 * COPYING in the main directory of this source tree, or the
 * OpenIB.org BSD license below:
 *
 *     Redistribution and use in source and binary forms, with or
 *     without modification, are permitted provided that the following
 *     conditions are met:
 *
 *      - Redistributions of source code must retain the above
 *        copyright notice, this list of conditions and the following
 *        disclaimer.
 *
 *      - Redistributions in binary form must reproduce the above
 *        copyright notice, this list of conditions and the following
 *        disclaimer in the documentation and/or other materials
 *        provided with the distribution.
 *
 * THE SOFTWARE IS PROVIDED "AS IS", WITHOUT WARRANTY OF ANY KIND,
 * EXPRESS OR IMPLIED, INCLUDING BUT NOT LIMITED TO THE WARRANTIES OF
 * MERCHANTABILITY, FITNESS FOR A PARTICULAR PURPOSE AND
 * NONINFRINGEMENT. IN NO EVENT SHALL THE AUTHORS OR COPYRIGHT HOLDERS
 * BE LIABLE FOR ANY CLAIM, DAMAGES OR OTHER LIABILITY, WHETHER IN AN
 * ACTION OF CONTRACT, TORT OR OTHERWISE, ARISING FROM, OUT OF OR IN
 * CONNECTION WITH THE SOFTWARE OR THE USE OR OTHER DEALINGS IN THE
 * SOFTWARE.
 */

#include <linux/errno.h>
#include <linux/slab.h>
#include <linux/mm.h>
#include <linux/bitmap.h>
#include <linux/dma-mapping.h>
#include <linux/vmalloc.h>

#include "mlx4.h"

u32 mlx4_bitmap_alloc(struct mlx4_bitmap *bitmap)
{
	u32 obj;

	spin_lock(&bitmap->lock);

	obj = find_next_zero_bit(bitmap->table, bitmap->max, bitmap->last);
	if (obj >= bitmap->max) {
		bitmap->top = (bitmap->top + bitmap->max + bitmap->reserved_top)
				& bitmap->mask;
		obj = find_first_zero_bit(bitmap->table, bitmap->max);
	}

	if (obj < bitmap->max) {
		set_bit(obj, bitmap->table);
		bitmap->last = (obj + 1);
		if (bitmap->last == bitmap->max)
			bitmap->last = 0;
		obj |= bitmap->top;
	} else
		obj = -1;

	if (obj != -1)
		--bitmap->avail;

	spin_unlock(&bitmap->lock);

	return obj;
}

void mlx4_bitmap_free(struct mlx4_bitmap *bitmap, u32 obj)
{
	mlx4_bitmap_free_range(bitmap, obj, 1);
}

static unsigned long find_aligned_range(unsigned long *bitmap,
					u32 start, u32 nbits,
					int len, int align)
{
	unsigned long end, i;

again:
	start = ALIGN(start, align);

	while ((start < nbits) && test_bit(start, bitmap))
		start += align;

	if (start >= nbits)
		return -1;

	end = start+len;
	if (end > nbits)
		return -1;

	for (i = start + 1; i < end; i++) {
		if (test_bit(i, bitmap)) {
			start = i + 1;
			goto again;
		}
	}

	return start;
}

u32 mlx4_bitmap_alloc_range(struct mlx4_bitmap *bitmap, int cnt, int align)
{
	u32 obj, i;

	if (likely(cnt == 1 && align == 1))
		return mlx4_bitmap_alloc(bitmap);

	spin_lock(&bitmap->lock);

	obj = find_aligned_range(bitmap->table, bitmap->last,
				 bitmap->max, cnt, align);
	if (obj >= bitmap->max) {
		bitmap->top = (bitmap->top + bitmap->max + bitmap->reserved_top)
				& bitmap->mask;
		obj = find_aligned_range(bitmap->table, 0, bitmap->max,
					 cnt, align);
	}

	if (obj < bitmap->max) {
		for (i = 0; i < cnt; i++)
			set_bit(obj + i, bitmap->table);
		if (obj == bitmap->last) {
			bitmap->last = (obj + cnt);
			if (bitmap->last >= bitmap->max)
				bitmap->last = 0;
		}
		obj |= bitmap->top;
	} else
		obj = -1;

	if (obj != -1)
		bitmap->avail -= cnt;

	spin_unlock(&bitmap->lock);

	return obj;
}

u32 mlx4_bitmap_avail(struct mlx4_bitmap *bitmap)
{
	return bitmap->avail;
}

void mlx4_bitmap_free_range(struct mlx4_bitmap *bitmap, u32 obj, int cnt)
{
	u32 i;

	obj &= bitmap->max + bitmap->reserved_top - 1;

	spin_lock(&bitmap->lock);
	for (i = 0; i < cnt; i++)
		clear_bit(obj + i, bitmap->table);
	bitmap->last = min(bitmap->last, obj);
	bitmap->top = (bitmap->top + bitmap->max + bitmap->reserved_top)
			& bitmap->mask;
	bitmap->avail += cnt;
	spin_unlock(&bitmap->lock);
}

int mlx4_bitmap_init(struct mlx4_bitmap *bitmap, u32 num, u32 mask,
		     u32 reserved_bot, u32 reserved_top)
{
	int i;

	/* num must be a power of 2 */
	if (num != roundup_pow_of_two(num))
		return -EINVAL;

	bitmap->last = 0;
	bitmap->top  = 0;
	bitmap->max  = num - reserved_top;
	bitmap->mask = mask;
	bitmap->reserved_top = reserved_top;
	bitmap->avail = num - reserved_top - reserved_bot;
	spin_lock_init(&bitmap->lock);
	bitmap->table = kzalloc(BITS_TO_LONGS(bitmap->max) *
				sizeof (long), GFP_KERNEL);
	if (!bitmap->table)
		return -ENOMEM;

	for (i = 0; i < reserved_bot; ++i)
		set_bit(i, bitmap->table);

	return 0;
}

void mlx4_bitmap_cleanup(struct mlx4_bitmap *bitmap)
{
	kfree(bitmap->table);
}

/*
 * Handling for queue buffers -- we allocate a bunch of memory and
 * register it in a memory region at HCA virtual address 0.  If the
 * requested size is > max_direct, we split the allocation into
 * multiple pages, so we don't require too much contiguous memory.
 */

int mlx4_buf_alloc(struct mlx4_dev *dev, int size, int max_direct,
		   struct mlx4_buf *buf)
{
	dma_addr_t t;

	buf->direct.buf = NULL;
	if (size <= max_direct) {
		buf->nbufs        = 1;
		buf->npages       = 1;
		buf->page_shift   = get_order(size) + PAGE_SHIFT;
		buf->direct.buf   = dma_alloc_coherent(&dev->pdev->dev,
						       size, &t, GFP_KERNEL);
		if (!buf->direct.buf)
			return -ENOMEM;

		buf->direct.map = t;

		while (t & ((1 << buf->page_shift) - 1)) {
			--buf->page_shift;
			buf->npages *= 2;
		}

		memset(buf->direct.buf, 0, size);
	} else {
		int i;

		buf->direct.buf  = NULL;
		buf->nbufs       = (size + PAGE_SIZE - 1) / PAGE_SIZE;
		buf->npages      = buf->nbufs;
		buf->page_shift  = PAGE_SHIFT;
		buf->page_list   = kzalloc(buf->nbufs * sizeof *buf->page_list,
					   GFP_KERNEL);
		if (!buf->page_list)
			return -ENOMEM;

		for (i = 0; i < buf->nbufs; ++i) {
			buf->page_list[i].buf =
				dma_alloc_coherent(&dev->pdev->dev, PAGE_SIZE,
						   &t, GFP_KERNEL);
			if (!buf->page_list[i].buf)
				goto err_free;

			buf->page_list[i].map = t;

			memset(buf->page_list[i].buf, 0, PAGE_SIZE);
		}

#ifdef __linux__
		if (BITS_PER_LONG == 64) {
			struct page **pages;
			pages = kmalloc(sizeof *pages * buf->nbufs, GFP_KERNEL);
			if (!pages)
				goto err_free;
			for (i = 0; i < buf->nbufs; ++i)
				pages[i] = virt_to_page(buf->page_list[i].buf);
			buf->direct.buf = vmap(pages, buf->nbufs, VM_MAP, PAGE_KERNEL);
			kfree(pages);
			if (!buf->direct.buf)
				goto err_free;
		}
#endif
	}

	return 0;

err_free:
	mlx4_buf_free(dev, size, buf);

	return -ENOMEM;
}
EXPORT_SYMBOL_GPL(mlx4_buf_alloc);

void mlx4_buf_free(struct mlx4_dev *dev, int size, struct mlx4_buf *buf)
{
	int i;

	if (buf->nbufs == 1)
		dma_free_coherent(&dev->pdev->dev, size, buf->direct.buf,
				  buf->direct.map);
	else {
<<<<<<< HEAD
#ifdef __linux__
		if (BITS_PER_LONG == 64)
=======
		if (BITS_PER_LONG == 64 && buf->direct.buf)
>>>>>>> fcb834c8
			vunmap(buf->direct.buf);
#endif

		for (i = 0; i < buf->nbufs; ++i)
			if (buf->page_list[i].buf)
				dma_free_coherent(&dev->pdev->dev, PAGE_SIZE,
						  buf->page_list[i].buf,
						  buf->page_list[i].map);
		kfree(buf->page_list);
	}
	buf->direct.buf = NULL;
}
EXPORT_SYMBOL_GPL(mlx4_buf_free);

static struct mlx4_db_pgdir *mlx4_alloc_db_pgdir(struct device *dma_device)
{
	struct mlx4_db_pgdir *pgdir;

	pgdir = kzalloc(sizeof *pgdir, GFP_KERNEL);
	if (!pgdir)
		return NULL;

	bitmap_fill(pgdir->order1, MLX4_DB_PER_PAGE / 2);
	pgdir->bits[0] = pgdir->order0;
	pgdir->bits[1] = pgdir->order1;
	pgdir->db_page = dma_alloc_coherent(dma_device, PAGE_SIZE,
					    &pgdir->db_dma, GFP_KERNEL);
	if (!pgdir->db_page) {
		kfree(pgdir);
		return NULL;
	}

	return pgdir;
}

static int mlx4_alloc_db_from_pgdir(struct mlx4_db_pgdir *pgdir,
				    struct mlx4_db *db, int order)
{
	int o;
	int i;

	for (o = order; o <= 1; ++o) {
		i = find_first_bit(pgdir->bits[o], MLX4_DB_PER_PAGE >> o);
		if (i < MLX4_DB_PER_PAGE >> o)
			goto found;
	}

	return -ENOMEM;

found:
	clear_bit(i, pgdir->bits[o]);

	i <<= o;

	if (o > order)
		set_bit(i ^ 1, pgdir->bits[order]);

	db->u.pgdir = pgdir;
	db->index   = i;
	db->db      = pgdir->db_page + db->index;
	db->dma     = pgdir->db_dma  + db->index * 4;
	db->order   = order;

	return 0;
}

int mlx4_db_alloc(struct mlx4_dev *dev, struct mlx4_db *db, int order)
{
	struct mlx4_priv *priv = mlx4_priv(dev);
	struct mlx4_db_pgdir *pgdir;
	int ret = 0;

	mutex_lock(&priv->pgdir_mutex);

	list_for_each_entry(pgdir, &priv->pgdir_list, list)
		if (!mlx4_alloc_db_from_pgdir(pgdir, db, order))
			goto out;

	pgdir = mlx4_alloc_db_pgdir(&(dev->pdev->dev));
	if (!pgdir) {
		ret = -ENOMEM;
		goto out;
	}

	list_add(&pgdir->list, &priv->pgdir_list);

	/* This should never fail -- we just allocated an empty page: */
	WARN_ON(mlx4_alloc_db_from_pgdir(pgdir, db, order));

out:
	mutex_unlock(&priv->pgdir_mutex);

	return ret;
}
EXPORT_SYMBOL_GPL(mlx4_db_alloc);

void mlx4_db_free(struct mlx4_dev *dev, struct mlx4_db *db)
{
	struct mlx4_priv *priv = mlx4_priv(dev);
	int o;
	int i;

	mutex_lock(&priv->pgdir_mutex);

	o = db->order;
	i = db->index;

	if (db->order == 0 && test_bit(i ^ 1, db->u.pgdir->order0)) {
		clear_bit(i ^ 1, db->u.pgdir->order0);
		++o;
	}
	i >>= o;
	set_bit(i, db->u.pgdir->bits[o]);

	if (bitmap_full(db->u.pgdir->order1, MLX4_DB_PER_PAGE / 2)) {
		dma_free_coherent(&(dev->pdev->dev), PAGE_SIZE,
				  db->u.pgdir->db_page, db->u.pgdir->db_dma);
		list_del(&db->u.pgdir->list);
		kfree(db->u.pgdir);
	}

	mutex_unlock(&priv->pgdir_mutex);
}
EXPORT_SYMBOL_GPL(mlx4_db_free);

int mlx4_alloc_hwq_res(struct mlx4_dev *dev, struct mlx4_hwq_resources *wqres,
		       int size, int max_direct)
{
	int err;

	err = mlx4_db_alloc(dev, &wqres->db, 1);
	if (err)
		return err;

	*wqres->db.db = 0;

	err = mlx4_buf_alloc(dev, size, max_direct, &wqres->buf);
	if (err)
		goto err_db;

	err = mlx4_mtt_init(dev, wqres->buf.npages, wqres->buf.page_shift,
			    &wqres->mtt);
	if (err)
		goto err_buf;

	err = mlx4_buf_write_mtt(dev, &wqres->mtt, &wqres->buf);
	if (err)
		goto err_mtt;

	return 0;

err_mtt:
	mlx4_mtt_cleanup(dev, &wqres->mtt);
err_buf:
	mlx4_buf_free(dev, size, &wqres->buf);
err_db:
	mlx4_db_free(dev, &wqres->db);

	return err;
}
EXPORT_SYMBOL_GPL(mlx4_alloc_hwq_res);

void mlx4_free_hwq_res(struct mlx4_dev *dev, struct mlx4_hwq_resources *wqres,
		       int size)
{
	mlx4_mtt_cleanup(dev, &wqres->mtt);
	mlx4_buf_free(dev, size, &wqres->buf);
	mlx4_db_free(dev, &wqres->db);
}
EXPORT_SYMBOL_GPL(mlx4_free_hwq_res);<|MERGE_RESOLUTION|>--- conflicted
+++ resolved
@@ -282,12 +282,8 @@
 		dma_free_coherent(&dev->pdev->dev, size, buf->direct.buf,
 				  buf->direct.map);
 	else {
-<<<<<<< HEAD
 #ifdef __linux__
-		if (BITS_PER_LONG == 64)
-=======
 		if (BITS_PER_LONG == 64 && buf->direct.buf)
->>>>>>> fcb834c8
 			vunmap(buf->direct.buf);
 #endif
 
