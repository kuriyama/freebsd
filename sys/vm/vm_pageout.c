/*-
 * Copyright (c) 1991 Regents of the University of California.
 * All rights reserved.
 * Copyright (c) 1994 John S. Dyson
 * All rights reserved.
 * Copyright (c) 1994 David Greenman
 * All rights reserved.
 * Copyright (c) 2005 Yahoo! Technologies Norway AS
 * All rights reserved.
 *
 * This code is derived from software contributed to Berkeley by
 * The Mach Operating System project at Carnegie-Mellon University.
 *
 * Redistribution and use in source and binary forms, with or without
 * modification, are permitted provided that the following conditions
 * are met:
 * 1. Redistributions of source code must retain the above copyright
 *    notice, this list of conditions and the following disclaimer.
 * 2. Redistributions in binary form must reproduce the above copyright
 *    notice, this list of conditions and the following disclaimer in the
 *    documentation and/or other materials provided with the distribution.
 * 3. All advertising materials mentioning features or use of this software
 *    must display the following acknowledgement:
 *	This product includes software developed by the University of
 *	California, Berkeley and its contributors.
 * 4. Neither the name of the University nor the names of its contributors
 *    may be used to endorse or promote products derived from this software
 *    without specific prior written permission.
 *
 * THIS SOFTWARE IS PROVIDED BY THE REGENTS AND CONTRIBUTORS ``AS IS'' AND
 * ANY EXPRESS OR IMPLIED WARRANTIES, INCLUDING, BUT NOT LIMITED TO, THE
 * IMPLIED WARRANTIES OF MERCHANTABILITY AND FITNESS FOR A PARTICULAR PURPOSE
 * ARE DISCLAIMED.  IN NO EVENT SHALL THE REGENTS OR CONTRIBUTORS BE LIABLE
 * FOR ANY DIRECT, INDIRECT, INCIDENTAL, SPECIAL, EXEMPLARY, OR CONSEQUENTIAL
 * DAMAGES (INCLUDING, BUT NOT LIMITED TO, PROCUREMENT OF SUBSTITUTE GOODS
 * OR SERVICES; LOSS OF USE, DATA, OR PROFITS; OR BUSINESS INTERRUPTION)
 * HOWEVER CAUSED AND ON ANY THEORY OF LIABILITY, WHETHER IN CONTRACT, STRICT
 * LIABILITY, OR TORT (INCLUDING NEGLIGENCE OR OTHERWISE) ARISING IN ANY WAY
 * OUT OF THE USE OF THIS SOFTWARE, EVEN IF ADVISED OF THE POSSIBILITY OF
 * SUCH DAMAGE.
 *
 *	from: @(#)vm_pageout.c	7.4 (Berkeley) 5/7/91
 *
 *
 * Copyright (c) 1987, 1990 Carnegie-Mellon University.
 * All rights reserved.
 *
 * Authors: Avadis Tevanian, Jr., Michael Wayne Young
 *
 * Permission to use, copy, modify and distribute this software and
 * its documentation is hereby granted, provided that both the copyright
 * notice and this permission notice appear in all copies of the
 * software, derivative works or modified versions, and any portions
 * thereof, and that both notices appear in supporting documentation.
 *
 * CARNEGIE MELLON ALLOWS FREE USE OF THIS SOFTWARE IN ITS "AS IS"
 * CONDITION.  CARNEGIE MELLON DISCLAIMS ANY LIABILITY OF ANY KIND
 * FOR ANY DAMAGES WHATSOEVER RESULTING FROM THE USE OF THIS SOFTWARE.
 *
 * Carnegie Mellon requests users of this software to return to
 *
 *  Software Distribution Coordinator  or  Software.Distribution@CS.CMU.EDU
 *  School of Computer Science
 *  Carnegie Mellon University
 *  Pittsburgh PA 15213-3890
 *
 * any improvements or extensions that they make and grant Carnegie the
 * rights to redistribute these changes.
 */

/*
 *	The proverbial page-out daemon.
 */

#include <sys/cdefs.h>
__FBSDID("$FreeBSD$");

#include "opt_vm.h"
#include <sys/param.h>
#include <sys/systm.h>
#include <sys/kernel.h>
#include <sys/eventhandler.h>
#include <sys/lock.h>
#include <sys/mutex.h>
#include <sys/proc.h>
#include <sys/kthread.h>
#include <sys/ktr.h>
#include <sys/mount.h>
#include <sys/racct.h>
#include <sys/resourcevar.h>
#include <sys/sched.h>
#include <sys/signalvar.h>
#include <sys/vnode.h>
#include <sys/vmmeter.h>
#include <sys/sx.h>
#include <sys/sysctl.h>

#include <vm/vm.h>
#include <vm/vm_param.h>
#include <vm/vm_object.h>
#include <vm/vm_page.h>
#include <vm/vm_map.h>
#include <vm/vm_pageout.h>
#include <vm/vm_pager.h>
#include <vm/swap_pager.h>
#include <vm/vm_extern.h>
#include <vm/uma.h>

/*
 * System initialization
 */

/* the kernel process "vm_pageout"*/
static void vm_pageout(void);
static int vm_pageout_clean(vm_page_t);
static void vm_pageout_scan(int pass);

struct proc *pageproc;

static struct kproc_desc page_kp = {
	"pagedaemon",
	vm_pageout,
	&pageproc
};
SYSINIT(pagedaemon, SI_SUB_KTHREAD_PAGE, SI_ORDER_FIRST, kproc_start,
    &page_kp);

#if !defined(NO_SWAPPING)
/* the kernel process "vm_daemon"*/
static void vm_daemon(void);
static struct	proc *vmproc;

static struct kproc_desc vm_kp = {
	"vmdaemon",
	vm_daemon,
	&vmproc
};
SYSINIT(vmdaemon, SI_SUB_KTHREAD_VM, SI_ORDER_FIRST, kproc_start, &vm_kp);
#endif


int vm_pages_needed;		/* Event on which pageout daemon sleeps */
int vm_pageout_deficit;		/* Estimated number of pages deficit */
int vm_pageout_pages_needed;	/* flag saying that the pageout daemon needs pages */

#if !defined(NO_SWAPPING)
static int vm_pageout_req_swapout;	/* XXX */
static int vm_daemon_needed;
static struct mtx vm_daemon_mtx;
/* Allow for use by vm_pageout before vm_daemon is initialized. */
MTX_SYSINIT(vm_daemon, &vm_daemon_mtx, "vm daemon", MTX_DEF);
#endif
static int vm_max_launder = 32;
static int vm_pageout_stats_max=0, vm_pageout_stats_interval = 0;
static int vm_pageout_full_stats_interval = 0;
static int vm_pageout_algorithm=0;
static int defer_swap_pageouts=0;
static int disable_swap_pageouts=0;

#if defined(NO_SWAPPING)
static int vm_swap_enabled=0;
static int vm_swap_idle_enabled=0;
#else
static int vm_swap_enabled=1;
static int vm_swap_idle_enabled=0;
#endif

SYSCTL_INT(_vm, VM_PAGEOUT_ALGORITHM, pageout_algorithm,
	CTLFLAG_RW, &vm_pageout_algorithm, 0, "LRU page mgmt");

SYSCTL_INT(_vm, OID_AUTO, max_launder,
	CTLFLAG_RW, &vm_max_launder, 0, "Limit dirty flushes in pageout");

SYSCTL_INT(_vm, OID_AUTO, pageout_stats_max,
	CTLFLAG_RW, &vm_pageout_stats_max, 0, "Max pageout stats scan length");

SYSCTL_INT(_vm, OID_AUTO, pageout_full_stats_interval,
	CTLFLAG_RW, &vm_pageout_full_stats_interval, 0, "Interval for full stats scan");

SYSCTL_INT(_vm, OID_AUTO, pageout_stats_interval,
	CTLFLAG_RW, &vm_pageout_stats_interval, 0, "Interval for partial stats scan");

#if defined(NO_SWAPPING)
SYSCTL_INT(_vm, VM_SWAPPING_ENABLED, swap_enabled,
	CTLFLAG_RD, &vm_swap_enabled, 0, "Enable entire process swapout");
SYSCTL_INT(_vm, OID_AUTO, swap_idle_enabled,
	CTLFLAG_RD, &vm_swap_idle_enabled, 0, "Allow swapout on idle criteria");
#else
SYSCTL_INT(_vm, VM_SWAPPING_ENABLED, swap_enabled,
	CTLFLAG_RW, &vm_swap_enabled, 0, "Enable entire process swapout");
SYSCTL_INT(_vm, OID_AUTO, swap_idle_enabled,
	CTLFLAG_RW, &vm_swap_idle_enabled, 0, "Allow swapout on idle criteria");
#endif

SYSCTL_INT(_vm, OID_AUTO, defer_swapspace_pageouts,
	CTLFLAG_RW, &defer_swap_pageouts, 0, "Give preference to dirty pages in mem");

SYSCTL_INT(_vm, OID_AUTO, disable_swapspace_pageouts,
	CTLFLAG_RW, &disable_swap_pageouts, 0, "Disallow swapout of dirty pages");

static int pageout_lock_miss;
SYSCTL_INT(_vm, OID_AUTO, pageout_lock_miss,
	CTLFLAG_RD, &pageout_lock_miss, 0, "vget() lock misses during pageout");

#define VM_PAGEOUT_PAGE_COUNT 16
int vm_pageout_page_count = VM_PAGEOUT_PAGE_COUNT;

int vm_page_max_wired;		/* XXX max # of wired pages system-wide */
SYSCTL_INT(_vm, OID_AUTO, max_wired,
	CTLFLAG_RW, &vm_page_max_wired, 0, "System-wide limit to wired page count");

static boolean_t vm_pageout_fallback_object_lock(vm_page_t, vm_page_t *);
static boolean_t vm_pageout_launder(int, int, vm_paddr_t, vm_paddr_t);
#if !defined(NO_SWAPPING)
static void vm_pageout_map_deactivate_pages(vm_map_t, long);
static void vm_pageout_object_deactivate_pages(pmap_t, vm_object_t, long);
static void vm_req_vmdaemon(int req);
#endif
static boolean_t vm_pageout_page_lock(vm_page_t, vm_page_t *);
static void vm_pageout_page_stats(void);

/*
 * Initialize a dummy page for marking the caller's place in the specified
 * paging queue.  In principle, this function only needs to set the flag
 * PG_MARKER.  Nonetheless, it sets the flag VPO_BUSY and initializes the hold
 * count to one as safety precautions.
 */ 
static void
vm_pageout_init_marker(vm_page_t marker, u_short queue)
{

	bzero(marker, sizeof(*marker));
	marker->flags = PG_MARKER;
	marker->oflags = VPO_BUSY;
	marker->queue = queue;
	marker->hold_count = 1;
}

/*
 * vm_pageout_fallback_object_lock:
 * 
 * Lock vm object currently associated with `m'. VM_OBJECT_TRYLOCK is
 * known to have failed and page queue must be either PQ_ACTIVE or
 * PQ_INACTIVE.  To avoid lock order violation, unlock the page queues
 * while locking the vm object.  Use marker page to detect page queue
 * changes and maintain notion of next page on page queue.  Return
 * TRUE if no changes were detected, FALSE otherwise.  vm object is
 * locked on return.
 * 
 * This function depends on both the lock portion of struct vm_object
 * and normal struct vm_page being type stable.
 */
static boolean_t
vm_pageout_fallback_object_lock(vm_page_t m, vm_page_t *next)
{
	struct vm_page marker;
	boolean_t unchanged;
	u_short queue;
	vm_object_t object;

	queue = m->queue;
	vm_pageout_init_marker(&marker, queue);
	object = m->object;
	
	TAILQ_INSERT_AFTER(&vm_page_queues[queue].pl,
			   m, &marker, pageq);
	vm_page_unlock_queues();
	vm_page_unlock(m);
	VM_OBJECT_LOCK(object);
	vm_page_lock(m);
	vm_page_lock_queues();

	/* Page queue might have changed. */
	*next = TAILQ_NEXT(&marker, pageq);
	unchanged = (m->queue == queue &&
		     m->object == object &&
		     &marker == TAILQ_NEXT(m, pageq));
	TAILQ_REMOVE(&vm_page_queues[queue].pl,
		     &marker, pageq);
	return (unchanged);
}

/*
 * Lock the page while holding the page queue lock.  Use marker page
 * to detect page queue changes and maintain notion of next page on
 * page queue.  Return TRUE if no changes were detected, FALSE
 * otherwise.  The page is locked on return. The page queue lock might
 * be dropped and reacquired.
 *
 * This function depends on normal struct vm_page being type stable.
 */
static boolean_t
vm_pageout_page_lock(vm_page_t m, vm_page_t *next)
{
	struct vm_page marker;
	boolean_t unchanged;
	u_short queue;

	vm_page_lock_assert(m, MA_NOTOWNED);
	mtx_assert(&vm_page_queue_mtx, MA_OWNED);

	if (vm_page_trylock(m))
		return (TRUE);

	queue = m->queue;
	vm_pageout_init_marker(&marker, queue);

	TAILQ_INSERT_AFTER(&vm_page_queues[queue].pl, m, &marker, pageq);
	vm_page_unlock_queues();
	vm_page_lock(m);
	vm_page_lock_queues();

	/* Page queue might have changed. */
	*next = TAILQ_NEXT(&marker, pageq);
	unchanged = (m->queue == queue && &marker == TAILQ_NEXT(m, pageq));
	TAILQ_REMOVE(&vm_page_queues[queue].pl, &marker, pageq);
	return (unchanged);
}

/*
 * vm_pageout_clean:
 *
 * Clean the page and remove it from the laundry.
 * 
 * We set the busy bit to cause potential page faults on this page to
 * block.  Note the careful timing, however, the busy bit isn't set till
 * late and we cannot do anything that will mess with the page.
 */
static int
vm_pageout_clean(vm_page_t m)
{
	vm_object_t object;
	vm_page_t mc[2*vm_pageout_page_count], pb, ps;
	int pageout_count;
	int ib, is, page_base;
	vm_pindex_t pindex = m->pindex;

	vm_page_lock_assert(m, MA_OWNED);
	object = m->object;
	VM_OBJECT_LOCK_ASSERT(object, MA_OWNED);

	/*
	 * It doesn't cost us anything to pageout OBJT_DEFAULT or OBJT_SWAP
	 * with the new swapper, but we could have serious problems paging
	 * out other object types if there is insufficient memory.  
	 *
	 * Unfortunately, checking free memory here is far too late, so the
	 * check has been moved up a procedural level.
	 */

	/*
	 * Can't clean the page if it's busy or held.
	 */
	KASSERT(m->busy == 0 && (m->oflags & VPO_BUSY) == 0,
	    ("vm_pageout_clean: page %p is busy", m));
	KASSERT(m->hold_count == 0, ("vm_pageout_clean: page %p is held", m));
	vm_page_unlock(m);

	mc[vm_pageout_page_count] = pb = ps = m;
	pageout_count = 1;
	page_base = vm_pageout_page_count;
	ib = 1;
	is = 1;

	/*
	 * Scan object for clusterable pages.
	 *
	 * We can cluster ONLY if: ->> the page is NOT
	 * clean, wired, busy, held, or mapped into a
	 * buffer, and one of the following:
	 * 1) The page is inactive, or a seldom used
	 *    active page.
	 * -or-
	 * 2) we force the issue.
	 *
	 * During heavy mmap/modification loads the pageout
	 * daemon can really fragment the underlying file
	 * due to flushing pages out of order and not trying
	 * align the clusters (which leave sporatic out-of-order
	 * holes).  To solve this problem we do the reverse scan
	 * first and attempt to align our cluster, then do a 
	 * forward scan if room remains.
	 */
more:
	while (ib && pageout_count < vm_pageout_page_count) {
		vm_page_t p;

		if (ib > pindex) {
			ib = 0;
			break;
		}

		if ((p = vm_page_prev(pb)) == NULL ||
		    (p->oflags & VPO_BUSY) != 0 || p->busy != 0) {
			ib = 0;
			break;
		}
		vm_page_lock(p);
		vm_page_test_dirty(p);
		if (p->dirty == 0 ||
		    p->queue != PQ_INACTIVE ||
		    p->hold_count != 0) {	/* may be undergoing I/O */
			vm_page_unlock(p);
			ib = 0;
			break;
		}
		vm_page_unlock(p);
		mc[--page_base] = pb = p;
		++pageout_count;
		++ib;
		/*
		 * alignment boundry, stop here and switch directions.  Do
		 * not clear ib.
		 */
		if ((pindex - (ib - 1)) % vm_pageout_page_count == 0)
			break;
	}

	while (pageout_count < vm_pageout_page_count && 
	    pindex + is < object->size) {
		vm_page_t p;

		if ((p = vm_page_next(ps)) == NULL ||
		    (p->oflags & VPO_BUSY) != 0 || p->busy != 0)
			break;
		vm_page_lock(p);
		vm_page_test_dirty(p);
		if (p->dirty == 0 ||
		    p->queue != PQ_INACTIVE ||
		    p->hold_count != 0) {	/* may be undergoing I/O */
			vm_page_unlock(p);
			break;
		}
		vm_page_unlock(p);
		mc[page_base + pageout_count] = ps = p;
		++pageout_count;
		++is;
	}

	/*
	 * If we exhausted our forward scan, continue with the reverse scan
	 * when possible, even past a page boundry.  This catches boundry
	 * conditions.
	 */
	if (ib && pageout_count < vm_pageout_page_count)
		goto more;

	/*
	 * we allow reads during pageouts...
	 */
	return (vm_pageout_flush(&mc[page_base], pageout_count, 0, 0, NULL,
	    NULL));
}

/*
 * vm_pageout_flush() - launder the given pages
 *
 *	The given pages are laundered.  Note that we setup for the start of
 *	I/O ( i.e. busy the page ), mark it read-only, and bump the object
 *	reference count all in here rather then in the parent.  If we want
 *	the parent to do more sophisticated things we may have to change
 *	the ordering.
 *
 *	Returned runlen is the count of pages between mreq and first
 *	page after mreq with status VM_PAGER_AGAIN.
 *	*eio is set to TRUE if pager returned VM_PAGER_ERROR or VM_PAGER_FAIL
 *	for any page in runlen set.
 */
int
vm_pageout_flush(vm_page_t *mc, int count, int flags, int mreq, int *prunlen,
    boolean_t *eio)
{
	vm_object_t object = mc[0]->object;
	int pageout_status[count];
	int numpagedout = 0;
	int i, runlen;

	VM_OBJECT_LOCK_ASSERT(object, MA_OWNED);
	mtx_assert(&vm_page_queue_mtx, MA_NOTOWNED);

	/*
	 * Initiate I/O.  Bump the vm_page_t->busy counter and
	 * mark the pages read-only.
	 *
	 * We do not have to fixup the clean/dirty bits here... we can
	 * allow the pager to do it after the I/O completes.
	 *
	 * NOTE! mc[i]->dirty may be partial or fragmented due to an
	 * edge case with file fragments.
	 */
	for (i = 0; i < count; i++) {
		KASSERT(mc[i]->valid == VM_PAGE_BITS_ALL,
		    ("vm_pageout_flush: partially invalid page %p index %d/%d",
			mc[i], i, count));
		vm_page_io_start(mc[i]);
		pmap_remove_write(mc[i]);
	}
	vm_object_pip_add(object, count);

	vm_pager_put_pages(object, mc, count, flags, pageout_status);

	runlen = count - mreq;
	if (eio != NULL)
		*eio = FALSE;
	for (i = 0; i < count; i++) {
		vm_page_t mt = mc[i];

		KASSERT(pageout_status[i] == VM_PAGER_PEND ||
		    !pmap_page_is_write_mapped(mt),
		    ("vm_pageout_flush: page %p is not write protected", mt));
		switch (pageout_status[i]) {
		case VM_PAGER_OK:
		case VM_PAGER_PEND:
			numpagedout++;
			break;
		case VM_PAGER_BAD:
			/*
			 * Page outside of range of object. Right now we
			 * essentially lose the changes by pretending it
			 * worked.
			 */
			vm_page_undirty(mt);
			break;
		case VM_PAGER_ERROR:
		case VM_PAGER_FAIL:
			/*
			 * If page couldn't be paged out, then reactivate the
			 * page so it doesn't clog the inactive list.  (We
			 * will try paging out it again later).
			 */
			vm_page_lock(mt);
			vm_page_activate(mt);
			vm_page_unlock(mt);
			if (eio != NULL && i >= mreq && i - mreq < runlen)
				*eio = TRUE;
			break;
		case VM_PAGER_AGAIN:
			if (i >= mreq && i - mreq < runlen)
				runlen = i - mreq;
			break;
		}

		/*
		 * If the operation is still going, leave the page busy to
		 * block all other accesses. Also, leave the paging in
		 * progress indicator set so that we don't attempt an object
		 * collapse.
		 */
		if (pageout_status[i] != VM_PAGER_PEND) {
			vm_object_pip_wakeup(object);
			vm_page_io_finish(mt);
			if (vm_page_count_severe()) {
				vm_page_lock(mt);
				vm_page_try_to_cache(mt);
				vm_page_unlock(mt);
			}
		}
	}
	if (prunlen != NULL)
		*prunlen = runlen;
	return (numpagedout);
}

static boolean_t
vm_pageout_launder(int queue, int tries, vm_paddr_t low, vm_paddr_t high)
{
	struct mount *mp;
	struct vnode *vp;
	vm_object_t object;
	vm_paddr_t pa;
	vm_page_t m, m_tmp, next;
	int vfslocked;

	vm_page_lock_queues();
	TAILQ_FOREACH_SAFE(m, &vm_page_queues[queue].pl, pageq, next) {
		KASSERT(m->queue == queue,
		    ("vm_pageout_launder: page %p's queue is not %d", m,
		    queue));
		if ((m->flags & PG_MARKER) != 0)
			continue;
		pa = VM_PAGE_TO_PHYS(m);
		if (pa < low || pa + PAGE_SIZE > high)
			continue;
		if (!vm_pageout_page_lock(m, &next) || m->hold_count != 0) {
			vm_page_unlock(m);
			continue;
		}
		object = m->object;
		if ((!VM_OBJECT_TRYLOCK(object) &&
		    (!vm_pageout_fallback_object_lock(m, &next) ||
		    m->hold_count != 0)) || (m->oflags & VPO_BUSY) != 0 ||
		    m->busy != 0) {
			vm_page_unlock(m);
			VM_OBJECT_UNLOCK(object);
			continue;
		}
		vm_page_test_dirty(m);
		if (m->dirty == 0)
			pmap_remove_all(m);
		if (m->dirty != 0) {
			vm_page_unlock(m);
			if (tries == 0 || (object->flags & OBJ_DEAD) != 0) {
				VM_OBJECT_UNLOCK(object);
				continue;
			}
			if (object->type == OBJT_VNODE) {
				vm_page_unlock_queues();
				vp = object->handle;
				vm_object_reference_locked(object);
				VM_OBJECT_UNLOCK(object);
				(void)vn_start_write(vp, &mp, V_WAIT);
				vfslocked = VFS_LOCK_GIANT(vp->v_mount);
				vn_lock(vp, LK_EXCLUSIVE | LK_RETRY);
				VM_OBJECT_LOCK(object);
				vm_object_page_clean(object, 0, 0, OBJPC_SYNC);
				VM_OBJECT_UNLOCK(object);
				VOP_UNLOCK(vp, 0);
				VFS_UNLOCK_GIANT(vfslocked);
				vm_object_deallocate(object);
				vn_finished_write(mp);
				return (TRUE);
			} else if (object->type == OBJT_SWAP ||
			    object->type == OBJT_DEFAULT) {
				vm_page_unlock_queues();
				m_tmp = m;
				vm_pageout_flush(&m_tmp, 1, VM_PAGER_PUT_SYNC,
				    0, NULL, NULL);
				VM_OBJECT_UNLOCK(object);
				return (TRUE);
			}
		} else {
			vm_page_cache(m);
			vm_page_unlock(m);
		}
		VM_OBJECT_UNLOCK(object);
	}
	vm_page_unlock_queues();
	return (FALSE);
}

/*
 * Increase the number of cached pages.  The specified value, "tries",
 * determines which categories of pages are cached:
 *
 *  0: All clean, inactive pages within the specified physical address range
 *     are cached.  Will not sleep.
 *  1: The vm_lowmem handlers are called.  All inactive pages within
 *     the specified physical address range are cached.  May sleep.
 *  2: The vm_lowmem handlers are called.  All inactive and active pages
 *     within the specified physical address range are cached.  May sleep.
 */
void
vm_pageout_grow_cache(int tries, vm_paddr_t low, vm_paddr_t high)
{
	int actl, actmax, inactl, inactmax;

	if (tries > 0) {
		/*
		 * Decrease registered cache sizes.  The vm_lowmem handlers
		 * may acquire locks and/or sleep, so they can only be invoked
		 * when "tries" is greater than zero.
		 */
		EVENTHANDLER_INVOKE(vm_lowmem, 0);

		/*
		 * We do this explicitly after the caches have been drained
		 * above.
		 */
		uma_reclaim();
	}
	inactl = 0;
	inactmax = cnt.v_inactive_count;
	actl = 0;
	actmax = tries < 2 ? 0 : cnt.v_active_count;
again:
	if (inactl < inactmax && vm_pageout_launder(PQ_INACTIVE, tries, low,
	    high)) {
		inactl++;
		goto again;
	}
	if (actl < actmax && vm_pageout_launder(PQ_ACTIVE, tries, low, high)) {
		actl++;
		goto again;
	}
}

#if !defined(NO_SWAPPING)
/*
 *	vm_pageout_object_deactivate_pages
 *
 *	Deactivate enough pages to satisfy the inactive target
 *	requirements.
 *
 *	The object and map must be locked.
 */
static void
vm_pageout_object_deactivate_pages(pmap_t pmap, vm_object_t first_object,
    long desired)
{
	vm_object_t backing_object, object;
	vm_page_t p;
	int actcount, remove_mode;

	VM_OBJECT_LOCK_ASSERT(first_object, MA_OWNED);
	if (first_object->type == OBJT_DEVICE ||
	    first_object->type == OBJT_SG)
		return;
	for (object = first_object;; object = backing_object) {
		if (pmap_resident_count(pmap) <= desired)
			goto unlock_return;
		VM_OBJECT_LOCK_ASSERT(object, MA_OWNED);
		if (object->type == OBJT_PHYS || object->paging_in_progress)
			goto unlock_return;

		remove_mode = 0;
		if (object->shadow_count > 1)
			remove_mode = 1;
		/*
		 * Scan the object's entire memory queue.
		 */
		TAILQ_FOREACH(p, &object->memq, listq) {
			if (pmap_resident_count(pmap) <= desired)
				goto unlock_return;
			if ((p->oflags & VPO_BUSY) != 0 || p->busy != 0)
				continue;
			PCPU_INC(cnt.v_pdpages);
			vm_page_lock(p);
			if (p->wire_count != 0 || p->hold_count != 0 ||
			    !pmap_page_exists_quick(pmap, p)) {
				vm_page_unlock(p);
				continue;
			}
			actcount = pmap_ts_referenced(p);
			if ((p->aflags & PGA_REFERENCED) != 0) {
				if (actcount == 0)
					actcount = 1;
				vm_page_aflag_clear(p, PGA_REFERENCED);
			}
			if (p->queue != PQ_ACTIVE && actcount != 0) {
				vm_page_activate(p);
				p->act_count += actcount;
			} else if (p->queue == PQ_ACTIVE) {
				if (actcount == 0) {
					p->act_count -= min(p->act_count,
					    ACT_DECLINE);
					if (!remove_mode &&
					    (vm_pageout_algorithm ||
					    p->act_count == 0)) {
						pmap_remove_all(p);
						vm_page_deactivate(p);
					} else {
						vm_page_lock_queues();
						vm_page_requeue(p);
						vm_page_unlock_queues();
					}
				} else {
					vm_page_activate(p);
					if (p->act_count < ACT_MAX -
					    ACT_ADVANCE)
						p->act_count += ACT_ADVANCE;
					vm_page_lock_queues();
					vm_page_requeue(p);
					vm_page_unlock_queues();
				}
			} else if (p->queue == PQ_INACTIVE)
				pmap_remove_all(p);
			vm_page_unlock(p);
		}
		if ((backing_object = object->backing_object) == NULL)
			goto unlock_return;
		VM_OBJECT_LOCK(backing_object);
		if (object != first_object)
			VM_OBJECT_UNLOCK(object);
	}
unlock_return:
	if (object != first_object)
		VM_OBJECT_UNLOCK(object);
}

/*
 * deactivate some number of pages in a map, try to do it fairly, but
 * that is really hard to do.
 */
static void
vm_pageout_map_deactivate_pages(map, desired)
	vm_map_t map;
	long desired;
{
	vm_map_entry_t tmpe;
	vm_object_t obj, bigobj;
	int nothingwired;

	if (!vm_map_trylock(map))
		return;

	bigobj = NULL;
	nothingwired = TRUE;

	/*
	 * first, search out the biggest object, and try to free pages from
	 * that.
	 */
	tmpe = map->header.next;
	while (tmpe != &map->header) {
		if ((tmpe->eflags & MAP_ENTRY_IS_SUB_MAP) == 0) {
			obj = tmpe->object.vm_object;
			if (obj != NULL && VM_OBJECT_TRYLOCK(obj)) {
				if (obj->shadow_count <= 1 &&
				    (bigobj == NULL ||
				     bigobj->resident_page_count < obj->resident_page_count)) {
					if (bigobj != NULL)
						VM_OBJECT_UNLOCK(bigobj);
					bigobj = obj;
				} else
					VM_OBJECT_UNLOCK(obj);
			}
		}
		if (tmpe->wired_count > 0)
			nothingwired = FALSE;
		tmpe = tmpe->next;
	}

	if (bigobj != NULL) {
		vm_pageout_object_deactivate_pages(map->pmap, bigobj, desired);
		VM_OBJECT_UNLOCK(bigobj);
	}
	/*
	 * Next, hunt around for other pages to deactivate.  We actually
	 * do this search sort of wrong -- .text first is not the best idea.
	 */
	tmpe = map->header.next;
	while (tmpe != &map->header) {
		if (pmap_resident_count(vm_map_pmap(map)) <= desired)
			break;
		if ((tmpe->eflags & MAP_ENTRY_IS_SUB_MAP) == 0) {
			obj = tmpe->object.vm_object;
			if (obj != NULL) {
				VM_OBJECT_LOCK(obj);
				vm_pageout_object_deactivate_pages(map->pmap, obj, desired);
				VM_OBJECT_UNLOCK(obj);
			}
		}
		tmpe = tmpe->next;
	}

	/*
	 * Remove all mappings if a process is swapped out, this will free page
	 * table pages.
	 */
	if (desired == 0 && nothingwired) {
		pmap_remove(vm_map_pmap(map), vm_map_min(map),
		    vm_map_max(map));
	}
	vm_map_unlock(map);
}
#endif		/* !defined(NO_SWAPPING) */

/*
 *	vm_pageout_scan does the dirty work for the pageout daemon.
 */
static void
vm_pageout_scan(int pass)
{
	vm_page_t m, next;
	struct vm_page marker;
	int page_shortage, maxscan, pcount;
	int addl_page_shortage;
	vm_object_t object;
	int actcount;
	int vnodes_skipped = 0;
	int maxlaunder;
	boolean_t queues_locked;

	/*
	 * Decrease registered cache sizes.
	 */
	EVENTHANDLER_INVOKE(vm_lowmem, 0);
	/*
	 * We do this explicitly after the caches have been drained above.
	 */
	uma_reclaim();

	/*
	 * The addl_page_shortage is the the number of temporarily
	 * stuck pages in the inactive queue.  In other words, the
	 * number of pages from cnt.v_inactive_count that should be
	 * discounted in setting the target for the active queue scan.
	 */
	addl_page_shortage = atomic_readandclear_int(&vm_pageout_deficit);

	/*
	 * Calculate the number of pages we want to either free or move
	 * to the cache.
	 */
	page_shortage = vm_paging_target() + addl_page_shortage;

	vm_pageout_init_marker(&marker, PQ_INACTIVE);

	/*
	 * Start scanning the inactive queue for pages we can move to the
	 * cache or free.  The scan will stop when the target is reached or
	 * we have scanned the entire inactive queue.  Note that m->act_count
	 * is not used to form decisions for the inactive queue, only for the
	 * active queue.
	 *
	 * maxlaunder limits the number of dirty pages we flush per scan.
	 * For most systems a smaller value (16 or 32) is more robust under
	 * extreme memory and disk pressure because any unnecessary writes
	 * to disk can result in extreme performance degredation.  However,
	 * systems with excessive dirty pages (especially when MAP_NOSYNC is
	 * used) will die horribly with limited laundering.  If the pageout
	 * daemon cannot clean enough pages in the first pass, we let it go
	 * all out in succeeding passes.
	 */
	if ((maxlaunder = vm_max_launder) <= 1)
		maxlaunder = 1;
	if (pass)
		maxlaunder = 10000;
	vm_page_lock_queues();
	queues_locked = TRUE;
<<<<<<< HEAD
rescan0:
	addl_page_shortage = addl_page_shortage_init;
=======
>>>>>>> 9a1f5102
	maxscan = cnt.v_inactive_count;

	for (m = TAILQ_FIRST(&vm_page_queues[PQ_INACTIVE].pl);
	     m != NULL && maxscan-- > 0 && page_shortage > 0;
	     m = next) {
		KASSERT(queues_locked, ("unlocked queues"));
		mtx_assert(&vm_page_queue_mtx, MA_OWNED);
<<<<<<< HEAD
=======
		KASSERT(m->queue == PQ_INACTIVE, ("Inactive queue %p", m));
>>>>>>> 9a1f5102

		cnt.v_pdpages++;
		next = TAILQ_NEXT(m, pageq);

		/*
		 * skip marker pages
		 */
		if (m->flags & PG_MARKER)
			continue;

		KASSERT((m->flags & PG_FICTITIOUS) == 0,
		    ("Fictitious page %p cannot be in inactive queue", m));
		KASSERT((m->oflags & VPO_UNMANAGED) == 0,
		    ("Unmanaged page %p cannot be in inactive queue", m));

		/*
		 * The page or object lock acquisitions fail if the
		 * page was removed from the queue or moved to a
		 * different position within the queue.  In either
		 * case, addl_page_shortage should not be incremented.
		 */
		if (!vm_pageout_page_lock(m, &next)) {
			vm_page_unlock(m);
			continue;
		}
		object = m->object;
		if (!VM_OBJECT_TRYLOCK(object) &&
		    !vm_pageout_fallback_object_lock(m, &next)) {
			vm_page_unlock(m);
			VM_OBJECT_UNLOCK(object);
			continue;
		}

		/*
		 * Don't mess with busy pages, keep them at at the
		 * front of the queue, most likely they are being
		 * paged out.  Increment addl_page_shortage for busy
		 * pages, because they may leave the inactive queue
		 * shortly after page scan is finished.
		 */
		if (m->busy != 0 || (m->oflags & VPO_BUSY) != 0) {
			vm_page_unlock(m);
			VM_OBJECT_UNLOCK(object);
			addl_page_shortage++;
			continue;
		}

		/*
		 * We unlock vm_page_queue_mtx, invalidating the
		 * 'next' pointer.  Use our marker to remember our
		 * place.
		 */
		TAILQ_INSERT_AFTER(&vm_page_queues[PQ_INACTIVE].pl,
		    m, &marker, pageq);
		vm_page_unlock_queues();
		queues_locked = FALSE;

		/*
		 * If the object is not being used, we ignore previous 
		 * references.
		 */
		if (object->ref_count == 0) {
			vm_page_aflag_clear(m, PGA_REFERENCED);
			KASSERT(!pmap_page_is_mapped(m),
			    ("vm_pageout_scan: page %p is mapped", m));

		/*
		 * Otherwise, if the page has been referenced while in the 
		 * inactive queue, we bump the "activation count" upwards, 
		 * making it less likely that the page will be added back to 
		 * the inactive queue prematurely again.  Here we check the 
		 * page tables (or emulated bits, if any), given the upper 
		 * level VM system not knowing anything about existing 
		 * references.
		 */
		} else if ((m->aflags & PGA_REFERENCED) == 0 &&
		    (actcount = pmap_ts_referenced(m)) != 0) {
			vm_page_activate(m);
			vm_page_unlock(m);
			m->act_count += actcount + ACT_ADVANCE;
			VM_OBJECT_UNLOCK(object);
			goto relock_queues;
		}

		/*
		 * If the upper level VM system knows about any page 
		 * references, we activate the page.  We also set the 
		 * "activation count" higher than normal so that we will less 
		 * likely place pages back onto the inactive queue again.
		 */
		if ((m->aflags & PGA_REFERENCED) != 0) {
			vm_page_aflag_clear(m, PGA_REFERENCED);
			actcount = pmap_ts_referenced(m);
			vm_page_activate(m);
			vm_page_unlock(m);
			m->act_count += actcount + ACT_ADVANCE + 1;
			VM_OBJECT_UNLOCK(object);
			goto relock_queues;
<<<<<<< HEAD
=======
		}

		if (m->hold_count != 0) {
			vm_page_unlock(m);
			VM_OBJECT_UNLOCK(object);

			/*
			 * Held pages are essentially stuck in the
			 * queue.  So, they ought to be discounted
			 * from cnt.v_inactive_count.  See the
			 * calculation of the page_shortage for the
			 * loop over the active queue below.
			 */
			addl_page_shortage++;
			goto relock_queues;
>>>>>>> 9a1f5102
		}

		/*
		 * If the upper level VM system does not believe that the page
		 * is fully dirty, but it is mapped for write access, then we
		 * consult the pmap to see if the page's dirty status should
		 * be updated.
		 */
		if (m->dirty != VM_PAGE_BITS_ALL &&
		    pmap_page_is_write_mapped(m)) {
			/*
			 * Avoid a race condition: Unless write access is
			 * removed from the page, another processor could
			 * modify it before all access is removed by the call
			 * to vm_page_cache() below.  If vm_page_cache() finds
			 * that the page has been modified when it removes all
			 * access, it panics because it cannot cache dirty
			 * pages.  In principle, we could eliminate just write
			 * access here rather than all access.  In the expected
			 * case, when there are no last instant modifications
			 * to the page, removing all access will be cheaper
			 * overall.
			 */
			if (pmap_is_modified(m))
				vm_page_dirty(m);
			else if (m->dirty == 0)
				pmap_remove_all(m);
		}

		if (m->valid == 0) {
			/*
			 * Invalid pages can be easily freed
			 */
			vm_page_free(m);
			PCPU_INC(cnt.v_dfree);
			--page_shortage;
		} else if (m->dirty == 0) {
			/*
			 * Clean pages can be placed onto the cache queue.
			 * This effectively frees them.
			 */
			vm_page_cache(m);
			--page_shortage;
		} else if ((m->flags & PG_WINATCFLS) == 0 && pass == 0) {
			/*
			 * Dirty pages need to be paged out, but flushing
			 * a page is extremely expensive verses freeing
			 * a clean page.  Rather then artificially limiting
			 * the number of pages we can flush, we instead give
			 * dirty pages extra priority on the inactive queue
			 * by forcing them to be cycled through the queue
			 * twice before being flushed, after which the
			 * (now clean) page will cycle through once more
			 * before being freed.  This significantly extends
			 * the thrash point for a heavily loaded machine.
			 */
			m->flags |= PG_WINATCFLS;
			vm_page_lock_queues();
			queues_locked = TRUE;
			vm_page_requeue(m);
		} else if (maxlaunder > 0) {
			/*
			 * We always want to try to flush some dirty pages if
			 * we encounter them, to keep the system stable.
			 * Normally this number is small, but under extreme
			 * pressure where there are insufficient clean pages
			 * on the inactive queue, we may have to go all out.
			 */
			int swap_pageouts_ok, vfslocked = 0;
			struct vnode *vp = NULL;
			struct mount *mp = NULL;

			if ((object->type != OBJT_SWAP) && (object->type != OBJT_DEFAULT)) {
				swap_pageouts_ok = 1;
			} else {
				swap_pageouts_ok = !(defer_swap_pageouts || disable_swap_pageouts);
				swap_pageouts_ok |= (!disable_swap_pageouts && defer_swap_pageouts &&
				vm_page_count_min());
										
			}

			/*
			 * We don't bother paging objects that are "dead".  
			 * Those objects are in a "rundown" state.
			 */
			if (!swap_pageouts_ok || (object->flags & OBJ_DEAD)) {
				vm_page_unlock(m);
				VM_OBJECT_UNLOCK(object);
				vm_page_lock_queues();
				queues_locked = TRUE;
				vm_page_requeue(m);
				goto relock_queues;
			}

			/*
			 * The object is already known NOT to be dead.   It
			 * is possible for the vget() to block the whole
			 * pageout daemon, but the new low-memory handling
			 * code should prevent it.
			 *
			 * The previous code skipped locked vnodes and, worse,
			 * reordered pages in the queue.  This results in
			 * completely non-deterministic operation and, on a
			 * busy system, can lead to extremely non-optimal
			 * pageouts.  For example, it can cause clean pages
			 * to be freed and dirty pages to be moved to the end
			 * of the queue.  Since dirty pages are also moved to
			 * the end of the queue once-cleaned, this gives
			 * way too large a weighting to defering the freeing
			 * of dirty pages.
			 *
			 * We can't wait forever for the vnode lock, we might
			 * deadlock due to a vn_read() getting stuck in
			 * vm_wait while holding this vnode.  We skip the 
			 * vnode if we can't get it in a reasonable amount
			 * of time.
			 */
			if (object->type == OBJT_VNODE) {
				vm_page_unlock(m);
				vp = object->handle;
				if (vp->v_type == VREG &&
				    vn_start_write(vp, &mp, V_NOWAIT) != 0) {
					mp = NULL;
					++pageout_lock_miss;
					if (object->flags & OBJ_MIGHTBEDIRTY)
						vnodes_skipped++;
					goto unlock_and_continue;
				}
				KASSERT(mp != NULL,
				    ("vp %p with NULL v_mount", vp));
				vm_object_reference_locked(object);
				VM_OBJECT_UNLOCK(object);
				vfslocked = VFS_LOCK_GIANT(vp->v_mount);
				if (vget(vp, LK_EXCLUSIVE | LK_TIMELOCK,
				    curthread)) {
					VM_OBJECT_LOCK(object);
					++pageout_lock_miss;
					if (object->flags & OBJ_MIGHTBEDIRTY)
						vnodes_skipped++;
					vp = NULL;
					goto unlock_and_continue;
				}
				VM_OBJECT_LOCK(object);
				vm_page_lock(m);
				vm_page_lock_queues();
				queues_locked = TRUE;
				/*
				 * The page might have been moved to another
				 * queue during potential blocking in vget()
				 * above.  The page might have been freed and
				 * reused for another vnode.
				 */
				if (m->queue != PQ_INACTIVE ||
				    m->object != object ||
				    TAILQ_NEXT(m, pageq) != &marker) {
					vm_page_unlock(m);
					if (object->flags & OBJ_MIGHTBEDIRTY)
						vnodes_skipped++;
					goto unlock_and_continue;
				}
	
				/*
				 * The page may have been busied during the
				 * blocking in vget().  We don't move the
				 * page back onto the end of the queue so that
				 * statistics are more correct if we don't.
				 */
				if (m->busy || (m->oflags & VPO_BUSY)) {
					vm_page_unlock(m);
					goto unlock_and_continue;
				}

				/*
				 * If the page has become held it might
				 * be undergoing I/O, so skip it
				 */
				if (m->hold_count) {
					vm_page_unlock(m);
					vm_page_requeue(m);
					if (object->flags & OBJ_MIGHTBEDIRTY)
						vnodes_skipped++;
					goto unlock_and_continue;
				}
				vm_page_unlock_queues();
				queues_locked = FALSE;
			}

			/*
			 * If a page is dirty, then it is either being washed
			 * (but not yet cleaned) or it is still in the
			 * laundry.  If it is still in the laundry, then we
			 * start the cleaning operation. 
			 *
			 * decrement page_shortage on success to account for
			 * the (future) cleaned page.  Otherwise we could wind
			 * up laundering or cleaning too many pages.
			 */
			if (vm_pageout_clean(m) != 0) {
				--page_shortage;
				--maxlaunder;
			}
unlock_and_continue:
			vm_page_lock_assert(m, MA_NOTOWNED);
			VM_OBJECT_UNLOCK(object);
			if (mp != NULL) {
				if (queues_locked) {
					vm_page_unlock_queues();
					queues_locked = FALSE;
				}
				if (vp != NULL)
					vput(vp);
				VFS_UNLOCK_GIANT(vfslocked);
				vm_object_deallocate(object);
				vn_finished_write(mp);
			}
			vm_page_lock_assert(m, MA_NOTOWNED);
			goto relock_queues;
		}
		vm_page_unlock(m);
		VM_OBJECT_UNLOCK(object);
relock_queues:
		if (!queues_locked) {
			vm_page_lock_queues();
			queues_locked = TRUE;
		}
		next = TAILQ_NEXT(&marker, pageq);
		TAILQ_REMOVE(&vm_page_queues[PQ_INACTIVE].pl,
		    &marker, pageq);
	}

	/*
	 * Compute the number of pages we want to try to move from the
	 * active queue to the inactive queue.
	 */
	page_shortage = vm_paging_target() +
		cnt.v_inactive_target - cnt.v_inactive_count;
	page_shortage += addl_page_shortage;

	/*
	 * Scan the active queue for things we can deactivate. We nominally
	 * track the per-page activity counter and use it to locate
	 * deactivation candidates.
	 */
	pcount = cnt.v_active_count;
	m = TAILQ_FIRST(&vm_page_queues[PQ_ACTIVE].pl);
	mtx_assert(&vm_page_queue_mtx, MA_OWNED);

	while ((m != NULL) && (pcount-- > 0) && (page_shortage > 0)) {

		KASSERT(m->queue == PQ_ACTIVE,
		    ("vm_pageout_scan: page %p isn't active", m));

		next = TAILQ_NEXT(m, pageq);
		if ((m->flags & PG_MARKER) != 0) {
			m = next;
			continue;
		}
		KASSERT((m->flags & PG_FICTITIOUS) == 0,
		    ("Fictitious page %p cannot be in active queue", m));
		KASSERT((m->oflags & VPO_UNMANAGED) == 0,
		    ("Unmanaged page %p cannot be in active queue", m));
		if (!vm_pageout_page_lock(m, &next)) {
			vm_page_unlock(m);
			m = next;
			continue;
		}
		object = m->object;
		if (!VM_OBJECT_TRYLOCK(object) &&
		    !vm_pageout_fallback_object_lock(m, &next)) {
			VM_OBJECT_UNLOCK(object);
			vm_page_unlock(m);
			m = next;
			continue;
		}

		/*
		 * Don't deactivate pages that are busy.
		 */
		if ((m->busy != 0) ||
		    (m->oflags & VPO_BUSY) ||
		    (m->hold_count != 0)) {
			vm_page_unlock(m);
			VM_OBJECT_UNLOCK(object);
			vm_page_requeue(m);
			m = next;
			continue;
		}

		/*
		 * The count for pagedaemon pages is done after checking the
		 * page for eligibility...
		 */
		cnt.v_pdpages++;

		/*
		 * Check to see "how much" the page has been used.
		 */
		actcount = 0;
		if (object->ref_count != 0) {
			if (m->aflags & PGA_REFERENCED) {
				actcount += 1;
			}
			actcount += pmap_ts_referenced(m);
			if (actcount) {
				m->act_count += ACT_ADVANCE + actcount;
				if (m->act_count > ACT_MAX)
					m->act_count = ACT_MAX;
			}
		}

		/*
		 * Since we have "tested" this bit, we need to clear it now.
		 */
		vm_page_aflag_clear(m, PGA_REFERENCED);

		/*
		 * Only if an object is currently being used, do we use the
		 * page activation count stats.
		 */
		if (actcount && (object->ref_count != 0)) {
			vm_page_requeue(m);
		} else {
			m->act_count -= min(m->act_count, ACT_DECLINE);
			if (vm_pageout_algorithm ||
			    object->ref_count == 0 ||
			    m->act_count == 0) {
				page_shortage--;
				if (object->ref_count == 0) {
					KASSERT(!pmap_page_is_mapped(m),
				    ("vm_pageout_scan: page %p is mapped", m));
					if (m->dirty == 0)
						vm_page_cache(m);
					else
						vm_page_deactivate(m);
				} else {
					vm_page_deactivate(m);
				}
			} else {
				vm_page_requeue(m);
			}
		}
		vm_page_unlock(m);
		VM_OBJECT_UNLOCK(object);
		m = next;
	}
	vm_page_unlock_queues();
#if !defined(NO_SWAPPING)
	/*
	 * Idle process swapout -- run once per second.
	 */
	if (vm_swap_idle_enabled) {
		static long lsec;
		if (time_second != lsec) {
			vm_req_vmdaemon(VM_SWAP_IDLE);
			lsec = time_second;
		}
	}
#endif
		
	/*
	 * If we didn't get enough free pages, and we have skipped a vnode
	 * in a writeable object, wakeup the sync daemon.  And kick swapout
	 * if we did not get enough free pages.
	 */
	if (vm_paging_target() > 0) {
		if (vnodes_skipped && vm_page_count_min())
			(void) speedup_syncer();
#if !defined(NO_SWAPPING)
		if (vm_swap_enabled && vm_page_count_target())
			vm_req_vmdaemon(VM_SWAP_NORMAL);
#endif
	}

	/*
	 * If we are critically low on one of RAM or swap and low on
	 * the other, kill the largest process.  However, we avoid
	 * doing this on the first pass in order to give ourselves a
	 * chance to flush out dirty vnode-backed pages and to allow
	 * active pages to be moved to the inactive queue and reclaimed.
	 */
	if (pass != 0 &&
	    ((swap_pager_avail < 64 && vm_page_count_min()) ||
	     (swap_pager_full && vm_paging_target() > 0)))
		vm_pageout_oom(VM_OOM_MEM);
}


void
vm_pageout_oom(int shortage)
{
	struct proc *p, *bigproc;
	vm_offset_t size, bigsize;
	struct thread *td;
	struct vmspace *vm;

	/*
	 * We keep the process bigproc locked once we find it to keep anyone
	 * from messing with it; however, there is a possibility of
	 * deadlock if process B is bigproc and one of it's child processes
	 * attempts to propagate a signal to B while we are waiting for A's
	 * lock while walking this list.  To avoid this, we don't block on
	 * the process lock but just skip a process if it is already locked.
	 */
	bigproc = NULL;
	bigsize = 0;
	sx_slock(&allproc_lock);
	FOREACH_PROC_IN_SYSTEM(p) {
		int breakout;

		if (PROC_TRYLOCK(p) == 0)
			continue;
		/*
		 * If this is a system, protected or killed process, skip it.
		 */
		if (p->p_state != PRS_NORMAL ||
		    (p->p_flag & (P_INEXEC | P_PROTECTED | P_SYSTEM)) ||
		    (p->p_pid == 1) || P_KILLED(p) ||
		    ((p->p_pid < 48) && (swap_pager_avail != 0))) {
			PROC_UNLOCK(p);
			continue;
		}
		/*
		 * If the process is in a non-running type state,
		 * don't touch it.  Check all the threads individually.
		 */
		breakout = 0;
		FOREACH_THREAD_IN_PROC(p, td) {
			thread_lock(td);
			if (!TD_ON_RUNQ(td) &&
			    !TD_IS_RUNNING(td) &&
			    !TD_IS_SLEEPING(td) &&
			    !TD_IS_SUSPENDED(td)) {
				thread_unlock(td);
				breakout = 1;
				break;
			}
			thread_unlock(td);
		}
		if (breakout) {
			PROC_UNLOCK(p);
			continue;
		}
		/*
		 * get the process size
		 */
		vm = vmspace_acquire_ref(p);
		if (vm == NULL) {
			PROC_UNLOCK(p);
			continue;
		}
		if (!vm_map_trylock_read(&vm->vm_map)) {
			vmspace_free(vm);
			PROC_UNLOCK(p);
			continue;
		}
		size = vmspace_swap_count(vm);
		vm_map_unlock_read(&vm->vm_map);
		if (shortage == VM_OOM_MEM)
			size += vmspace_resident_count(vm);
		vmspace_free(vm);
		/*
		 * if the this process is bigger than the biggest one
		 * remember it.
		 */
		if (size > bigsize) {
			if (bigproc != NULL)
				PROC_UNLOCK(bigproc);
			bigproc = p;
			bigsize = size;
		} else
			PROC_UNLOCK(p);
	}
	sx_sunlock(&allproc_lock);
	if (bigproc != NULL) {
		killproc(bigproc, "out of swap space");
		sched_nice(bigproc, PRIO_MIN);
		PROC_UNLOCK(bigproc);
		wakeup(&cnt.v_free_count);
	}
}

/*
 * This routine tries to maintain the pseudo LRU active queue,
 * so that during long periods of time where there is no paging,
 * that some statistic accumulation still occurs.  This code
 * helps the situation where paging just starts to occur.
 */
static void
vm_pageout_page_stats()
{
	vm_object_t object;
	vm_page_t m,next;
	int pcount,tpcount;		/* Number of pages to check */
	static int fullintervalcount = 0;
	int page_shortage;

	page_shortage = 
	    (cnt.v_inactive_target + cnt.v_cache_max + cnt.v_free_min) -
	    (cnt.v_free_count + cnt.v_inactive_count + cnt.v_cache_count);

	if (page_shortage <= 0)
		return;

	vm_page_lock_queues();
	pcount = cnt.v_active_count;
	fullintervalcount += vm_pageout_stats_interval;
	if (fullintervalcount < vm_pageout_full_stats_interval) {
		tpcount = (int64_t)vm_pageout_stats_max * cnt.v_active_count /
		    cnt.v_page_count;
		if (pcount > tpcount)
			pcount = tpcount;
	} else {
		fullintervalcount = 0;
	}

	m = TAILQ_FIRST(&vm_page_queues[PQ_ACTIVE].pl);
	while ((m != NULL) && (pcount-- > 0)) {
		int actcount;

		KASSERT(m->queue == PQ_ACTIVE,
		    ("vm_pageout_page_stats: page %p isn't active", m));

		next = TAILQ_NEXT(m, pageq);
		if ((m->flags & PG_MARKER) != 0) {
			m = next;
			continue;
		}
		vm_page_lock_assert(m, MA_NOTOWNED);
		if (!vm_pageout_page_lock(m, &next)) {
			vm_page_unlock(m);
			m = next;
			continue;
		}
		object = m->object;
		if (!VM_OBJECT_TRYLOCK(object) &&
		    !vm_pageout_fallback_object_lock(m, &next)) {
			VM_OBJECT_UNLOCK(object);
			vm_page_unlock(m);
			m = next;
			continue;
		}

		/*
		 * Don't deactivate pages that are busy.
		 */
		if ((m->busy != 0) ||
		    (m->oflags & VPO_BUSY) ||
		    (m->hold_count != 0)) {
			vm_page_unlock(m);
			VM_OBJECT_UNLOCK(object);
			vm_page_requeue(m);
			m = next;
			continue;
		}

		actcount = 0;
		if (m->aflags & PGA_REFERENCED) {
			vm_page_aflag_clear(m, PGA_REFERENCED);
			actcount += 1;
		}

		actcount += pmap_ts_referenced(m);
		if (actcount) {
			m->act_count += ACT_ADVANCE + actcount;
			if (m->act_count > ACT_MAX)
				m->act_count = ACT_MAX;
			vm_page_requeue(m);
		} else {
			if (m->act_count == 0) {
				/*
				 * We turn off page access, so that we have
				 * more accurate RSS stats.  We don't do this
				 * in the normal page deactivation when the
				 * system is loaded VM wise, because the
				 * cost of the large number of page protect
				 * operations would be higher than the value
				 * of doing the operation.
				 */
				pmap_remove_all(m);
				vm_page_deactivate(m);
			} else {
				m->act_count -= min(m->act_count, ACT_DECLINE);
				vm_page_requeue(m);
			}
		}
		vm_page_unlock(m);
		VM_OBJECT_UNLOCK(object);
		m = next;
	}
	vm_page_unlock_queues();
}

/*
 *	vm_pageout is the high level pageout daemon.
 */
static void
vm_pageout()
{
	int error, pass;

	/*
	 * Initialize some paging parameters.
	 */
	cnt.v_interrupt_free_min = 2;
	if (cnt.v_page_count < 2000)
		vm_pageout_page_count = 8;

	/*
	 * v_free_reserved needs to include enough for the largest
	 * swap pager structures plus enough for any pv_entry structs
	 * when paging. 
	 */
	if (cnt.v_page_count > 1024)
		cnt.v_free_min = 4 + (cnt.v_page_count - 1024) / 200;
	else
		cnt.v_free_min = 4;
	cnt.v_pageout_free_min = (2*MAXBSIZE)/PAGE_SIZE +
	    cnt.v_interrupt_free_min;
	cnt.v_free_reserved = vm_pageout_page_count +
	    cnt.v_pageout_free_min + (cnt.v_page_count / 768);
	cnt.v_free_severe = cnt.v_free_min / 2;
	cnt.v_free_min += cnt.v_free_reserved;
	cnt.v_free_severe += cnt.v_free_reserved;

	/*
	 * v_free_target and v_cache_min control pageout hysteresis.  Note
	 * that these are more a measure of the VM cache queue hysteresis
	 * then the VM free queue.  Specifically, v_free_target is the
	 * high water mark (free+cache pages).
	 *
	 * v_free_reserved + v_cache_min (mostly means v_cache_min) is the
	 * low water mark, while v_free_min is the stop.  v_cache_min must
	 * be big enough to handle memory needs while the pageout daemon
	 * is signalled and run to free more pages.
	 */
	if (cnt.v_free_count > 6144)
		cnt.v_free_target = 4 * cnt.v_free_min + cnt.v_free_reserved;
	else
		cnt.v_free_target = 2 * cnt.v_free_min + cnt.v_free_reserved;

	if (cnt.v_free_count > 2048) {
		cnt.v_cache_min = cnt.v_free_target;
		cnt.v_cache_max = 2 * cnt.v_cache_min;
		cnt.v_inactive_target = (3 * cnt.v_free_target) / 2;
	} else {
		cnt.v_cache_min = 0;
		cnt.v_cache_max = 0;
		cnt.v_inactive_target = cnt.v_free_count / 4;
	}
	if (cnt.v_inactive_target > cnt.v_free_count / 3)
		cnt.v_inactive_target = cnt.v_free_count / 3;

	/* XXX does not really belong here */
	if (vm_page_max_wired == 0)
		vm_page_max_wired = cnt.v_free_count / 3;

	if (vm_pageout_stats_max == 0)
		vm_pageout_stats_max = cnt.v_free_target;

	/*
	 * Set interval in seconds for stats scan.
	 */
	if (vm_pageout_stats_interval == 0)
		vm_pageout_stats_interval = 5;
	if (vm_pageout_full_stats_interval == 0)
		vm_pageout_full_stats_interval = vm_pageout_stats_interval * 4;

	swap_pager_swap_init();
	pass = 0;
	/*
	 * The pageout daemon is never done, so loop forever.
	 */
	while (TRUE) {
		/*
		 * If we have enough free memory, wakeup waiters.  Do
		 * not clear vm_pages_needed until we reach our target,
		 * otherwise we may be woken up over and over again and
		 * waste a lot of cpu.
		 */
		mtx_lock(&vm_page_queue_free_mtx);
		if (vm_pages_needed && !vm_page_count_min()) {
			if (!vm_paging_needed())
				vm_pages_needed = 0;
			wakeup(&cnt.v_free_count);
		}
		if (vm_pages_needed) {
			/*
			 * Still not done, take a second pass without waiting
			 * (unlimited dirty cleaning), otherwise sleep a bit
			 * and try again.
			 */
			++pass;
			if (pass > 1)
				msleep(&vm_pages_needed,
				    &vm_page_queue_free_mtx, PVM, "psleep",
				    hz / 2);
		} else {
			/*
			 * Good enough, sleep & handle stats.  Prime the pass
			 * for the next run.
			 */
			if (pass > 1)
				pass = 1;
			else
				pass = 0;
			error = msleep(&vm_pages_needed,
			    &vm_page_queue_free_mtx, PVM, "psleep",
			    vm_pageout_stats_interval * hz);
			if (error && !vm_pages_needed) {
				mtx_unlock(&vm_page_queue_free_mtx);
				pass = 0;
				vm_pageout_page_stats();
				continue;
			}
		}
		if (vm_pages_needed)
			cnt.v_pdwakeups++;
		mtx_unlock(&vm_page_queue_free_mtx);
		vm_pageout_scan(pass);
	}
}

/*
 * Unless the free page queue lock is held by the caller, this function
 * should be regarded as advisory.  Specifically, the caller should
 * not msleep() on &cnt.v_free_count following this function unless
 * the free page queue lock is held until the msleep() is performed.
 */
void
pagedaemon_wakeup()
{

	if (!vm_pages_needed && curthread->td_proc != pageproc) {
		vm_pages_needed = 1;
		wakeup(&vm_pages_needed);
	}
}

#if !defined(NO_SWAPPING)
static void
vm_req_vmdaemon(int req)
{
	static int lastrun = 0;

	mtx_lock(&vm_daemon_mtx);
	vm_pageout_req_swapout |= req;
	if ((ticks > (lastrun + hz)) || (ticks < lastrun)) {
		wakeup(&vm_daemon_needed);
		lastrun = ticks;
	}
	mtx_unlock(&vm_daemon_mtx);
}

static void
vm_daemon()
{
	struct rlimit rsslim;
	struct proc *p;
	struct thread *td;
	struct vmspace *vm;
	int breakout, swapout_flags, tryagain, attempts;
#ifdef RACCT
	uint64_t rsize, ravailable;
#endif

	while (TRUE) {
		mtx_lock(&vm_daemon_mtx);
#ifdef RACCT
		msleep(&vm_daemon_needed, &vm_daemon_mtx, PPAUSE, "psleep", hz);
#else
		msleep(&vm_daemon_needed, &vm_daemon_mtx, PPAUSE, "psleep", 0);
#endif
		swapout_flags = vm_pageout_req_swapout;
		vm_pageout_req_swapout = 0;
		mtx_unlock(&vm_daemon_mtx);
		if (swapout_flags)
			swapout_procs(swapout_flags);

		/*
		 * scan the processes for exceeding their rlimits or if
		 * process is swapped out -- deactivate pages
		 */
		tryagain = 0;
		attempts = 0;
again:
		attempts++;
		sx_slock(&allproc_lock);
		FOREACH_PROC_IN_SYSTEM(p) {
			vm_pindex_t limit, size;

			/*
			 * if this is a system process or if we have already
			 * looked at this process, skip it.
			 */
			PROC_LOCK(p);
			if (p->p_state != PRS_NORMAL ||
			    p->p_flag & (P_INEXEC | P_SYSTEM | P_WEXIT)) {
				PROC_UNLOCK(p);
				continue;
			}
			/*
			 * if the process is in a non-running type state,
			 * don't touch it.
			 */
			breakout = 0;
			FOREACH_THREAD_IN_PROC(p, td) {
				thread_lock(td);
				if (!TD_ON_RUNQ(td) &&
				    !TD_IS_RUNNING(td) &&
				    !TD_IS_SLEEPING(td) &&
				    !TD_IS_SUSPENDED(td)) {
					thread_unlock(td);
					breakout = 1;
					break;
				}
				thread_unlock(td);
			}
			if (breakout) {
				PROC_UNLOCK(p);
				continue;
			}
			/*
			 * get a limit
			 */
			lim_rlimit(p, RLIMIT_RSS, &rsslim);
			limit = OFF_TO_IDX(
			    qmin(rsslim.rlim_cur, rsslim.rlim_max));

			/*
			 * let processes that are swapped out really be
			 * swapped out set the limit to nothing (will force a
			 * swap-out.)
			 */
			if ((p->p_flag & P_INMEM) == 0)
				limit = 0;	/* XXX */
			vm = vmspace_acquire_ref(p);
			PROC_UNLOCK(p);
			if (vm == NULL)
				continue;

			size = vmspace_resident_count(vm);
			if (limit >= 0 && size >= limit) {
				vm_pageout_map_deactivate_pages(
				    &vm->vm_map, limit);
			}
#ifdef RACCT
			rsize = IDX_TO_OFF(size);
			PROC_LOCK(p);
			racct_set(p, RACCT_RSS, rsize);
			ravailable = racct_get_available(p, RACCT_RSS);
			PROC_UNLOCK(p);
			if (rsize > ravailable) {
				/*
				 * Don't be overly aggressive; this might be
				 * an innocent process, and the limit could've
				 * been exceeded by some memory hog.  Don't
				 * try to deactivate more than 1/4th of process'
				 * resident set size.
				 */
				if (attempts <= 8) {
					if (ravailable < rsize - (rsize / 4))
						ravailable = rsize - (rsize / 4);
				}
				vm_pageout_map_deactivate_pages(
				    &vm->vm_map, OFF_TO_IDX(ravailable));
				/* Update RSS usage after paging out. */
				size = vmspace_resident_count(vm);
				rsize = IDX_TO_OFF(size);
				PROC_LOCK(p);
				racct_set(p, RACCT_RSS, rsize);
				PROC_UNLOCK(p);
				if (rsize > ravailable)
					tryagain = 1;
			}
#endif
			vmspace_free(vm);
		}
		sx_sunlock(&allproc_lock);
		if (tryagain != 0 && attempts <= 10)
			goto again;
	}
}
#endif			/* !defined(NO_SWAPPING) */<|MERGE_RESOLUTION|>--- conflicted
+++ resolved
@@ -918,11 +918,6 @@
 		maxlaunder = 10000;
 	vm_page_lock_queues();
 	queues_locked = TRUE;
-<<<<<<< HEAD
-rescan0:
-	addl_page_shortage = addl_page_shortage_init;
-=======
->>>>>>> 9a1f5102
 	maxscan = cnt.v_inactive_count;
 
 	for (m = TAILQ_FIRST(&vm_page_queues[PQ_INACTIVE].pl);
@@ -930,10 +925,7 @@
 	     m = next) {
 		KASSERT(queues_locked, ("unlocked queues"));
 		mtx_assert(&vm_page_queue_mtx, MA_OWNED);
-<<<<<<< HEAD
-=======
 		KASSERT(m->queue == PQ_INACTIVE, ("Inactive queue %p", m));
->>>>>>> 9a1f5102
 
 		cnt.v_pdpages++;
 		next = TAILQ_NEXT(m, pageq);
@@ -1032,8 +1024,6 @@
 			m->act_count += actcount + ACT_ADVANCE + 1;
 			VM_OBJECT_UNLOCK(object);
 			goto relock_queues;
-<<<<<<< HEAD
-=======
 		}
 
 		if (m->hold_count != 0) {
@@ -1049,7 +1039,6 @@
 			 */
 			addl_page_shortage++;
 			goto relock_queues;
->>>>>>> 9a1f5102
 		}
 
 		/*
