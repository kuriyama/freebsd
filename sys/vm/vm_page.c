/*-
 * Copyright (c) 1991 Regents of the University of California.
 * All rights reserved.
 * Copyright (c) 1998 Matthew Dillon.  All Rights Reserved.
 *
 * This code is derived from software contributed to Berkeley by
 * The Mach Operating System project at Carnegie-Mellon University.
 *
 * Redistribution and use in source and binary forms, with or without
 * modification, are permitted provided that the following conditions
 * are met:
 * 1. Redistributions of source code must retain the above copyright
 *    notice, this list of conditions and the following disclaimer.
 * 2. Redistributions in binary form must reproduce the above copyright
 *    notice, this list of conditions and the following disclaimer in the
 *    documentation and/or other materials provided with the distribution.
 * 4. Neither the name of the University nor the names of its contributors
 *    may be used to endorse or promote products derived from this software
 *    without specific prior written permission.
 *
 * THIS SOFTWARE IS PROVIDED BY THE REGENTS AND CONTRIBUTORS ``AS IS'' AND
 * ANY EXPRESS OR IMPLIED WARRANTIES, INCLUDING, BUT NOT LIMITED TO, THE
 * IMPLIED WARRANTIES OF MERCHANTABILITY AND FITNESS FOR A PARTICULAR PURPOSE
 * ARE DISCLAIMED.  IN NO EVENT SHALL THE REGENTS OR CONTRIBUTORS BE LIABLE
 * FOR ANY DIRECT, INDIRECT, INCIDENTAL, SPECIAL, EXEMPLARY, OR CONSEQUENTIAL
 * DAMAGES (INCLUDING, BUT NOT LIMITED TO, PROCUREMENT OF SUBSTITUTE GOODS
 * OR SERVICES; LOSS OF USE, DATA, OR PROFITS; OR BUSINESS INTERRUPTION)
 * HOWEVER CAUSED AND ON ANY THEORY OF LIABILITY, WHETHER IN CONTRACT, STRICT
 * LIABILITY, OR TORT (INCLUDING NEGLIGENCE OR OTHERWISE) ARISING IN ANY WAY
 * OUT OF THE USE OF THIS SOFTWARE, EVEN IF ADVISED OF THE POSSIBILITY OF
 * SUCH DAMAGE.
 *
 *	from: @(#)vm_page.c	7.4 (Berkeley) 5/7/91
 */

/*-
 * Copyright (c) 1987, 1990 Carnegie-Mellon University.
 * All rights reserved.
 *
 * Authors: Avadis Tevanian, Jr., Michael Wayne Young
 *
 * Permission to use, copy, modify and distribute this software and
 * its documentation is hereby granted, provided that both the copyright
 * notice and this permission notice appear in all copies of the
 * software, derivative works or modified versions, and any portions
 * thereof, and that both notices appear in supporting documentation.
 *
 * CARNEGIE MELLON ALLOWS FREE USE OF THIS SOFTWARE IN ITS "AS IS"
 * CONDITION.  CARNEGIE MELLON DISCLAIMS ANY LIABILITY OF ANY KIND
 * FOR ANY DAMAGES WHATSOEVER RESULTING FROM THE USE OF THIS SOFTWARE.
 *
 * Carnegie Mellon requests users of this software to return to
 *
 *  Software Distribution Coordinator  or  Software.Distribution@CS.CMU.EDU
 *  School of Computer Science
 *  Carnegie Mellon University
 *  Pittsburgh PA 15213-3890
 *
 * any improvements or extensions that they make and grant Carnegie the
 * rights to redistribute these changes.
 */

/*
 *			GENERAL RULES ON VM_PAGE MANIPULATION
 *
 *	- a pageq mutex is required when adding or removing a page from a
 *	  page queue (vm_page_queue[]), regardless of other mutexes or the
 *	  busy state of a page.
 *
 *	- a hash chain mutex is required when associating or disassociating
 *	  a page from the VM PAGE CACHE hash table (vm_page_buckets),
 *	  regardless of other mutexes or the busy state of a page.
 *
 *	- either a hash chain mutex OR a busied page is required in order
 *	  to modify the page flags.  A hash chain mutex must be obtained in
 *	  order to busy a page.  A page's flags cannot be modified by a
 *	  hash chain mutex if the page is marked busy.
 *
 *	- The object memq mutex is held when inserting or removing
 *	  pages from an object (vm_page_insert() or vm_page_remove()).  This
 *	  is different from the object's main mutex.
 *
 *	Generally speaking, you have to be aware of side effects when running
 *	vm_page ops.  A vm_page_lookup() will return with the hash chain
 *	locked, whether it was able to lookup the page or not.  vm_page_free(),
 *	vm_page_cache(), vm_page_activate(), and a number of other routines
 *	will release the hash chain mutex for you.  Intermediate manipulation
 *	routines such as vm_page_flag_set() expect the hash chain to be held
 *	on entry and the hash chain will remain held on return.
 *
 *	pageq scanning can only occur with the pageq in question locked.
 *	We have a known bottleneck with the active queue, but the cache
 *	and free queues are actually arrays already. 
 */

/*
 *	Resident memory management module.
 */

#include <sys/cdefs.h>
__FBSDID("$FreeBSD$");

#include "opt_vm.h"

#include <sys/param.h>
#include <sys/systm.h>
#include <sys/lock.h>
#include <sys/kernel.h>
#include <sys/limits.h>
#include <sys/malloc.h>
#include <sys/msgbuf.h>
#include <sys/mutex.h>
#include <sys/proc.h>
#include <sys/sysctl.h>
#include <sys/vmmeter.h>
#include <sys/vnode.h>

#include <vm/vm.h>
#include <vm/vm_param.h>
#include <vm/vm_kern.h>
#include <vm/vm_object.h>
#include <vm/vm_page.h>
#include <vm/vm_pageout.h>
#include <vm/vm_pager.h>
#include <vm/vm_phys.h>
#include <vm/vm_reserv.h>
#include <vm/vm_extern.h>
#include <vm/uma.h>
#include <vm/uma_int.h>

#include <machine/md_var.h>

/*
 *	Associated with page of user-allocatable memory is a
 *	page structure.
 */

struct vpgqueues vm_page_queues[PQ_COUNT];
struct vpglocks vm_page_queue_lock;
struct vpglocks vm_page_queue_free_lock;

vm_page_t vm_page_array = 0;
int vm_page_array_size = 0;
long first_page = 0;
int vm_page_zero_count = 0;

static int boot_pages = UMA_BOOT_PAGES;
TUNABLE_INT("vm.boot_pages", &boot_pages);
SYSCTL_INT(_vm, OID_AUTO, boot_pages, CTLFLAG_RD, &boot_pages, 0,
	"number of pages allocated for bootstrapping the VM system");

static void vm_page_enqueue(int queue, vm_page_t m);

/* Make sure that u_long is at least 64 bits when PAGE_SIZE is 32K. */
#if PAGE_SIZE == 32768
#ifdef CTASSERT
CTASSERT(sizeof(u_long) >= 8);
#endif
#endif

/*
 *	vm_set_page_size:
 *
 *	Sets the page size, perhaps based upon the memory
 *	size.  Must be called before any use of page-size
 *	dependent functions.
 */
void
vm_set_page_size(void)
{
	if (cnt.v_page_size == 0)
		cnt.v_page_size = PAGE_SIZE;
	if (((cnt.v_page_size - 1) & cnt.v_page_size) != 0)
		panic("vm_set_page_size: page size not a power of two");
}

/*
 *	vm_page_blacklist_lookup:
 *
 *	See if a physical address in this page has been listed
 *	in the blacklist tunable.  Entries in the tunable are
 *	separated by spaces or commas.  If an invalid integer is
 *	encountered then the rest of the string is skipped.
 */
static int
vm_page_blacklist_lookup(char *list, vm_paddr_t pa)
{
	vm_paddr_t bad;
	char *cp, *pos;

	for (pos = list; *pos != '\0'; pos = cp) {
		bad = strtoq(pos, &cp, 0);
		if (*cp != '\0') {
			if (*cp == ' ' || *cp == ',') {
				cp++;
				if (cp == pos)
					continue;
			} else
				break;
		}
		if (pa == trunc_page(bad))
			return (1);
	}
	return (0);
}

/*
 *	vm_page_startup:
 *
 *	Initializes the resident memory module.
 *
 *	Allocates memory for the page cells, and
 *	for the object/offset-to-page hash table headers.
 *	Each page cell is initialized and placed on the free list.
 */
vm_offset_t
vm_page_startup(vm_offset_t vaddr)
{
	vm_offset_t mapped;
	vm_paddr_t page_range;
	vm_paddr_t new_end;
	int i;
	vm_paddr_t pa;
	int nblocks;
	vm_paddr_t last_pa;
	char *list;

	/* the biggest memory array is the second group of pages */
	vm_paddr_t end;
	vm_paddr_t biggestsize;
	vm_paddr_t low_water, high_water;
	int biggestone;

	biggestsize = 0;
	biggestone = 0;
	nblocks = 0;
	vaddr = round_page(vaddr);

	for (i = 0; phys_avail[i + 1]; i += 2) {
		phys_avail[i] = round_page(phys_avail[i]);
		phys_avail[i + 1] = trunc_page(phys_avail[i + 1]);
	}

	low_water = phys_avail[0];
	high_water = phys_avail[1];

	for (i = 0; phys_avail[i + 1]; i += 2) {
		vm_paddr_t size = phys_avail[i + 1] - phys_avail[i];

		if (size > biggestsize) {
			biggestone = i;
			biggestsize = size;
		}
		if (phys_avail[i] < low_water)
			low_water = phys_avail[i];
		if (phys_avail[i + 1] > high_water)
			high_water = phys_avail[i + 1];
		++nblocks;
	}

#ifdef XEN
	low_water = 0;
#endif	

	end = phys_avail[biggestone+1];

	/*
	 * Initialize the locks.
	 */
	mtx_init(&vm_page_queue_mtx, "vm page queue mutex", NULL, MTX_DEF |
	    MTX_RECURSE);
	mtx_init(&vm_page_queue_free_mtx, "vm page queue free mutex", NULL,
	    MTX_DEF);

	/*
	 * Initialize the queue headers for the hold queue, the active queue,
	 * and the inactive queue.
	 */
	for (i = 0; i < PQ_COUNT; i++)
		TAILQ_INIT(&vm_page_queues[i].pl);
	vm_page_queues[PQ_INACTIVE].cnt = &cnt.v_inactive_count;
	vm_page_queues[PQ_ACTIVE].cnt = &cnt.v_active_count;
	vm_page_queues[PQ_HOLD].cnt = &cnt.v_active_count;

	/*
	 * Allocate memory for use when boot strapping the kernel memory
	 * allocator.
	 */
	new_end = end - (boot_pages * UMA_SLAB_SIZE);
	new_end = trunc_page(new_end);
	mapped = pmap_map(&vaddr, new_end, end,
	    VM_PROT_READ | VM_PROT_WRITE);
	bzero((void *)mapped, end - new_end);
	uma_startup((void *)mapped, boot_pages);

#if defined(__amd64__) || defined(__i386__) || defined(__arm__)
	/*
	 * Allocate a bitmap to indicate that a random physical page
	 * needs to be included in a minidump.
	 *
	 * The amd64 port needs this to indicate which direct map pages
	 * need to be dumped, via calls to dump_add_page()/dump_drop_page().
	 *
	 * However, i386 still needs this workspace internally within the
	 * minidump code.  In theory, they are not needed on i386, but are
	 * included should the sf_buf code decide to use them.
	 */
	page_range = phys_avail[(nblocks - 1) * 2 + 1] / PAGE_SIZE;
	vm_page_dump_size = round_page(roundup2(page_range, NBBY) / NBBY);
	new_end -= vm_page_dump_size;
	vm_page_dump = (void *)(uintptr_t)pmap_map(&vaddr, new_end,
	    new_end + vm_page_dump_size, VM_PROT_READ | VM_PROT_WRITE);
	bzero((void *)vm_page_dump, vm_page_dump_size);
#endif
#ifdef __amd64__
	/*
	 * Request that the physical pages underlying the message buffer be
	 * included in a crash dump.  Since the message buffer is accessed
	 * through the direct map, they are not automatically included.
	 */
	pa = DMAP_TO_PHYS((vm_offset_t)msgbufp->msg_ptr);
	last_pa = pa + round_page(MSGBUF_SIZE);
	while (pa < last_pa) {
		dump_add_page(pa);
		pa += PAGE_SIZE;
	}
#endif
	/*
	 * Compute the number of pages of memory that will be available for
	 * use (taking into account the overhead of a page structure per
	 * page).
	 */
	first_page = low_water / PAGE_SIZE;
#ifdef VM_PHYSSEG_SPARSE
	page_range = 0;
	for (i = 0; phys_avail[i + 1] != 0; i += 2)
		page_range += atop(phys_avail[i + 1] - phys_avail[i]);
#elif defined(VM_PHYSSEG_DENSE)
	page_range = high_water / PAGE_SIZE - first_page;
#else
#error "Either VM_PHYSSEG_DENSE or VM_PHYSSEG_SPARSE must be defined."
#endif
	end = new_end;

	/*
	 * Reserve an unmapped guard page to trap access to vm_page_array[-1].
	 */
	vaddr += PAGE_SIZE;

	/*
	 * Initialize the mem entry structures now, and put them in the free
	 * queue.
	 */
	new_end = trunc_page(end - page_range * sizeof(struct vm_page));
	mapped = pmap_map(&vaddr, new_end, end,
	    VM_PROT_READ | VM_PROT_WRITE);
	vm_page_array = (vm_page_t) mapped;
#if VM_NRESERVLEVEL > 0
	/*
	 * Allocate memory for the reservation management system's data
	 * structures.
	 */
	new_end = vm_reserv_startup(&vaddr, new_end, high_water);
#endif
#ifdef __amd64__
	/*
	 * pmap_map on amd64 comes out of the direct-map, not kvm like i386,
	 * so the pages must be tracked for a crashdump to include this data.
	 * This includes the vm_page_array and the early UMA bootstrap pages.
	 */
	for (pa = new_end; pa < phys_avail[biggestone + 1]; pa += PAGE_SIZE)
		dump_add_page(pa);
#endif	
	phys_avail[biggestone + 1] = new_end;

	/*
	 * Clear all of the page structures
	 */
	bzero((caddr_t) vm_page_array, page_range * sizeof(struct vm_page));
	for (i = 0; i < page_range; i++)
		vm_page_array[i].order = VM_NFREEORDER;
	vm_page_array_size = page_range;

	/*
	 * Initialize the physical memory allocator.
	 */
	vm_phys_init();

	/*
	 * Add every available physical page that is not blacklisted to
	 * the free lists.
	 */
	cnt.v_page_count = 0;
	cnt.v_free_count = 0;
	list = getenv("vm.blacklist");
	for (i = 0; phys_avail[i + 1] != 0; i += 2) {
		pa = phys_avail[i];
		last_pa = phys_avail[i + 1];
		while (pa < last_pa) {
			if (list != NULL &&
			    vm_page_blacklist_lookup(list, pa))
				printf("Skipping page with pa 0x%jx\n",
				    (uintmax_t)pa);
			else
				vm_phys_add_page(pa);
			pa += PAGE_SIZE;
		}
	}
	freeenv(list);
#if VM_NRESERVLEVEL > 0
	/*
	 * Initialize the reservation management system.
	 */
	vm_reserv_init();
#endif
	return (vaddr);
}

void
vm_page_flag_set(vm_page_t m, unsigned short bits)
{

	mtx_assert(&vm_page_queue_mtx, MA_OWNED);
	m->flags |= bits;
} 

void
vm_page_flag_clear(vm_page_t m, unsigned short bits)
{

	mtx_assert(&vm_page_queue_mtx, MA_OWNED);
	m->flags &= ~bits;
}

void
vm_page_busy(vm_page_t m)
{

	VM_OBJECT_LOCK_ASSERT(m->object, MA_OWNED);
	KASSERT((m->oflags & VPO_BUSY) == 0,
	    ("vm_page_busy: page already busy!!!"));
	m->oflags |= VPO_BUSY;
}

/*
 *      vm_page_flash:
 *
 *      wakeup anyone waiting for the page.
 */
void
vm_page_flash(vm_page_t m)
{

	VM_OBJECT_LOCK_ASSERT(m->object, MA_OWNED);
	if (m->oflags & VPO_WANTED) {
		m->oflags &= ~VPO_WANTED;
		wakeup(m);
	}
}

/*
 *      vm_page_wakeup:
 *
 *      clear the VPO_BUSY flag and wakeup anyone waiting for the
 *      page.
 *
 */
void
vm_page_wakeup(vm_page_t m)
{

	VM_OBJECT_LOCK_ASSERT(m->object, MA_OWNED);
	KASSERT(m->oflags & VPO_BUSY, ("vm_page_wakeup: page not busy!!!"));
	m->oflags &= ~VPO_BUSY;
	vm_page_flash(m);
}

void
vm_page_io_start(vm_page_t m)
{

	VM_OBJECT_LOCK_ASSERT(m->object, MA_OWNED);
	m->busy++;
}

void
vm_page_io_finish(vm_page_t m)
{

	VM_OBJECT_LOCK_ASSERT(m->object, MA_OWNED);
	m->busy--;
	if (m->busy == 0)
		vm_page_flash(m);
}

/*
 * Keep page from being freed by the page daemon
 * much of the same effect as wiring, except much lower
 * overhead and should be used only for *very* temporary
 * holding ("wiring").
 */
void
vm_page_hold(vm_page_t mem)
{

	mtx_assert(&vm_page_queue_mtx, MA_OWNED);
        mem->hold_count++;
}

void
vm_page_unhold(vm_page_t mem)
{

	mtx_assert(&vm_page_queue_mtx, MA_OWNED);
	--mem->hold_count;
	KASSERT(mem->hold_count >= 0, ("vm_page_unhold: hold count < 0!!!"));
	if (mem->hold_count == 0 && VM_PAGE_INQUEUE2(mem, PQ_HOLD))
		vm_page_free_toq(mem);
}

/*
 *	vm_page_free:
 *
 *	Free a page.
 */
void
vm_page_free(vm_page_t m)
{

	m->flags &= ~PG_ZERO;
	vm_page_free_toq(m);
}

/*
 *	vm_page_free_zero:
 *
 *	Free a page to the zerod-pages queue
 */
void
vm_page_free_zero(vm_page_t m)
{

	m->flags |= PG_ZERO;
	vm_page_free_toq(m);
}

/*
 *	vm_page_sleep:
 *
 *	Sleep and release the page queues lock.
 *
 *	The object containing the given page must be locked.
 */
void
vm_page_sleep(vm_page_t m, const char *msg)
{

	VM_OBJECT_LOCK_ASSERT(m->object, MA_OWNED);
	if (!mtx_owned(&vm_page_queue_mtx))
		vm_page_lock_queues();
	vm_page_flag_set(m, PG_REFERENCED);
	vm_page_unlock_queues();

	/*
	 * It's possible that while we sleep, the page will get
	 * unbusied and freed.  If we are holding the object
	 * lock, we will assume we hold a reference to the object
	 * such that even if m->object changes, we can re-lock
	 * it.
	 */
	m->oflags |= VPO_WANTED;
	msleep(m, VM_OBJECT_MTX(m->object), PVM, msg, 0);
}

/*
 *	vm_page_dirty:
 *
 *	make page all dirty
 */
void
vm_page_dirty(vm_page_t m)
{

	KASSERT((m->flags & PG_CACHED) == 0,
	    ("vm_page_dirty: page in cache!"));
	KASSERT(!VM_PAGE_IS_FREE(m),
	    ("vm_page_dirty: page is free!"));
	KASSERT(m->valid == VM_PAGE_BITS_ALL,
	    ("vm_page_dirty: page is invalid!"));
	m->dirty = VM_PAGE_BITS_ALL;
}

/*
 *	vm_page_splay:
 *
 *	Implements Sleator and Tarjan's top-down splay algorithm.  Returns
 *	the vm_page containing the given pindex.  If, however, that
 *	pindex is not found in the vm_object, returns a vm_page that is
 *	adjacent to the pindex, coming before or after it.
 */
vm_page_t
vm_page_splay(vm_pindex_t pindex, vm_page_t root)
{
	struct vm_page dummy;
	vm_page_t lefttreemax, righttreemin, y;

	if (root == NULL)
		return (root);
	lefttreemax = righttreemin = &dummy;
	for (;; root = y) {
		if (pindex < root->pindex) {
			if ((y = root->left) == NULL)
				break;
			if (pindex < y->pindex) {
				/* Rotate right. */
				root->left = y->right;
				y->right = root;
				root = y;
				if ((y = root->left) == NULL)
					break;
			}
			/* Link into the new root's right tree. */
			righttreemin->left = root;
			righttreemin = root;
		} else if (pindex > root->pindex) {
			if ((y = root->right) == NULL)
				break;
			if (pindex > y->pindex) {
				/* Rotate left. */
				root->right = y->left;
				y->left = root;
				root = y;
				if ((y = root->right) == NULL)
					break;
			}
			/* Link into the new root's left tree. */
			lefttreemax->right = root;
			lefttreemax = root;
		} else
			break;
	}
	/* Assemble the new root. */
	lefttreemax->right = root->left;
	righttreemin->left = root->right;
	root->left = dummy.right;
	root->right = dummy.left;
	return (root);
}

/*
 *	vm_page_insert:		[ internal use only ]
 *
 *	Inserts the given mem entry into the object and object list.
 *
 *	The pagetables are not updated but will presumably fault the page
 *	in if necessary, or if a kernel page the caller will at some point
 *	enter the page into the kernel's pmap.  We are not allowed to block
 *	here so we *can't* do this anyway.
 *
 *	The object and page must be locked.
 *	This routine may not block.
 */
void
vm_page_insert(vm_page_t m, vm_object_t object, vm_pindex_t pindex)
{
	vm_page_t root;

	VM_OBJECT_LOCK_ASSERT(object, MA_OWNED);
	if (m->object != NULL)
		panic("vm_page_insert: page already inserted");

	/*
	 * Record the object/offset pair in this page
	 */
	m->object = object;
	m->pindex = pindex;

	/*
	 * Now link into the object's ordered list of backed pages.
	 */
	root = object->root;
	if (root == NULL) {
		m->left = NULL;
		m->right = NULL;
		TAILQ_INSERT_TAIL(&object->memq, m, listq);
	} else {
		root = vm_page_splay(pindex, root);
		if (pindex < root->pindex) {
			m->left = root->left;
			m->right = root;
			root->left = NULL;
			TAILQ_INSERT_BEFORE(root, m, listq);
		} else if (pindex == root->pindex)
			panic("vm_page_insert: offset already allocated");
		else {
			m->right = root->right;
			m->left = root;
			root->right = NULL;
			TAILQ_INSERT_AFTER(&object->memq, root, m, listq);
		}
	}
	object->root = m;
	object->generation++;

	/*
	 * show that the object has one more resident page.
	 */
	object->resident_page_count++;
	/*
	 * Hold the vnode until the last page is released.
	 */
	if (object->resident_page_count == 1 && object->type == OBJT_VNODE)
		vhold((struct vnode *)object->handle);

	/*
	 * Since we are inserting a new and possibly dirty page,
	 * update the object's OBJ_MIGHTBEDIRTY flag.
	 */
	if (m->flags & PG_WRITEABLE)
		vm_object_set_writeable_dirty(object);
}

/*
 *	vm_page_remove:
 *				NOTE: used by device pager as well -wfj
 *
 *	Removes the given mem entry from the object/offset-page
 *	table and the object page list, but do not invalidate/terminate
 *	the backing store.
 *
 *	The object and page must be locked.
 *	The underlying pmap entry (if any) is NOT removed here.
 *	This routine may not block.
 */
void
vm_page_remove(vm_page_t m)
{
	vm_object_t object;
	vm_page_t root;

	if ((object = m->object) == NULL)
		return;
	VM_OBJECT_LOCK_ASSERT(object, MA_OWNED);
	if (m->oflags & VPO_BUSY) {
		m->oflags &= ~VPO_BUSY;
		vm_page_flash(m);
	}
	mtx_assert(&vm_page_queue_mtx, MA_OWNED);

	/*
	 * Now remove from the object's list of backed pages.
	 */
	if (m != object->root)
		vm_page_splay(m->pindex, object->root);
	if (m->left == NULL)
		root = m->right;
	else {
		root = vm_page_splay(m->pindex, m->left);
		root->right = m->right;
	}
	object->root = root;
	TAILQ_REMOVE(&object->memq, m, listq);

	/*
	 * And show that the object has one fewer resident page.
	 */
	object->resident_page_count--;
	object->generation++;
	/*
	 * The vnode may now be recycled.
	 */
	if (object->resident_page_count == 0 && object->type == OBJT_VNODE)
		vdrop((struct vnode *)object->handle);

	m->object = NULL;
}

/*
 *	vm_page_lookup:
 *
 *	Returns the page associated with the object/offset
 *	pair specified; if none is found, NULL is returned.
 *
 *	The object must be locked.
 *	This routine may not block.
 *	This is a critical path routine
 */
vm_page_t
vm_page_lookup(vm_object_t object, vm_pindex_t pindex)
{
	vm_page_t m;

	VM_OBJECT_LOCK_ASSERT(object, MA_OWNED);
	if ((m = object->root) != NULL && m->pindex != pindex) {
		m = vm_page_splay(pindex, m);
		if ((object->root = m)->pindex != pindex)
			m = NULL;
	}
	return (m);
}

/*
 *	vm_page_rename:
 *
 *	Move the given memory entry from its
 *	current object to the specified target object/offset.
 *
 *	The object must be locked.
 *	This routine may not block.
 *
 *	Note: swap associated with the page must be invalidated by the move.  We
 *	      have to do this for several reasons:  (1) we aren't freeing the
 *	      page, (2) we are dirtying the page, (3) the VM system is probably
 *	      moving the page from object A to B, and will then later move
 *	      the backing store from A to B and we can't have a conflict.
 *
 *	Note: we *always* dirty the page.  It is necessary both for the
 *	      fact that we moved it, and because we may be invalidating
 *	      swap.  If the page is on the cache, we have to deactivate it
 *	      or vm_page_dirty() will panic.  Dirty pages are not allowed
 *	      on the cache.
 */
void
vm_page_rename(vm_page_t m, vm_object_t new_object, vm_pindex_t new_pindex)
{

	vm_page_remove(m);
	vm_page_insert(m, new_object, new_pindex);
	vm_page_dirty(m);
}

/*
 *	Convert all of the given object's cached pages that have a
 *	pindex within the given range into free pages.  If the value
 *	zero is given for "end", then the range's upper bound is
 *	infinity.  If the given object is backed by a vnode and it
 *	transitions from having one or more cached pages to none, the
 *	vnode's hold count is reduced. 
 */
void
vm_page_cache_free(vm_object_t object, vm_pindex_t start, vm_pindex_t end)
{
	vm_page_t m, m_next;
	boolean_t empty;

	mtx_lock(&vm_page_queue_free_mtx);
	if (__predict_false(object->cache == NULL)) {
		mtx_unlock(&vm_page_queue_free_mtx);
		return;
	}
	m = object->cache = vm_page_splay(start, object->cache);
	if (m->pindex < start) {
		if (m->right == NULL)
			m = NULL;
		else {
			m_next = vm_page_splay(start, m->right);
			m_next->left = m;
			m->right = NULL;
			m = object->cache = m_next;
		}
	}

	/*
	 * At this point, "m" is either (1) a reference to the page
	 * with the least pindex that is greater than or equal to
	 * "start" or (2) NULL.
	 */
	for (; m != NULL && (m->pindex < end || end == 0); m = m_next) {
		/*
		 * Find "m"'s successor and remove "m" from the
		 * object's cache.
		 */
		if (m->right == NULL) {
			object->cache = m->left;
			m_next = NULL;
		} else {
			m_next = vm_page_splay(start, m->right);
			m_next->left = m->left;
			object->cache = m_next;
		}
		/* Convert "m" to a free page. */
		m->object = NULL;
		m->valid = 0;
		/* Clear PG_CACHED and set PG_FREE. */
		m->flags ^= PG_CACHED | PG_FREE;
		KASSERT((m->flags & (PG_CACHED | PG_FREE)) == PG_FREE,
		    ("vm_page_cache_free: page %p has inconsistent flags", m));
		cnt.v_cache_count--;
		cnt.v_free_count++;
	}
	empty = object->cache == NULL;
	mtx_unlock(&vm_page_queue_free_mtx);
	if (object->type == OBJT_VNODE && empty)
		vdrop(object->handle);
}

/*
 *	Returns the cached page that is associated with the given
 *	object and offset.  If, however, none exists, returns NULL.
 *
 *	The free page queue must be locked.
 */
static inline vm_page_t
vm_page_cache_lookup(vm_object_t object, vm_pindex_t pindex)
{
	vm_page_t m;

	mtx_assert(&vm_page_queue_free_mtx, MA_OWNED);
	if ((m = object->cache) != NULL && m->pindex != pindex) {
		m = vm_page_splay(pindex, m);
		if ((object->cache = m)->pindex != pindex)
			m = NULL;
	}
	return (m);
}

/*
 *	Remove the given cached page from its containing object's
 *	collection of cached pages.
 *
 *	The free page queue must be locked.
 */
void
vm_page_cache_remove(vm_page_t m)
{
	vm_object_t object;
	vm_page_t root;

	mtx_assert(&vm_page_queue_free_mtx, MA_OWNED);
	KASSERT((m->flags & PG_CACHED) != 0,
	    ("vm_page_cache_remove: page %p is not cached", m));
	object = m->object;
	if (m != object->cache) {
		root = vm_page_splay(m->pindex, object->cache);
		KASSERT(root == m,
		    ("vm_page_cache_remove: page %p is not cached in object %p",
		    m, object));
	}
	if (m->left == NULL)
		root = m->right;
	else if (m->right == NULL)
		root = m->left;
	else {
		root = vm_page_splay(m->pindex, m->left);
		root->right = m->right;
	}
	object->cache = root;
	m->object = NULL;
	cnt.v_cache_count--;
}

/*
 *	Transfer all of the cached pages with offset greater than or
 *	equal to 'offidxstart' from the original object's cache to the
 *	new object's cache.  However, any cached pages with offset
 *	greater than or equal to the new object's size are kept in the
 *	original object.  Initially, the new object's cache must be
 *	empty.  Offset 'offidxstart' in the original object must
 *	correspond to offset zero in the new object.
 *
 *	The new object must be locked.
 */
void
vm_page_cache_transfer(vm_object_t orig_object, vm_pindex_t offidxstart,
    vm_object_t new_object)
{
	vm_page_t m, m_next;

	/*
	 * Insertion into an object's collection of cached pages
	 * requires the object to be locked.  In contrast, removal does
	 * not.
	 */
	VM_OBJECT_LOCK_ASSERT(new_object, MA_OWNED);
	KASSERT(new_object->cache == NULL,
	    ("vm_page_cache_transfer: object %p has cached pages",
	    new_object));
	mtx_lock(&vm_page_queue_free_mtx);
	if ((m = orig_object->cache) != NULL) {
		/*
		 * Transfer all of the pages with offset greater than or
		 * equal to 'offidxstart' from the original object's
		 * cache to the new object's cache.
		 */
		m = vm_page_splay(offidxstart, m);
		if (m->pindex < offidxstart) {
			orig_object->cache = m;
			new_object->cache = m->right;
			m->right = NULL;
		} else {
			orig_object->cache = m->left;
			new_object->cache = m;
			m->left = NULL;
		}
		while ((m = new_object->cache) != NULL) {
			if ((m->pindex - offidxstart) >= new_object->size) {
				/*
				 * Return all of the cached pages with
				 * offset greater than or equal to the
				 * new object's size to the original
				 * object's cache. 
				 */
				new_object->cache = m->left;
				m->left = orig_object->cache;
				orig_object->cache = m;
				break;
			}
			m_next = vm_page_splay(m->pindex, m->right);
			/* Update the page's object and offset. */
			m->object = new_object;
			m->pindex -= offidxstart;
			if (m_next == NULL)
				break;
			m->right = NULL;
			m_next->left = m;
			new_object->cache = m_next;
		}
		KASSERT(new_object->cache == NULL ||
		    new_object->type == OBJT_SWAP,
		    ("vm_page_cache_transfer: object %p's type is incompatible"
		    " with cached pages", new_object));
	}
	mtx_unlock(&vm_page_queue_free_mtx);
}

/*
 *	vm_page_alloc:
 *
 *	Allocate and return a memory cell associated
 *	with this VM object/offset pair.
 *
 *	page_req classes:
 *	VM_ALLOC_NORMAL		normal process request
 *	VM_ALLOC_SYSTEM		system *really* needs a page
 *	VM_ALLOC_INTERRUPT	interrupt time request
 *	VM_ALLOC_ZERO		zero page
 *	VM_ALLOC_WIRED		wire the allocated page
 *	VM_ALLOC_NOOBJ		page is not associated with a vm object
 *	VM_ALLOC_NOBUSY		do not set the page busy
 *	VM_ALLOC_IFNOTCACHED	return NULL, do not reactivate if the page
 *				is cached
 *
 *	This routine may not sleep.
 */
vm_page_t
vm_page_alloc(vm_object_t object, vm_pindex_t pindex, int req)
{
	struct vnode *vp = NULL;
	vm_object_t m_object;
	vm_page_t m;
	int flags, page_req;

	page_req = req & VM_ALLOC_CLASS_MASK;
	KASSERT(curthread->td_intr_nesting_level == 0 ||
	    page_req == VM_ALLOC_INTERRUPT,
	    ("vm_page_alloc(NORMAL|SYSTEM) in interrupt context"));

	if ((req & VM_ALLOC_NOOBJ) == 0) {
		KASSERT(object != NULL,
		    ("vm_page_alloc: NULL object."));
		VM_OBJECT_LOCK_ASSERT(object, MA_OWNED);
	}

	/*
	 * The pager is allowed to eat deeper into the free page list.
	 */
	if ((curproc == pageproc) && (page_req != VM_ALLOC_INTERRUPT)) {
		page_req = VM_ALLOC_SYSTEM;
	};

	mtx_lock(&vm_page_queue_free_mtx);
	if (cnt.v_free_count + cnt.v_cache_count > cnt.v_free_reserved ||
	    (page_req == VM_ALLOC_SYSTEM && 
	    cnt.v_free_count + cnt.v_cache_count > cnt.v_interrupt_free_min) ||
	    (page_req == VM_ALLOC_INTERRUPT &&
	    cnt.v_free_count + cnt.v_cache_count > 0)) {
		/*
		 * Allocate from the free queue if the number of free pages
		 * exceeds the minimum for the request class.
		 */
		if (object != NULL &&
		    (m = vm_page_cache_lookup(object, pindex)) != NULL) {
			if ((req & VM_ALLOC_IFNOTCACHED) != 0) {
				mtx_unlock(&vm_page_queue_free_mtx);
				return (NULL);
			}
			if (vm_phys_unfree_page(m))
				vm_phys_set_pool(VM_FREEPOOL_DEFAULT, m, 0);
#if VM_NRESERVLEVEL > 0
			else if (!vm_reserv_reactivate_page(m))
#else
			else
#endif
				panic("vm_page_alloc: cache page %p is missing"
				    " from the free queue", m);
		} else if ((req & VM_ALLOC_IFCACHED) != 0) {
			mtx_unlock(&vm_page_queue_free_mtx);
			return (NULL);
#if VM_NRESERVLEVEL > 0
		} else if (object == NULL || object->type == OBJT_DEVICE ||
		    object->type == OBJT_SG ||
		    (object->flags & OBJ_COLORED) == 0 ||
		    (m = vm_reserv_alloc_page(object, pindex)) == NULL) {
#else
		} else {
#endif
			m = vm_phys_alloc_pages(object != NULL ?
			    VM_FREEPOOL_DEFAULT : VM_FREEPOOL_DIRECT, 0);
#if VM_NRESERVLEVEL > 0
			if (m == NULL && vm_reserv_reclaim_inactive()) {
				m = vm_phys_alloc_pages(object != NULL ?
				    VM_FREEPOOL_DEFAULT : VM_FREEPOOL_DIRECT,
				    0);
			}
#endif
		}
	} else {
		/*
		 * Not allocatable, give up.
		 */
		mtx_unlock(&vm_page_queue_free_mtx);
		atomic_add_int(&vm_pageout_deficit, 1);
		pagedaemon_wakeup();
		return (NULL);
	}

	/*
	 *  At this point we had better have found a good page.
	 */

	KASSERT(m != NULL, ("vm_page_alloc: missing page"));
	KASSERT(m->queue == PQ_NONE,
	    ("vm_page_alloc: page %p has unexpected queue %d", m, m->queue));
	KASSERT(m->wire_count == 0, ("vm_page_alloc: page %p is wired", m));
	KASSERT(m->hold_count == 0, ("vm_page_alloc: page %p is held", m));
	KASSERT(m->busy == 0, ("vm_page_alloc: page %p is busy", m));
	KASSERT(m->dirty == 0, ("vm_page_alloc: page %p is dirty", m));
	KASSERT(pmap_page_get_memattr(m) == VM_MEMATTR_DEFAULT,
	    ("vm_page_alloc: page %p has unexpected memattr %d", m,
	    pmap_page_get_memattr(m)));
	if ((m->flags & PG_CACHED) != 0) {
		KASSERT(m->valid != 0,
		    ("vm_page_alloc: cached page %p is invalid", m));
		if (m->object == object && m->pindex == pindex)
	  		cnt.v_reactivated++;
		else
			m->valid = 0;
		m_object = m->object;
		vm_page_cache_remove(m);
		if (m_object->type == OBJT_VNODE && m_object->cache == NULL)
			vp = m_object->handle;
	} else {
		KASSERT(VM_PAGE_IS_FREE(m),
		    ("vm_page_alloc: page %p is not free", m));
		KASSERT(m->valid == 0,
		    ("vm_page_alloc: free page %p is valid", m));
		cnt.v_free_count--;
	}

	/*
	 * Initialize structure.  Only the PG_ZERO flag is inherited.
	 */
	flags = 0;
	if (m->flags & PG_ZERO) {
		vm_page_zero_count--;
		if (req & VM_ALLOC_ZERO)
			flags = PG_ZERO;
	}
	if (object == NULL || object->type == OBJT_PHYS)
		flags |= PG_UNMANAGED;
	m->flags = flags;
	if (req & (VM_ALLOC_NOBUSY | VM_ALLOC_NOOBJ))
		m->oflags = 0;
	else
		m->oflags = VPO_BUSY;
	if (req & VM_ALLOC_WIRED) {
		atomic_add_int(&cnt.v_wire_count, 1);
		m->wire_count = 1;
	}
	m->act_count = 0;
	mtx_unlock(&vm_page_queue_free_mtx);

	if (object != NULL) {
		/* Ignore device objects; the pager sets "memattr" for them. */
		if (object->memattr != VM_MEMATTR_DEFAULT &&
		    object->type != OBJT_DEVICE && object->type != OBJT_SG)
			pmap_page_set_memattr(m, object->memattr);
		vm_page_insert(m, object, pindex);
	} else
		m->pindex = pindex;

	/*
	 * The following call to vdrop() must come after the above call
	 * to vm_page_insert() in case both affect the same object and
	 * vnode.  Otherwise, the affected vnode's hold count could
	 * temporarily become zero.
	 */
	if (vp != NULL)
		vdrop(vp);

	/*
	 * Don't wakeup too often - wakeup the pageout daemon when
	 * we would be nearly out of memory.
	 */
	if (vm_paging_needed())
		pagedaemon_wakeup();

	return (m);
}

/*
 *	vm_wait:	(also see VM_WAIT macro)
 *
 *	Block until free pages are available for allocation
 *	- Called in various places before memory allocations.
 */
void
vm_wait(void)
{

	mtx_lock(&vm_page_queue_free_mtx);
	if (curproc == pageproc) {
		vm_pageout_pages_needed = 1;
		msleep(&vm_pageout_pages_needed, &vm_page_queue_free_mtx,
		    PDROP | PSWP, "VMWait", 0);
	} else {
		if (!vm_pages_needed) {
			vm_pages_needed = 1;
			wakeup(&vm_pages_needed);
		}
		msleep(&cnt.v_free_count, &vm_page_queue_free_mtx, PDROP | PVM,
		    "vmwait", 0);
	}
}

/*
 *	vm_waitpfault:	(also see VM_WAITPFAULT macro)
 *
 *	Block until free pages are available for allocation
 *	- Called only in vm_fault so that processes page faulting
 *	  can be easily tracked.
 *	- Sleeps at a lower priority than vm_wait() so that vm_wait()ing
 *	  processes will be able to grab memory first.  Do not change
 *	  this balance without careful testing first.
 */
void
vm_waitpfault(void)
{

	mtx_lock(&vm_page_queue_free_mtx);
	if (!vm_pages_needed) {
		vm_pages_needed = 1;
		wakeup(&vm_pages_needed);
	}
	msleep(&cnt.v_free_count, &vm_page_queue_free_mtx, PDROP | PUSER,
	    "pfault", 0);
}

/*
 *	vm_page_requeue:
 *
 *	If the given page is contained within a page queue, move it to the tail
 *	of that queue.
 *
 *	The page queues must be locked.
 */
void
vm_page_requeue(vm_page_t m)
{
	int queue = VM_PAGE_GETQUEUE(m);
	struct vpgqueues *vpq;

	if (queue != PQ_NONE) {
		vpq = &vm_page_queues[queue];
		TAILQ_REMOVE(&vpq->pl, m, pageq);
		TAILQ_INSERT_TAIL(&vpq->pl, m, pageq);
	}
}

/*
 *	vm_pageq_remove:
 *
 *	Remove a page from its queue.
 *
 *	The queue containing the given page must be locked.
 *	This routine may not block.
 */
void
vm_pageq_remove(vm_page_t m)
{
	int queue = VM_PAGE_GETQUEUE(m);
	struct vpgqueues *pq;

	if (queue != PQ_NONE) {
		VM_PAGE_SETQUEUE2(m, PQ_NONE);
		pq = &vm_page_queues[queue];
		TAILQ_REMOVE(&pq->pl, m, pageq);
		(*pq->cnt)--;
	}
}

/*
 *	vm_page_enqueue:
 *
 *	Add the given page to the specified queue.
 *
 *	The page queues must be locked.
 */
static void
vm_page_enqueue(int queue, vm_page_t m)
{
	struct vpgqueues *vpq;

	vpq = &vm_page_queues[queue];
	VM_PAGE_SETQUEUE2(m, queue);
	TAILQ_INSERT_TAIL(&vpq->pl, m, pageq);
	++*vpq->cnt;
}

/*
 *	vm_page_activate:
 *
 *	Put the specified page on the active list (if appropriate).
 *	Ensure that act_count is at least ACT_INIT but do not otherwise
 *	mess with it.
 *
 *	The page queues must be locked.
 *	This routine may not block.
 */
void
vm_page_activate(vm_page_t m)
{

	mtx_assert(&vm_page_queue_mtx, MA_OWNED);
	if (VM_PAGE_GETKNOWNQUEUE2(m) != PQ_ACTIVE) {
		vm_pageq_remove(m);
		if (m->wire_count == 0 && (m->flags & PG_UNMANAGED) == 0) {
			if (m->act_count < ACT_INIT)
				m->act_count = ACT_INIT;
			vm_page_enqueue(PQ_ACTIVE, m);
		}
	} else {
		if (m->act_count < ACT_INIT)
			m->act_count = ACT_INIT;
	}
}

/*
 *	vm_page_free_wakeup:
 *
 *	Helper routine for vm_page_free_toq() and vm_page_cache().  This
 *	routine is called when a page has been added to the cache or free
 *	queues.
 *
 *	The page queues must be locked.
 *	This routine may not block.
 */
static inline void
vm_page_free_wakeup(void)
{

	mtx_assert(&vm_page_queue_free_mtx, MA_OWNED);
	/*
	 * if pageout daemon needs pages, then tell it that there are
	 * some free.
	 */
	if (vm_pageout_pages_needed &&
	    cnt.v_cache_count + cnt.v_free_count >= cnt.v_pageout_free_min) {
		wakeup(&vm_pageout_pages_needed);
		vm_pageout_pages_needed = 0;
	}
	/*
	 * wakeup processes that are waiting on memory if we hit a
	 * high water mark. And wakeup scheduler process if we have
	 * lots of memory. this process will swapin processes.
	 */
	if (vm_pages_needed && !vm_page_count_min()) {
		vm_pages_needed = 0;
		wakeup(&cnt.v_free_count);
	}
}

/*
 *	vm_page_free_toq:
 *
 *	Returns the given page to the free list,
 *	disassociating it with any VM object.
 *
 *	Object and page must be locked prior to entry.
 *	This routine may not block.
 */

void
vm_page_free_toq(vm_page_t m)
{

	if (VM_PAGE_GETQUEUE(m) != PQ_NONE)
		mtx_assert(&vm_page_queue_mtx, MA_OWNED);
	KASSERT(!pmap_page_is_mapped(m),
	    ("vm_page_free_toq: freeing mapped page %p", m));
	PCPU_INC(cnt.v_tfree);

	if (m->busy || VM_PAGE_IS_FREE(m)) {
		printf(
		"vm_page_free: pindex(%lu), busy(%d), VPO_BUSY(%d), hold(%d)\n",
		    (u_long)m->pindex, m->busy, (m->oflags & VPO_BUSY) ? 1 : 0,
		    m->hold_count);
		if (VM_PAGE_IS_FREE(m))
			panic("vm_page_free: freeing free page");
		else
			panic("vm_page_free: freeing busy page");
	}

	/*
	 * unqueue, then remove page.  Note that we cannot destroy
	 * the page here because we do not want to call the pager's
	 * callback routine until after we've put the page on the
	 * appropriate free queue.
	 */
	vm_pageq_remove(m);
	vm_page_remove(m);

	/*
	 * If fictitious remove object association and
	 * return, otherwise delay object association removal.
	 */
	if ((m->flags & PG_FICTITIOUS) != 0) {
		return;
	}

	m->valid = 0;
	vm_page_undirty(m);

	if (m->wire_count != 0) {
		if (m->wire_count > 1) {
			panic("vm_page_free: invalid wire count (%d), pindex: 0x%lx",
				m->wire_count, (long)m->pindex);
		}
		panic("vm_page_free: freeing wired page");
	}
	if (m->hold_count != 0) {
		m->flags &= ~PG_ZERO;
		vm_page_enqueue(PQ_HOLD, m);
	} else {
		/*
		 * Restore the default memory attribute to the page.
		 */
		if (pmap_page_get_memattr(m) != VM_MEMATTR_DEFAULT)
			pmap_page_set_memattr(m, VM_MEMATTR_DEFAULT);

		/*
		 * Insert the page into the physical memory allocator's
		 * cache/free page queues.
		 */
		mtx_lock(&vm_page_queue_free_mtx);
		m->flags |= PG_FREE;
		cnt.v_free_count++;
#if VM_NRESERVLEVEL > 0
		if (!vm_reserv_free_page(m))
#else
		if (TRUE)
#endif
			vm_phys_free_pages(m, 0);
		if ((m->flags & PG_ZERO) != 0)
			++vm_page_zero_count;
		else
			vm_page_zero_idle_wakeup();
		vm_page_free_wakeup();
		mtx_unlock(&vm_page_queue_free_mtx);
	}
}

/*
 *	vm_page_wire:
 *
 *	Mark this page as wired down by yet
 *	another map, removing it from paging queues
 *	as necessary.
 *
 *	The page queues must be locked.
 *	This routine may not block.
 */
void
vm_page_wire(vm_page_t m)
{

	/*
	 * Only bump the wire statistics if the page is not already wired,
	 * and only unqueue the page if it is on some queue (if it is unmanaged
	 * it is already off the queues).
	 */
	mtx_assert(&vm_page_queue_mtx, MA_OWNED);
	if (m->flags & PG_FICTITIOUS)
		return;
	if (m->wire_count == 0) {
		if ((m->flags & PG_UNMANAGED) == 0)
			vm_pageq_remove(m);
		atomic_add_int(&cnt.v_wire_count, 1);
	}
	m->wire_count++;
	KASSERT(m->wire_count != 0, ("vm_page_wire: wire_count overflow m=%p", m));
}

/*
 *	vm_page_unwire:
 *
 *	Release one wiring of this page, potentially
 *	enabling it to be paged again.
 *
 *	Many pages placed on the inactive queue should actually go
 *	into the cache, but it is difficult to figure out which.  What
 *	we do instead, if the inactive target is well met, is to put
 *	clean pages at the head of the inactive queue instead of the tail.
 *	This will cause them to be moved to the cache more quickly and
 *	if not actively re-referenced, freed more quickly.  If we just
 *	stick these pages at the end of the inactive queue, heavy filesystem
 *	meta-data accesses can cause an unnecessary paging load on memory bound 
 *	processes.  This optimization causes one-time-use metadata to be
 *	reused more quickly.
 *
 *	BUT, if we are in a low-memory situation we have no choice but to
 *	put clean pages on the cache queue.
 *
 *	A number of routines use vm_page_unwire() to guarantee that the page
 *	will go into either the inactive or active queues, and will NEVER
 *	be placed in the cache - for example, just after dirtying a page.
 *	dirty pages in the cache are not allowed.
 *
 *	The page queues must be locked.
 *	This routine may not block.
 */
void
vm_page_unwire(vm_page_t m, int activate)
{

	mtx_assert(&vm_page_queue_mtx, MA_OWNED);
	if (m->flags & PG_FICTITIOUS)
		return;
	if (m->wire_count > 0) {
		m->wire_count--;
		if (m->wire_count == 0) {
			atomic_subtract_int(&cnt.v_wire_count, 1);
			if (m->flags & PG_UNMANAGED) {
				;
			} else if (activate)
				vm_page_enqueue(PQ_ACTIVE, m);
			else {
				vm_page_flag_clear(m, PG_WINATCFLS);
				vm_page_enqueue(PQ_INACTIVE, m);
			}
		}
	} else {
		panic("vm_page_unwire: invalid wire count: %d", m->wire_count);
	}
}


/*
 * Move the specified page to the inactive queue.  If the page has
 * any associated swap, the swap is deallocated.
 *
 * Normally athead is 0 resulting in LRU operation.  athead is set
 * to 1 if we want this page to be 'as if it were placed in the cache',
 * except without unmapping it from the process address space.
 *
 * This routine may not block.
 */
static inline void
_vm_page_deactivate(vm_page_t m, int athead)
{

	mtx_assert(&vm_page_queue_mtx, MA_OWNED);

	/*
	 * Ignore if already inactive.
	 */
	if (VM_PAGE_INQUEUE2(m, PQ_INACTIVE))
		return;
	if (m->wire_count == 0 && (m->flags & PG_UNMANAGED) == 0) {
		vm_page_flag_clear(m, PG_WINATCFLS);
		vm_pageq_remove(m);
		if (athead)
			TAILQ_INSERT_HEAD(&vm_page_queues[PQ_INACTIVE].pl, m, pageq);
		else
			TAILQ_INSERT_TAIL(&vm_page_queues[PQ_INACTIVE].pl, m, pageq);
		VM_PAGE_SETQUEUE2(m, PQ_INACTIVE);
		cnt.v_inactive_count++;
	}
}

void
vm_page_deactivate(vm_page_t m)
{
    _vm_page_deactivate(m, 0);
}

/*
 * vm_page_try_to_cache:
 *
 * Returns 0 on failure, 1 on success
 */
int
vm_page_try_to_cache(vm_page_t m)
{

	mtx_assert(&vm_page_queue_mtx, MA_OWNED);
	VM_OBJECT_LOCK_ASSERT(m->object, MA_OWNED);
	if (m->dirty || m->hold_count || m->busy || m->wire_count ||
	    (m->oflags & VPO_BUSY) || (m->flags & PG_UNMANAGED)) {
		return (0);
	}
	pmap_remove_all(m);
	if (m->dirty)
		return (0);
	vm_page_cache(m);
	return (1);
}

/*
 * vm_page_try_to_free()
 *
 *	Attempt to free the page.  If we cannot free it, we do nothing.
 *	1 is returned on success, 0 on failure.
 */
int
vm_page_try_to_free(vm_page_t m)
{

	mtx_assert(&vm_page_queue_mtx, MA_OWNED);
	if (m->object != NULL)
		VM_OBJECT_LOCK_ASSERT(m->object, MA_OWNED);
	if (m->dirty || m->hold_count || m->busy || m->wire_count ||
	    (m->oflags & VPO_BUSY) || (m->flags & PG_UNMANAGED)) {
		return (0);
	}
	pmap_remove_all(m);
	if (m->dirty)
		return (0);
	vm_page_free(m);
	return (1);
}

/*
 * vm_page_cache
 *
 * Put the specified page onto the page cache queue (if appropriate).
 *
 * This routine may not block.
 */
void
vm_page_cache(vm_page_t m)
{
	vm_object_t object;
	vm_page_t root;

	mtx_assert(&vm_page_queue_mtx, MA_OWNED);
	object = m->object;
	VM_OBJECT_LOCK_ASSERT(object, MA_OWNED);
	if ((m->flags & PG_UNMANAGED) || (m->oflags & VPO_BUSY) || m->busy ||
	    m->hold_count || m->wire_count) {
		panic("vm_page_cache: attempting to cache busy page");
	}
	pmap_remove_all(m);
	if (m->dirty != 0)
		panic("vm_page_cache: page %p is dirty", m);
	if (m->valid == 0 || object->type == OBJT_DEFAULT ||
	    (object->type == OBJT_SWAP &&
	    !vm_pager_has_page(object, m->pindex, NULL, NULL))) {
		/*
		 * Hypothesis: A cache-elgible page belonging to a
		 * default object or swap object but without a backing
		 * store must be zero filled.
		 */
		vm_page_free(m);
		return;
	}
	KASSERT((m->flags & PG_CACHED) == 0,
	    ("vm_page_cache: page %p is already cached", m));
	cnt.v_tcached++;

	/*
	 * Remove the page from the paging queues.
	 */
	vm_pageq_remove(m);

	/*
	 * Remove the page from the object's collection of resident
	 * pages. 
	 */
	if (m != object->root)
		vm_page_splay(m->pindex, object->root);
	if (m->left == NULL)
		root = m->right;
	else {
		root = vm_page_splay(m->pindex, m->left);
		root->right = m->right;
	}
	object->root = root;
	TAILQ_REMOVE(&object->memq, m, listq);
	object->resident_page_count--;
	object->generation++;

	/*
	 * Restore the default memory attribute to the page.
	 */
	if (pmap_page_get_memattr(m) != VM_MEMATTR_DEFAULT)
		pmap_page_set_memattr(m, VM_MEMATTR_DEFAULT);

	/*
	 * Insert the page into the object's collection of cached pages
	 * and the physical memory allocator's cache/free page queues.
	 */
	vm_page_flag_clear(m, PG_ZERO);
	mtx_lock(&vm_page_queue_free_mtx);
	m->flags |= PG_CACHED;
	cnt.v_cache_count++;
	root = object->cache;
	if (root == NULL) {
		m->left = NULL;
		m->right = NULL;
	} else {
		root = vm_page_splay(m->pindex, root);
		if (m->pindex < root->pindex) {
			m->left = root->left;
			m->right = root;
			root->left = NULL;
		} else if (__predict_false(m->pindex == root->pindex))
			panic("vm_page_cache: offset already cached");
		else {
			m->right = root->right;
			m->left = root;
			root->right = NULL;
		}
	}
	object->cache = m;
#if VM_NRESERVLEVEL > 0
	if (!vm_reserv_free_page(m)) {
#else
	if (TRUE) {
#endif
		vm_phys_set_pool(VM_FREEPOOL_CACHE, m, 0);
		vm_phys_free_pages(m, 0);
	}
	vm_page_free_wakeup();
	mtx_unlock(&vm_page_queue_free_mtx);

	/*
	 * Increment the vnode's hold count if this is the object's only
	 * cached page.  Decrement the vnode's hold count if this was
	 * the object's only resident page.
	 */
	if (object->type == OBJT_VNODE) {
		if (root == NULL && object->resident_page_count != 0)
			vhold(object->handle);
		else if (root != NULL && object->resident_page_count == 0)
			vdrop(object->handle);
	}
}

/*
 * vm_page_dontneed
 *
 *	Cache, deactivate, or do nothing as appropriate.  This routine
 *	is typically used by madvise() MADV_DONTNEED.
 *
 *	Generally speaking we want to move the page into the cache so
 *	it gets reused quickly.  However, this can result in a silly syndrome
 *	due to the page recycling too quickly.  Small objects will not be
 *	fully cached.  On the otherhand, if we move the page to the inactive
 *	queue we wind up with a problem whereby very large objects 
 *	unnecessarily blow away our inactive and cache queues.
 *
 *	The solution is to move the pages based on a fixed weighting.  We
 *	either leave them alone, deactivate them, or move them to the cache,
 *	where moving them to the cache has the highest weighting.
 *	By forcing some pages into other queues we eventually force the
 *	system to balance the queues, potentially recovering other unrelated
 *	space from active.  The idea is to not force this to happen too
 *	often.
 */
void
vm_page_dontneed(vm_page_t m)
{
	int dnw;
	int head;

<<<<<<< HEAD
	mtx_assert(&vm_page_queue_mtx, MA_OWNED);
	dnw = ++dnweight;
=======
	vm_page_lock_assert(m, MA_OWNED);
	VM_OBJECT_LOCK_ASSERT(m->object, MA_OWNED);
	dnw = PCPU_GET(dnweight);
	PCPU_INC(dnweight);
>>>>>>> 07c9330a

	/*
	 * Occasionally leave the page alone.
	 */
	if ((dnw & 0x01F0) == 0 ||
	    VM_PAGE_INQUEUE2(m, PQ_INACTIVE)) {
		if (m->act_count >= ACT_INIT)
			--m->act_count;
		return;
	}

	/*
	 * Clear any references to the page.  Otherwise, the page daemon will
	 * immediately reactivate the page.
	 *
	 * Perform the pmap_clear_reference() first.  Otherwise, a concurrent
	 * pmap operation, such as pmap_remove(), could clear a reference in
	 * the pmap and set PG_REFERENCED on the page before the
	 * pmap_clear_reference() had completed.  Consequently, the page would
	 * appear referenced based upon an old reference that occurred before
	 * this function ran.
	 */
	pmap_clear_reference(m);
	vm_page_lock_queues();
	vm_page_flag_clear(m, PG_REFERENCED);
	vm_page_unlock_queues();

	if (m->dirty == 0 && pmap_is_modified(m))
		vm_page_dirty(m);

	if (m->dirty || (dnw & 0x0070) == 0) {
		/*
		 * Deactivate the page 3 times out of 32.
		 */
		head = 0;
	} else {
		/*
		 * Cache the page 28 times out of every 32.  Note that
		 * the page is deactivated instead of cached, but placed
		 * at the head of the queue instead of the tail.
		 */
		head = 1;
	}
	_vm_page_deactivate(m, head);
}

/*
 * Grab a page, waiting until we are waken up due to the page
 * changing state.  We keep on waiting, if the page continues
 * to be in the object.  If the page doesn't exist, first allocate it
 * and then conditionally zero it.
 *
 * This routine may block.
 */
vm_page_t
vm_page_grab(vm_object_t object, vm_pindex_t pindex, int allocflags)
{
	vm_page_t m;

	VM_OBJECT_LOCK_ASSERT(object, MA_OWNED);
retrylookup:
	if ((m = vm_page_lookup(object, pindex)) != NULL) {
		if (vm_page_sleep_if_busy(m, TRUE, "pgrbwt")) {
			if ((allocflags & VM_ALLOC_RETRY) == 0)
				return (NULL);
			goto retrylookup;
		} else {
			if ((allocflags & VM_ALLOC_WIRED) != 0) {
				vm_page_lock_queues();
				vm_page_wire(m);
				vm_page_unlock_queues();
			}
			if ((allocflags & VM_ALLOC_NOBUSY) == 0)
				vm_page_busy(m);
			return (m);
		}
	}
	m = vm_page_alloc(object, pindex, allocflags & ~VM_ALLOC_RETRY);
	if (m == NULL) {
		VM_OBJECT_UNLOCK(object);
		VM_WAIT;
		VM_OBJECT_LOCK(object);
		if ((allocflags & VM_ALLOC_RETRY) == 0)
			return (NULL);
		goto retrylookup;
	} else if (m->valid != 0)
		return (m);
	if (allocflags & VM_ALLOC_ZERO && (m->flags & PG_ZERO) == 0)
		pmap_zero_page(m);
	return (m);
}

/*
 * Mapping function for valid bits or for dirty bits in
 * a page.  May not block.
 *
 * Inputs are required to range within a page.
 */
int
vm_page_bits(int base, int size)
{
	int first_bit;
	int last_bit;

	KASSERT(
	    base + size <= PAGE_SIZE,
	    ("vm_page_bits: illegal base/size %d/%d", base, size)
	);

	if (size == 0)		/* handle degenerate case */
		return (0);

	first_bit = base >> DEV_BSHIFT;
	last_bit = (base + size - 1) >> DEV_BSHIFT;

	return ((2 << last_bit) - (1 << first_bit));
}

/*
 *	vm_page_set_valid:
 *
 *	Sets portions of a page valid.  The arguments are expected
 *	to be DEV_BSIZE aligned but if they aren't the bitmap is inclusive
 *	of any partial chunks touched by the range.  The invalid portion of
 *	such chunks will be zeroed.
 *
 *	(base + size) must be less then or equal to PAGE_SIZE.
 */
void
vm_page_set_valid(vm_page_t m, int base, int size)
{
	int endoff, frag;

	VM_OBJECT_LOCK_ASSERT(m->object, MA_OWNED);
	if (size == 0)	/* handle degenerate case */
		return;

	/*
	 * If the base is not DEV_BSIZE aligned and the valid
	 * bit is clear, we have to zero out a portion of the
	 * first block.
	 */
	if ((frag = base & ~(DEV_BSIZE - 1)) != base &&
	    (m->valid & (1 << (base >> DEV_BSHIFT))) == 0)
		pmap_zero_page_area(m, frag, base - frag);

	/*
	 * If the ending offset is not DEV_BSIZE aligned and the 
	 * valid bit is clear, we have to zero out a portion of
	 * the last block.
	 */
	endoff = base + size;
	if ((frag = endoff & ~(DEV_BSIZE - 1)) != endoff &&
	    (m->valid & (1 << (endoff >> DEV_BSHIFT))) == 0)
		pmap_zero_page_area(m, endoff,
		    DEV_BSIZE - (endoff & (DEV_BSIZE - 1)));

	/*
	 * Assert that no previously invalid block that is now being validated
	 * is already dirty. 
	 */
	KASSERT((~m->valid & vm_page_bits(base, size) & m->dirty) == 0,
	    ("vm_page_set_valid: page %p is dirty", m)); 

	/*
	 * Set valid bits inclusive of any overlap.
	 */
	m->valid |= vm_page_bits(base, size);
}

/*
 *	vm_page_set_validclean:
 *
 *	Sets portions of a page valid and clean.  The arguments are expected
 *	to be DEV_BSIZE aligned but if they aren't the bitmap is inclusive
 *	of any partial chunks touched by the range.  The invalid portion of
 *	such chunks will be zero'd.
 *
 *	This routine may not block.
 *
 *	(base + size) must be less then or equal to PAGE_SIZE.
 */
void
vm_page_set_validclean(vm_page_t m, int base, int size)
{
	int pagebits;
	int frag;
	int endoff;

	VM_OBJECT_LOCK_ASSERT(m->object, MA_OWNED);
	if (size == 0)	/* handle degenerate case */
		return;

	/*
	 * If the base is not DEV_BSIZE aligned and the valid
	 * bit is clear, we have to zero out a portion of the
	 * first block.
	 */
	if ((frag = base & ~(DEV_BSIZE - 1)) != base &&
	    (m->valid & (1 << (base >> DEV_BSHIFT))) == 0)
		pmap_zero_page_area(m, frag, base - frag);

	/*
	 * If the ending offset is not DEV_BSIZE aligned and the 
	 * valid bit is clear, we have to zero out a portion of
	 * the last block.
	 */
	endoff = base + size;
	if ((frag = endoff & ~(DEV_BSIZE - 1)) != endoff &&
	    (m->valid & (1 << (endoff >> DEV_BSHIFT))) == 0)
		pmap_zero_page_area(m, endoff,
		    DEV_BSIZE - (endoff & (DEV_BSIZE - 1)));

	/*
	 * Set valid, clear dirty bits.  If validating the entire
	 * page we can safely clear the pmap modify bit.  We also
	 * use this opportunity to clear the VPO_NOSYNC flag.  If a process
	 * takes a write fault on a MAP_NOSYNC memory area the flag will
	 * be set again.
	 *
	 * We set valid bits inclusive of any overlap, but we can only
	 * clear dirty bits for DEV_BSIZE chunks that are fully within
	 * the range.
	 */
	pagebits = vm_page_bits(base, size);
	m->valid |= pagebits;
#if 0	/* NOT YET */
	if ((frag = base & (DEV_BSIZE - 1)) != 0) {
		frag = DEV_BSIZE - frag;
		base += frag;
		size -= frag;
		if (size < 0)
			size = 0;
	}
	pagebits = vm_page_bits(base, size & (DEV_BSIZE - 1));
#endif
	m->dirty &= ~pagebits;
	if (base == 0 && size == PAGE_SIZE) {
		pmap_clear_modify(m);
		m->oflags &= ~VPO_NOSYNC;
	}
}

void
vm_page_clear_dirty(vm_page_t m, int base, int size)
{

	VM_OBJECT_LOCK_ASSERT(m->object, MA_OWNED);
	if ((m->flags & PG_WRITEABLE) != 0)
		mtx_assert(&vm_page_queue_mtx, MA_OWNED);
	m->dirty &= ~vm_page_bits(base, size);
}

/*
 *	vm_page_set_invalid:
 *
 *	Invalidates DEV_BSIZE'd chunks within a page.  Both the
 *	valid and dirty bits for the effected areas are cleared.
 *
 *	May not block.
 */
void
vm_page_set_invalid(vm_page_t m, int base, int size)
{
	int bits;

	VM_OBJECT_LOCK_ASSERT(m->object, MA_OWNED);
	KASSERT((m->oflags & VPO_BUSY) == 0,
	    ("vm_page_set_invalid: page %p is busy", m));
	bits = vm_page_bits(base, size);
	if (m->valid == VM_PAGE_BITS_ALL && bits != 0)
		pmap_remove_all(m);
	KASSERT(!pmap_page_is_mapped(m),
	    ("vm_page_set_invalid: page %p is mapped", m));
	m->valid &= ~bits;
	m->dirty &= ~bits;
	m->object->generation++;
}

/*
 * vm_page_zero_invalid()
 *
 *	The kernel assumes that the invalid portions of a page contain 
 *	garbage, but such pages can be mapped into memory by user code.
 *	When this occurs, we must zero out the non-valid portions of the
 *	page so user code sees what it expects.
 *
 *	Pages are most often semi-valid when the end of a file is mapped 
 *	into memory and the file's size is not page aligned.
 */
void
vm_page_zero_invalid(vm_page_t m, boolean_t setvalid)
{
	int b;
	int i;

	VM_OBJECT_LOCK_ASSERT(m->object, MA_OWNED);
	/*
	 * Scan the valid bits looking for invalid sections that
	 * must be zerod.  Invalid sub-DEV_BSIZE'd areas ( where the
	 * valid bit may be set ) have already been zerod by
	 * vm_page_set_validclean().
	 */
	for (b = i = 0; i <= PAGE_SIZE / DEV_BSIZE; ++i) {
		if (i == (PAGE_SIZE / DEV_BSIZE) || 
		    (m->valid & (1 << i))
		) {
			if (i > b) {
				pmap_zero_page_area(m, 
				    b << DEV_BSHIFT, (i - b) << DEV_BSHIFT);
			}
			b = i + 1;
		}
	}

	/*
	 * setvalid is TRUE when we can safely set the zero'd areas
	 * as being valid.  We can do this if there are no cache consistancy
	 * issues.  e.g. it is ok to do with UFS, but not ok to do with NFS.
	 */
	if (setvalid)
		m->valid = VM_PAGE_BITS_ALL;
}

/*
 *	vm_page_is_valid:
 *
 *	Is (partial) page valid?  Note that the case where size == 0
 *	will return FALSE in the degenerate case where the page is
 *	entirely invalid, and TRUE otherwise.
 *
 *	May not block.
 */
int
vm_page_is_valid(vm_page_t m, int base, int size)
{
	int bits = vm_page_bits(base, size);

	VM_OBJECT_LOCK_ASSERT(m->object, MA_OWNED);
	if (m->valid && ((m->valid & bits) == bits))
		return 1;
	else
		return 0;
}

/*
 * update dirty bits from pmap/mmu.  May not block.
 */
void
vm_page_test_dirty(vm_page_t m)
{

	VM_OBJECT_LOCK_ASSERT(m->object, MA_OWNED);
	if (m->dirty != VM_PAGE_BITS_ALL && pmap_is_modified(m))
		vm_page_dirty(m);
}

int so_zerocp_fullpage = 0;

/*
 *	Replace the given page with a copy.  The copied page assumes
 *	the portion of the given page's "wire_count" that is not the
 *	responsibility of this copy-on-write mechanism.
 *
 *	The object containing the given page must have a non-zero
 *	paging-in-progress count and be locked.
 */
void
vm_page_cowfault(vm_page_t m)
{
	vm_page_t mnew;
	vm_object_t object;
	vm_pindex_t pindex;

	object = m->object;
	VM_OBJECT_LOCK_ASSERT(object, MA_OWNED);
	KASSERT(object->paging_in_progress != 0,
	    ("vm_page_cowfault: object %p's paging-in-progress count is zero.",
	    object)); 
	pindex = m->pindex;

 retry_alloc:
	pmap_remove_all(m);
	vm_page_remove(m);
	mnew = vm_page_alloc(object, pindex, VM_ALLOC_NORMAL | VM_ALLOC_NOBUSY);
	if (mnew == NULL) {
		vm_page_insert(m, object, pindex);
		vm_page_unlock_queues();
		VM_OBJECT_UNLOCK(object);
		VM_WAIT;
		VM_OBJECT_LOCK(object);
		if (m == vm_page_lookup(object, pindex)) {
			vm_page_lock_queues();
			goto retry_alloc;
		} else {
			/*
			 * Page disappeared during the wait.
			 */
			vm_page_lock_queues();
			return;
		}
	}

	if (m->cow == 0) {
		/* 
		 * check to see if we raced with an xmit complete when 
		 * waiting to allocate a page.  If so, put things back 
		 * the way they were 
		 */
		vm_page_free(mnew);
		vm_page_insert(m, object, pindex);
	} else { /* clear COW & copy page */
		if (!so_zerocp_fullpage)
			pmap_copy_page(m, mnew);
		mnew->valid = VM_PAGE_BITS_ALL;
		vm_page_dirty(mnew);
		mnew->wire_count = m->wire_count - m->cow;
		m->wire_count = m->cow;
	}
}

void 
vm_page_cowclear(vm_page_t m)
{

	mtx_assert(&vm_page_queue_mtx, MA_OWNED);
	if (m->cow) {
		m->cow--;
		/* 
		 * let vm_fault add back write permission  lazily
		 */
	} 
	/*
	 *  sf_buf_free() will free the page, so we needn't do it here
	 */ 
}

int
vm_page_cowsetup(vm_page_t m)
{

<<<<<<< HEAD
	mtx_assert(&vm_page_queue_mtx, MA_OWNED);
	if (m->cow == USHRT_MAX - 1)
=======
	vm_page_lock_assert(m, MA_OWNED);
	if ((m->flags & (PG_FICTITIOUS | PG_UNMANAGED)) != 0 ||
	    m->cow == USHRT_MAX - 1 || !VM_OBJECT_TRYLOCK(m->object))
>>>>>>> 07c9330a
		return (EBUSY);
	m->cow++;
	pmap_remove_write(m);
	VM_OBJECT_UNLOCK(m->object);
	return (0);
}

#include "opt_ddb.h"
#ifdef DDB
#include <sys/kernel.h>

#include <ddb/ddb.h>

DB_SHOW_COMMAND(page, vm_page_print_page_info)
{
	db_printf("cnt.v_free_count: %d\n", cnt.v_free_count);
	db_printf("cnt.v_cache_count: %d\n", cnt.v_cache_count);
	db_printf("cnt.v_inactive_count: %d\n", cnt.v_inactive_count);
	db_printf("cnt.v_active_count: %d\n", cnt.v_active_count);
	db_printf("cnt.v_wire_count: %d\n", cnt.v_wire_count);
	db_printf("cnt.v_free_reserved: %d\n", cnt.v_free_reserved);
	db_printf("cnt.v_free_min: %d\n", cnt.v_free_min);
	db_printf("cnt.v_free_target: %d\n", cnt.v_free_target);
	db_printf("cnt.v_cache_min: %d\n", cnt.v_cache_min);
	db_printf("cnt.v_inactive_target: %d\n", cnt.v_inactive_target);
}

DB_SHOW_COMMAND(pageq, vm_page_print_pageq_info)
{
		
	db_printf("PQ_FREE:");
	db_printf(" %d", cnt.v_free_count);
	db_printf("\n");
		
	db_printf("PQ_CACHE:");
	db_printf(" %d", cnt.v_cache_count);
	db_printf("\n");

	db_printf("PQ_ACTIVE: %d, PQ_INACTIVE: %d\n",
		*vm_page_queues[PQ_ACTIVE].cnt,
		*vm_page_queues[PQ_INACTIVE].cnt);
}
#endif /* DDB */<|MERGE_RESOLUTION|>--- conflicted
+++ resolved
@@ -116,6 +116,7 @@
 #include <sys/vnode.h>
 
 #include <vm/vm.h>
+#include <vm/pmap.h>
 #include <vm/vm_param.h>
 #include <vm/vm_kern.h>
 #include <vm/vm_object.h>
@@ -130,6 +131,24 @@
 
 #include <machine/md_var.h>
 
+#if defined(__amd64__) || defined (__i386__) 
+extern struct sysctl_oid_list sysctl__vm_pmap_children;
+#else
+SYSCTL_NODE(_vm, OID_AUTO, pmap, CTLFLAG_RD, 0, "VM/pmap parameters");
+#endif
+
+static uint64_t pmap_tryrelock_calls;
+SYSCTL_QUAD(_vm_pmap, OID_AUTO, tryrelock_calls, CTLFLAG_RD,
+    &pmap_tryrelock_calls, 0, "Number of tryrelock calls");
+
+static int pmap_tryrelock_restart;
+SYSCTL_INT(_vm_pmap, OID_AUTO, tryrelock_restart, CTLFLAG_RD,
+    &pmap_tryrelock_restart, 0, "Number of tryrelock restarts");
+
+static int pmap_tryrelock_race;
+SYSCTL_INT(_vm_pmap, OID_AUTO, tryrelock_race, CTLFLAG_RD,
+    &pmap_tryrelock_race, 0, "Number of tryrelock pmap race cases");
+
 /*
  *	Associated with page of user-allocatable memory is a
  *	page structure.
@@ -138,6 +157,8 @@
 struct vpgqueues vm_page_queues[PQ_COUNT];
 struct vpglocks vm_page_queue_lock;
 struct vpglocks vm_page_queue_free_lock;
+
+struct vpglocks	pa_lock[PA_LOCK_COUNT] __aligned(CACHE_LINE_SIZE);
 
 vm_page_t vm_page_array = 0;
 int vm_page_array_size = 0;
@@ -149,6 +170,7 @@
 SYSCTL_INT(_vm, OID_AUTO, boot_pages, CTLFLAG_RD, &boot_pages, 0,
 	"number of pages allocated for bootstrapping the VM system");
 
+static void vm_page_queue_remove(int queue, vm_page_t m);
 static void vm_page_enqueue(int queue, vm_page_t m);
 
 /* Make sure that u_long is at least 64 bits when PAGE_SIZE is 32K. */
@@ -157,6 +179,43 @@
 CTASSERT(sizeof(u_long) >= 8);
 #endif
 #endif
+
+/*
+ * Try to acquire a physical address lock while a pmap is locked.  If we
+ * fail to trylock we unlock and lock the pmap directly and cache the
+ * locked pa in *locked.  The caller should then restart their loop in case
+ * the virtual to physical mapping has changed.
+ */
+int
+vm_page_pa_tryrelock(pmap_t pmap, vm_paddr_t pa, vm_paddr_t *locked)
+{
+	vm_paddr_t lockpa;
+	uint32_t gen_count;
+
+	gen_count = pmap->pm_gen_count;
+	atomic_add_long((volatile long *)&pmap_tryrelock_calls, 1);
+	lockpa = *locked;
+	*locked = pa;
+	if (lockpa) {
+		PA_LOCK_ASSERT(lockpa, MA_OWNED);
+		if (PA_LOCKPTR(pa) == PA_LOCKPTR(lockpa))
+			return (0);
+		PA_UNLOCK(lockpa);
+	}
+	if (PA_TRYLOCK(pa))
+		return (0);
+	PMAP_UNLOCK(pmap);
+	atomic_add_int((volatile int *)&pmap_tryrelock_restart, 1);
+	PA_LOCK(pa);
+	PMAP_LOCK(pmap);
+
+	if (pmap->pm_gen_count != gen_count + 1) {
+		pmap->pm_retries++;
+		atomic_add_int((volatile int *)&pmap_tryrelock_race, 1);
+		return (EAGAIN);
+	}
+	return (0);
+}
 
 /*
  *	vm_set_page_size:
@@ -271,6 +330,11 @@
 	    MTX_RECURSE);
 	mtx_init(&vm_page_queue_free_mtx, "vm page queue free mutex", NULL,
 	    MTX_DEF);
+
+	/* Setup page locks. */
+	for (i = 0; i < PA_LOCK_COUNT; i++)
+		mtx_init(&pa_lock[i].data, "page lock", NULL,
+		    MTX_DEF | MTX_RECURSE | MTX_DUPOK);
 
 	/*
 	 * Initialize the queue headers for the hold queue, the active queue,
@@ -503,7 +567,7 @@
 vm_page_hold(vm_page_t mem)
 {
 
-	mtx_assert(&vm_page_queue_mtx, MA_OWNED);
+	vm_page_lock_assert(mem, MA_OWNED);
         mem->hold_count++;
 }
 
@@ -511,7 +575,7 @@
 vm_page_unhold(vm_page_t mem)
 {
 
-	mtx_assert(&vm_page_queue_mtx, MA_OWNED);
+	vm_page_lock_assert(mem, MA_OWNED);
 	--mem->hold_count;
 	KASSERT(mem->hold_count >= 0, ("vm_page_unhold: hold count < 0!!!"));
 	if (mem->hold_count == 0 && VM_PAGE_INQUEUE2(mem, PQ_HOLD))
@@ -547,7 +611,7 @@
 /*
  *	vm_page_sleep:
  *
- *	Sleep and release the page queues lock.
+ *	Sleep and release the page and page queues locks.
  *
  *	The object containing the given page must be locked.
  */
@@ -556,10 +620,10 @@
 {
 
 	VM_OBJECT_LOCK_ASSERT(m->object, MA_OWNED);
-	if (!mtx_owned(&vm_page_queue_mtx))
-		vm_page_lock_queues();
-	vm_page_flag_set(m, PG_REFERENCED);
-	vm_page_unlock_queues();
+	if (mtx_owned(&vm_page_queue_mtx))
+		vm_page_unlock_queues();
+	if (mtx_owned(vm_page_lockptr(m)))
+		vm_page_unlock(m);
 
 	/*
 	 * It's possible that while we sleep, the page will get
@@ -738,6 +802,8 @@
 	vm_object_t object;
 	vm_page_t root;
 
+	if ((m->flags & PG_UNMANAGED) == 0)
+		vm_page_lock_assert(m, MA_OWNED);
 	if ((object = m->object) == NULL)
 		return;
 	VM_OBJECT_LOCK_ASSERT(object, MA_OWNED);
@@ -745,7 +811,6 @@
 		m->oflags &= ~VPO_BUSY;
 		vm_page_flash(m);
 	}
-	mtx_assert(&vm_page_queue_mtx, MA_OWNED);
 
 	/*
 	 * Now remove from the object's list of backed pages.
@@ -1278,24 +1343,43 @@
 }
 
 /*
+ *	vm_page_queue_remove:
+ *
+ *	Remove the given page from the specified queue.
+ *
+ *	The page and page queues must be locked.
+ */
+static __inline void
+vm_page_queue_remove(int queue, vm_page_t m)
+{
+	struct vpgqueues *pq;
+
+	mtx_assert(&vm_page_queue_mtx, MA_OWNED);
+	vm_page_lock_assert(m, MA_OWNED);
+	pq = &vm_page_queues[queue];
+	TAILQ_REMOVE(&pq->pl, m, pageq);
+	(*pq->cnt)--;
+}
+
+/*
  *	vm_pageq_remove:
  *
  *	Remove a page from its queue.
  *
- *	The queue containing the given page must be locked.
+ *	The given page must be locked.
  *	This routine may not block.
  */
 void
 vm_pageq_remove(vm_page_t m)
 {
 	int queue = VM_PAGE_GETQUEUE(m);
-	struct vpgqueues *pq;
-
+
+	vm_page_lock_assert(m, MA_OWNED);
 	if (queue != PQ_NONE) {
+		vm_page_lock_queues();
 		VM_PAGE_SETQUEUE2(m, PQ_NONE);
-		pq = &vm_page_queues[queue];
-		TAILQ_REMOVE(&pq->pl, m, pageq);
-		(*pq->cnt)--;
+		vm_page_queue_remove(queue, m);
+		vm_page_unlock_queues();
 	}
 }
 
@@ -1324,21 +1408,27 @@
  *	Ensure that act_count is at least ACT_INIT but do not otherwise
  *	mess with it.
  *
- *	The page queues must be locked.
+ *	The page must be locked.
  *	This routine may not block.
  */
 void
 vm_page_activate(vm_page_t m)
 {
-
-	mtx_assert(&vm_page_queue_mtx, MA_OWNED);
-	if (VM_PAGE_GETKNOWNQUEUE2(m) != PQ_ACTIVE) {
-		vm_pageq_remove(m);
+	int queue;
+
+	vm_page_lock_assert(m, MA_OWNED);
+	if ((queue = VM_PAGE_GETKNOWNQUEUE2(m)) != PQ_ACTIVE) {
 		if (m->wire_count == 0 && (m->flags & PG_UNMANAGED) == 0) {
 			if (m->act_count < ACT_INIT)
 				m->act_count = ACT_INIT;
+			vm_page_lock_queues();
+			if (queue != PQ_NONE)
+				vm_page_queue_remove(queue, m);
 			vm_page_enqueue(PQ_ACTIVE, m);
-		}
+			vm_page_unlock_queues();
+		} else
+			KASSERT(queue == PQ_NONE,
+			    ("vm_page_activate: wired page %p is queued", m));
 	} else {
 		if (m->act_count < ACT_INIT)
 			m->act_count = ACT_INIT;
@@ -1394,10 +1484,11 @@
 vm_page_free_toq(vm_page_t m)
 {
 
-	if (VM_PAGE_GETQUEUE(m) != PQ_NONE)
-		mtx_assert(&vm_page_queue_mtx, MA_OWNED);
-	KASSERT(!pmap_page_is_mapped(m),
-	    ("vm_page_free_toq: freeing mapped page %p", m));
+	if ((m->flags & PG_UNMANAGED) == 0) {
+		vm_page_lock_assert(m, MA_OWNED);
+		KASSERT(!pmap_page_is_mapped(m),
+		    ("vm_page_free_toq: freeing mapped page %p", m));
+	}
 	PCPU_INC(cnt.v_tfree);
 
 	if (m->busy || VM_PAGE_IS_FREE(m)) {
@@ -1417,7 +1508,8 @@
 	 * callback routine until after we've put the page on the
 	 * appropriate free queue.
 	 */
-	vm_pageq_remove(m);
+	if ((m->flags & PG_UNMANAGED) == 0)
+		vm_pageq_remove(m);
 	vm_page_remove(m);
 
 	/*
@@ -1440,7 +1532,9 @@
 	}
 	if (m->hold_count != 0) {
 		m->flags &= ~PG_ZERO;
+		vm_page_lock_queues();
 		vm_page_enqueue(PQ_HOLD, m);
+		vm_page_unlock_queues();
 	} else {
 		/*
 		 * Restore the default memory attribute to the page.
@@ -1477,7 +1571,7 @@
  *	another map, removing it from paging queues
  *	as necessary.
  *
- *	The page queues must be locked.
+ *	The page must be locked.
  *	This routine may not block.
  */
 void
@@ -1489,7 +1583,7 @@
 	 * and only unqueue the page if it is on some queue (if it is unmanaged
 	 * it is already off the queues).
 	 */
-	mtx_assert(&vm_page_queue_mtx, MA_OWNED);
+	vm_page_lock_assert(m, MA_OWNED);
 	if (m->flags & PG_FICTITIOUS)
 		return;
 	if (m->wire_count == 0) {
@@ -1526,38 +1620,39 @@
  *	be placed in the cache - for example, just after dirtying a page.
  *	dirty pages in the cache are not allowed.
  *
- *	The page queues must be locked.
+ *	The page must be locked.
  *	This routine may not block.
  */
 void
 vm_page_unwire(vm_page_t m, int activate)
 {
 
-	mtx_assert(&vm_page_queue_mtx, MA_OWNED);
+	if ((m->flags & PG_UNMANAGED) == 0)
+		vm_page_lock_assert(m, MA_OWNED);
 	if (m->flags & PG_FICTITIOUS)
 		return;
 	if (m->wire_count > 0) {
 		m->wire_count--;
 		if (m->wire_count == 0) {
 			atomic_subtract_int(&cnt.v_wire_count, 1);
-			if (m->flags & PG_UNMANAGED) {
-				;
-			} else if (activate)
+			if ((m->flags & PG_UNMANAGED) != 0)
+				return;
+			vm_page_lock_queues();
+			if (activate)
 				vm_page_enqueue(PQ_ACTIVE, m);
 			else {
 				vm_page_flag_clear(m, PG_WINATCFLS);
 				vm_page_enqueue(PQ_INACTIVE, m);
 			}
+			vm_page_unlock_queues();
 		}
 	} else {
 		panic("vm_page_unwire: invalid wire count: %d", m->wire_count);
 	}
 }
 
-
-/*
- * Move the specified page to the inactive queue.  If the page has
- * any associated swap, the swap is deallocated.
+/*
+ * Move the specified page to the inactive queue.
  *
  * Normally athead is 0 resulting in LRU operation.  athead is set
  * to 1 if we want this page to be 'as if it were placed in the cache',
@@ -1568,30 +1663,42 @@
 static inline void
 _vm_page_deactivate(vm_page_t m, int athead)
 {
-
-	mtx_assert(&vm_page_queue_mtx, MA_OWNED);
+	int queue;
+
+	vm_page_lock_assert(m, MA_OWNED);
 
 	/*
 	 * Ignore if already inactive.
 	 */
-	if (VM_PAGE_INQUEUE2(m, PQ_INACTIVE))
+	if ((queue = VM_PAGE_GETKNOWNQUEUE2(m)) == PQ_INACTIVE)
 		return;
 	if (m->wire_count == 0 && (m->flags & PG_UNMANAGED) == 0) {
+		vm_page_lock_queues();
 		vm_page_flag_clear(m, PG_WINATCFLS);
-		vm_pageq_remove(m);
+		if (queue != PQ_NONE)
+			vm_page_queue_remove(queue, m);
 		if (athead)
-			TAILQ_INSERT_HEAD(&vm_page_queues[PQ_INACTIVE].pl, m, pageq);
+			TAILQ_INSERT_HEAD(&vm_page_queues[PQ_INACTIVE].pl, m,
+			    pageq);
 		else
-			TAILQ_INSERT_TAIL(&vm_page_queues[PQ_INACTIVE].pl, m, pageq);
+			TAILQ_INSERT_TAIL(&vm_page_queues[PQ_INACTIVE].pl, m,
+			    pageq);
 		VM_PAGE_SETQUEUE2(m, PQ_INACTIVE);
 		cnt.v_inactive_count++;
-	}
-}
-
+		vm_page_unlock_queues();
+	}
+}
+
+/*
+ * Move the specified page to the inactive queue.
+ *
+ * The page must be locked.
+ */
 void
 vm_page_deactivate(vm_page_t m)
 {
-    _vm_page_deactivate(m, 0);
+
+	_vm_page_deactivate(m, 0);
 }
 
 /*
@@ -1603,12 +1710,11 @@
 vm_page_try_to_cache(vm_page_t m)
 {
 
-	mtx_assert(&vm_page_queue_mtx, MA_OWNED);
+	vm_page_lock_assert(m, MA_OWNED);
 	VM_OBJECT_LOCK_ASSERT(m->object, MA_OWNED);
 	if (m->dirty || m->hold_count || m->busy || m->wire_count ||
-	    (m->oflags & VPO_BUSY) || (m->flags & PG_UNMANAGED)) {
+	    (m->oflags & VPO_BUSY) || (m->flags & PG_UNMANAGED))
 		return (0);
-	}
 	pmap_remove_all(m);
 	if (m->dirty)
 		return (0);
@@ -1626,13 +1732,12 @@
 vm_page_try_to_free(vm_page_t m)
 {
 
-	mtx_assert(&vm_page_queue_mtx, MA_OWNED);
+	vm_page_lock_assert(m, MA_OWNED);
 	if (m->object != NULL)
 		VM_OBJECT_LOCK_ASSERT(m->object, MA_OWNED);
 	if (m->dirty || m->hold_count || m->busy || m->wire_count ||
-	    (m->oflags & VPO_BUSY) || (m->flags & PG_UNMANAGED)) {
+	    (m->oflags & VPO_BUSY) || (m->flags & PG_UNMANAGED))
 		return (0);
-	}
 	pmap_remove_all(m);
 	if (m->dirty)
 		return (0);
@@ -1653,13 +1758,12 @@
 	vm_object_t object;
 	vm_page_t root;
 
-	mtx_assert(&vm_page_queue_mtx, MA_OWNED);
+	vm_page_lock_assert(m, MA_OWNED);
 	object = m->object;
 	VM_OBJECT_LOCK_ASSERT(object, MA_OWNED);
 	if ((m->flags & PG_UNMANAGED) || (m->oflags & VPO_BUSY) || m->busy ||
-	    m->hold_count || m->wire_count) {
+	    m->hold_count || m->wire_count)
 		panic("vm_page_cache: attempting to cache busy page");
-	}
 	pmap_remove_all(m);
 	if (m->dirty != 0)
 		panic("vm_page_cache: page %p is dirty", m);
@@ -1676,7 +1780,7 @@
 	}
 	KASSERT((m->flags & PG_CACHED) == 0,
 	    ("vm_page_cache: page %p is already cached", m));
-	cnt.v_tcached++;
+	PCPU_INC(cnt.v_tcached);
 
 	/*
 	 * Remove the page from the paging queues.
@@ -1710,7 +1814,7 @@
 	 * Insert the page into the object's collection of cached pages
 	 * and the physical memory allocator's cache/free page queues.
 	 */
-	vm_page_flag_clear(m, PG_ZERO);
+	m->flags &= ~PG_ZERO;
 	mtx_lock(&vm_page_queue_free_mtx);
 	m->flags |= PG_CACHED;
 	cnt.v_cache_count++;
@@ -1784,15 +1888,10 @@
 	int dnw;
 	int head;
 
-<<<<<<< HEAD
-	mtx_assert(&vm_page_queue_mtx, MA_OWNED);
-	dnw = ++dnweight;
-=======
 	vm_page_lock_assert(m, MA_OWNED);
 	VM_OBJECT_LOCK_ASSERT(m->object, MA_OWNED);
 	dnw = PCPU_GET(dnweight);
 	PCPU_INC(dnweight);
->>>>>>> 07c9330a
 
 	/*
 	 * Occasionally leave the page alone.
@@ -1855,15 +1954,25 @@
 	VM_OBJECT_LOCK_ASSERT(object, MA_OWNED);
 retrylookup:
 	if ((m = vm_page_lookup(object, pindex)) != NULL) {
-		if (vm_page_sleep_if_busy(m, TRUE, "pgrbwt")) {
+		if ((m->oflags & VPO_BUSY) != 0 || m->busy != 0) {
+			if ((allocflags & VM_ALLOC_RETRY) != 0) {
+				/*
+				 * Reference the page before unlocking and
+				 * sleeping so that the page daemon is less
+				 * likely to reclaim it. 
+				 */
+				vm_page_lock_queues();
+				vm_page_flag_set(m, PG_REFERENCED);
+			}
+			vm_page_sleep(m, "pgrbwt");
 			if ((allocflags & VM_ALLOC_RETRY) == 0)
 				return (NULL);
 			goto retrylookup;
 		} else {
 			if ((allocflags & VM_ALLOC_WIRED) != 0) {
-				vm_page_lock_queues();
+				vm_page_lock(m);
 				vm_page_wire(m);
-				vm_page_unlock_queues();
+				vm_page_unlock(m);
 			}
 			if ((allocflags & VM_ALLOC_NOBUSY) == 0)
 				vm_page_busy(m);
@@ -2167,6 +2276,8 @@
 	vm_object_t object;
 	vm_pindex_t pindex;
 
+	mtx_assert(&vm_page_queue_mtx, MA_NOTOWNED);
+	vm_page_lock_assert(m, MA_OWNED);
 	object = m->object;
 	VM_OBJECT_LOCK_ASSERT(object, MA_OWNED);
 	KASSERT(object->paging_in_progress != 0,
@@ -2180,18 +2291,17 @@
 	mnew = vm_page_alloc(object, pindex, VM_ALLOC_NORMAL | VM_ALLOC_NOBUSY);
 	if (mnew == NULL) {
 		vm_page_insert(m, object, pindex);
-		vm_page_unlock_queues();
+		vm_page_unlock(m);
 		VM_OBJECT_UNLOCK(object);
 		VM_WAIT;
 		VM_OBJECT_LOCK(object);
 		if (m == vm_page_lookup(object, pindex)) {
-			vm_page_lock_queues();
+			vm_page_lock(m);
 			goto retry_alloc;
 		} else {
 			/*
 			 * Page disappeared during the wait.
 			 */
-			vm_page_lock_queues();
 			return;
 		}
 	}
@@ -2202,7 +2312,10 @@
 		 * waiting to allocate a page.  If so, put things back 
 		 * the way they were 
 		 */
+		vm_page_unlock(m);
+		vm_page_lock(mnew);
 		vm_page_free(mnew);
+		vm_page_unlock(mnew);
 		vm_page_insert(m, object, pindex);
 	} else { /* clear COW & copy page */
 		if (!so_zerocp_fullpage)
@@ -2211,6 +2324,7 @@
 		vm_page_dirty(mnew);
 		mnew->wire_count = m->wire_count - m->cow;
 		m->wire_count = m->cow;
+		vm_page_unlock(m);
 	}
 }
 
@@ -2218,7 +2332,7 @@
 vm_page_cowclear(vm_page_t m)
 {
 
-	mtx_assert(&vm_page_queue_mtx, MA_OWNED);
+	vm_page_lock_assert(m, MA_OWNED);
 	if (m->cow) {
 		m->cow--;
 		/* 
@@ -2234,14 +2348,9 @@
 vm_page_cowsetup(vm_page_t m)
 {
 
-<<<<<<< HEAD
-	mtx_assert(&vm_page_queue_mtx, MA_OWNED);
-	if (m->cow == USHRT_MAX - 1)
-=======
 	vm_page_lock_assert(m, MA_OWNED);
 	if ((m->flags & (PG_FICTITIOUS | PG_UNMANAGED)) != 0 ||
 	    m->cow == USHRT_MAX - 1 || !VM_OBJECT_TRYLOCK(m->object))
->>>>>>> 07c9330a
 		return (EBUSY);
 	m->cow++;
 	pmap_remove_write(m);
