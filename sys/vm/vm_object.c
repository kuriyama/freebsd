/*-
 * Copyright (c) 1991, 1993
 *	The Regents of the University of California.  All rights reserved.
 *
 * This code is derived from software contributed to Berkeley by
 * The Mach Operating System project at Carnegie-Mellon University.
 *
 * Redistribution and use in source and binary forms, with or without
 * modification, are permitted provided that the following conditions
 * are met:
 * 1. Redistributions of source code must retain the above copyright
 *    notice, this list of conditions and the following disclaimer.
 * 2. Redistributions in binary form must reproduce the above copyright
 *    notice, this list of conditions and the following disclaimer in the
 *    documentation and/or other materials provided with the distribution.
 * 4. Neither the name of the University nor the names of its contributors
 *    may be used to endorse or promote products derived from this software
 *    without specific prior written permission.
 *
 * THIS SOFTWARE IS PROVIDED BY THE REGENTS AND CONTRIBUTORS ``AS IS'' AND
 * ANY EXPRESS OR IMPLIED WARRANTIES, INCLUDING, BUT NOT LIMITED TO, THE
 * IMPLIED WARRANTIES OF MERCHANTABILITY AND FITNESS FOR A PARTICULAR PURPOSE
 * ARE DISCLAIMED.  IN NO EVENT SHALL THE REGENTS OR CONTRIBUTORS BE LIABLE
 * FOR ANY DIRECT, INDIRECT, INCIDENTAL, SPECIAL, EXEMPLARY, OR CONSEQUENTIAL
 * DAMAGES (INCLUDING, BUT NOT LIMITED TO, PROCUREMENT OF SUBSTITUTE GOODS
 * OR SERVICES; LOSS OF USE, DATA, OR PROFITS; OR BUSINESS INTERRUPTION)
 * HOWEVER CAUSED AND ON ANY THEORY OF LIABILITY, WHETHER IN CONTRACT, STRICT
 * LIABILITY, OR TORT (INCLUDING NEGLIGENCE OR OTHERWISE) ARISING IN ANY WAY
 * OUT OF THE USE OF THIS SOFTWARE, EVEN IF ADVISED OF THE POSSIBILITY OF
 * SUCH DAMAGE.
 *
 *	from: @(#)vm_object.c	8.5 (Berkeley) 3/22/94
 *
 *
 * Copyright (c) 1987, 1990 Carnegie-Mellon University.
 * All rights reserved.
 *
 * Authors: Avadis Tevanian, Jr., Michael Wayne Young
 *
 * Permission to use, copy, modify and distribute this software and
 * its documentation is hereby granted, provided that both the copyright
 * notice and this permission notice appear in all copies of the
 * software, derivative works or modified versions, and any portions
 * thereof, and that both notices appear in supporting documentation.
 *
 * CARNEGIE MELLON ALLOWS FREE USE OF THIS SOFTWARE IN ITS "AS IS"
 * CONDITION.  CARNEGIE MELLON DISCLAIMS ANY LIABILITY OF ANY KIND
 * FOR ANY DAMAGES WHATSOEVER RESULTING FROM THE USE OF THIS SOFTWARE.
 *
 * Carnegie Mellon requests users of this software to return to
 *
 *  Software Distribution Coordinator  or  Software.Distribution@CS.CMU.EDU
 *  School of Computer Science
 *  Carnegie Mellon University
 *  Pittsburgh PA 15213-3890
 *
 * any improvements or extensions that they make and grant Carnegie the
 * rights to redistribute these changes.
 */

/*
 *	Virtual memory object module.
 */

#include <sys/cdefs.h>
__FBSDID("$FreeBSD$");

#include "opt_vm.h"

#include <sys/param.h>
#include <sys/systm.h>
#include <sys/lock.h>
#include <sys/mman.h>
#include <sys/mount.h>
#include <sys/kernel.h>
#include <sys/sysctl.h>
#include <sys/mutex.h>
#include <sys/proc.h>		/* for curproc, pageproc */
#include <sys/socket.h>
#include <sys/resourcevar.h>
#include <sys/vnode.h>
#include <sys/vmmeter.h>
#include <sys/sx.h>

#include <vm/vm.h>
#include <vm/vm_param.h>
#include <vm/pmap.h>
#include <vm/vm_map.h>
#include <vm/vm_object.h>
#include <vm/vm_page.h>
#include <vm/vm_pageout.h>
#include <vm/vm_pager.h>
#include <vm/swap_pager.h>
#include <vm/vm_kern.h>
#include <vm/vm_extern.h>
#include <vm/vm_reserv.h>
#include <vm/uma.h>

static int old_msync;
SYSCTL_INT(_vm, OID_AUTO, old_msync, CTLFLAG_RW, &old_msync, 0,
    "Use old (insecure) msync behavior");

static int	vm_object_page_collect_flush(vm_object_t object, vm_page_t p,
		    int pagerflags, int flags, int *clearobjflags);
static boolean_t vm_object_page_remove_write(vm_page_t p, int flags,
		    int *clearobjflags);
static void	vm_object_qcollapse(vm_object_t object);
static void	vm_object_vndeallocate(vm_object_t object);

/*
 *	Virtual memory objects maintain the actual data
 *	associated with allocated virtual memory.  A given
 *	page of memory exists within exactly one object.
 *
 *	An object is only deallocated when all "references"
 *	are given up.  Only one "reference" to a given
 *	region of an object should be writeable.
 *
 *	Associated with each object is a list of all resident
 *	memory pages belonging to that object; this list is
 *	maintained by the "vm_page" module, and locked by the object's
 *	lock.
 *
 *	Each object also records a "pager" routine which is
 *	used to retrieve (and store) pages to the proper backing
 *	storage.  In addition, objects may be backed by other
 *	objects from which they were virtual-copied.
 *
 *	The only items within the object structure which are
 *	modified after time of creation are:
 *		reference count		locked by object's lock
 *		pager routine		locked by object's lock
 *
 */

struct object_q vm_object_list;
struct mtx vm_object_list_mtx;	/* lock for object list and count */

struct vm_object kernel_object_store;
struct vm_object kmem_object_store;

SYSCTL_NODE(_vm_stats, OID_AUTO, object, CTLFLAG_RD, 0, "VM object stats");

static long object_collapses;
SYSCTL_LONG(_vm_stats_object, OID_AUTO, collapses, CTLFLAG_RD,
    &object_collapses, 0, "VM object collapses");

static long object_bypasses;
SYSCTL_LONG(_vm_stats_object, OID_AUTO, bypasses, CTLFLAG_RD,
    &object_bypasses, 0, "VM object bypasses");

static uma_zone_t obj_zone;

static int vm_object_zinit(void *mem, int size, int flags);

#ifdef INVARIANTS
static void vm_object_zdtor(void *mem, int size, void *arg);

static void
vm_object_zdtor(void *mem, int size, void *arg)
{
	vm_object_t object;

	object = (vm_object_t)mem;
	KASSERT(TAILQ_EMPTY(&object->memq),
	    ("object %p has resident pages",
	    object));
#if VM_NRESERVLEVEL > 0
	KASSERT(LIST_EMPTY(&object->rvq),
	    ("object %p has reservations",
	    object));
#endif
	KASSERT(object->cache == NULL,
	    ("object %p has cached pages",
	    object));
	KASSERT(object->paging_in_progress == 0,
	    ("object %p paging_in_progress = %d",
	    object, object->paging_in_progress));
	KASSERT(object->resident_page_count == 0,
	    ("object %p resident_page_count = %d",
	    object, object->resident_page_count));
	KASSERT(object->shadow_count == 0,
	    ("object %p shadow_count = %d",
	    object, object->shadow_count));
}
#endif

static int
vm_object_zinit(void *mem, int size, int flags)
{
	vm_object_t object;

	object = (vm_object_t)mem;
	bzero(&object->mtx, sizeof(object->mtx));
	VM_OBJECT_LOCK_INIT(object, "standard object");

	/* These are true for any object that has been freed */
	object->paging_in_progress = 0;
	object->resident_page_count = 0;
	object->shadow_count = 0;
	return (0);
}

void
_vm_object_allocate(objtype_t type, vm_pindex_t size, vm_object_t object)
{

	TAILQ_INIT(&object->memq);
	LIST_INIT(&object->shadow_head);

	object->root = NULL;
	object->type = type;
	object->size = size;
	object->generation = 1;
	object->ref_count = 1;
	object->memattr = VM_MEMATTR_DEFAULT;
	object->flags = 0;
	object->cred = NULL;
	object->charge = 0;
	if ((object->type == OBJT_DEFAULT) || (object->type == OBJT_SWAP))
		object->flags = OBJ_ONEMAPPING;
	object->pg_color = 0;
	object->handle = NULL;
	object->backing_object = NULL;
	object->backing_object_offset = (vm_ooffset_t) 0;
#if VM_NRESERVLEVEL > 0
	LIST_INIT(&object->rvq);
#endif
	object->cache = NULL;

	mtx_lock(&vm_object_list_mtx);
	TAILQ_INSERT_TAIL(&vm_object_list, object, object_list);
	mtx_unlock(&vm_object_list_mtx);
}

/*
 *	vm_object_init:
 *
 *	Initialize the VM objects module.
 */
void
vm_object_init(void)
{
	TAILQ_INIT(&vm_object_list);
	mtx_init(&vm_object_list_mtx, "vm object_list", NULL, MTX_DEF);
	
	VM_OBJECT_LOCK_INIT(kernel_object, "kernel object");
	_vm_object_allocate(OBJT_PHYS, OFF_TO_IDX(VM_MAX_KERNEL_ADDRESS - VM_MIN_KERNEL_ADDRESS),
	    kernel_object);
#if VM_NRESERVLEVEL > 0
	kernel_object->flags |= OBJ_COLORED;
	kernel_object->pg_color = (u_short)atop(VM_MIN_KERNEL_ADDRESS);
#endif

	VM_OBJECT_LOCK_INIT(kmem_object, "kmem object");
	_vm_object_allocate(OBJT_PHYS, OFF_TO_IDX(VM_MAX_KERNEL_ADDRESS - VM_MIN_KERNEL_ADDRESS),
	    kmem_object);
#if VM_NRESERVLEVEL > 0
	kmem_object->flags |= OBJ_COLORED;
	kmem_object->pg_color = (u_short)atop(VM_MIN_KERNEL_ADDRESS);
#endif

	/*
	 * The lock portion of struct vm_object must be type stable due
	 * to vm_pageout_fallback_object_lock locking a vm object
	 * without holding any references to it.
	 */
	obj_zone = uma_zcreate("VM OBJECT", sizeof (struct vm_object), NULL,
#ifdef INVARIANTS
	    vm_object_zdtor,
#else
	    NULL,
#endif
	    vm_object_zinit, NULL, UMA_ALIGN_PTR, UMA_ZONE_VM|UMA_ZONE_NOFREE);
}

void
vm_object_clear_flag(vm_object_t object, u_short bits)
{

	VM_OBJECT_LOCK_ASSERT(object, MA_OWNED);
	object->flags &= ~bits;
}

/*
 *	Sets the default memory attribute for the specified object.  Pages
 *	that are allocated to this object are by default assigned this memory
 *	attribute.
 *
 *	Presently, this function must be called before any pages are allocated
 *	to the object.  In the future, this requirement may be relaxed for
 *	"default" and "swap" objects.
 */
int
vm_object_set_memattr(vm_object_t object, vm_memattr_t memattr)
{

	VM_OBJECT_LOCK_ASSERT(object, MA_OWNED);
	switch (object->type) {
	case OBJT_DEFAULT:
	case OBJT_DEVICE:
	case OBJT_PHYS:
	case OBJT_SG:
	case OBJT_SWAP:
	case OBJT_VNODE:
		if (!TAILQ_EMPTY(&object->memq))
			return (KERN_FAILURE);
		break;
	case OBJT_DEAD:
		return (KERN_INVALID_ARGUMENT);
	}
	object->memattr = memattr;
	return (KERN_SUCCESS);
}

void
vm_object_pip_add(vm_object_t object, short i)
{

	VM_OBJECT_LOCK_ASSERT(object, MA_OWNED);
	object->paging_in_progress += i;
}

void
vm_object_pip_subtract(vm_object_t object, short i)
{

	VM_OBJECT_LOCK_ASSERT(object, MA_OWNED);
	object->paging_in_progress -= i;
}

void
vm_object_pip_wakeup(vm_object_t object)
{

	VM_OBJECT_LOCK_ASSERT(object, MA_OWNED);
	object->paging_in_progress--;
	if ((object->flags & OBJ_PIPWNT) && object->paging_in_progress == 0) {
		vm_object_clear_flag(object, OBJ_PIPWNT);
		wakeup(object);
	}
}

void
vm_object_pip_wakeupn(vm_object_t object, short i)
{

	VM_OBJECT_LOCK_ASSERT(object, MA_OWNED);
	if (i)
		object->paging_in_progress -= i;
	if ((object->flags & OBJ_PIPWNT) && object->paging_in_progress == 0) {
		vm_object_clear_flag(object, OBJ_PIPWNT);
		wakeup(object);
	}
}

void
vm_object_pip_wait(vm_object_t object, char *waitid)
{

	VM_OBJECT_LOCK_ASSERT(object, MA_OWNED);
	while (object->paging_in_progress) {
		object->flags |= OBJ_PIPWNT;
		msleep(object, VM_OBJECT_MTX(object), PVM, waitid, 0);
	}
}

/*
 *	vm_object_allocate:
 *
 *	Returns a new object with the given size.
 */
vm_object_t
vm_object_allocate(objtype_t type, vm_pindex_t size)
{
	vm_object_t object;

	object = (vm_object_t)uma_zalloc(obj_zone, M_WAITOK);
	_vm_object_allocate(type, size, object);
	return (object);
}


/*
 *	vm_object_reference:
 *
 *	Gets another reference to the given object.  Note: OBJ_DEAD
 *	objects can be referenced during final cleaning.
 */
void
vm_object_reference(vm_object_t object)
{
	if (object == NULL)
		return;
	VM_OBJECT_LOCK(object);
	vm_object_reference_locked(object);
	VM_OBJECT_UNLOCK(object);
}

/*
 *	vm_object_reference_locked:
 *
 *	Gets another reference to the given object.
 *
 *	The object must be locked.
 */
void
vm_object_reference_locked(vm_object_t object)
{
	struct vnode *vp;

	VM_OBJECT_LOCK_ASSERT(object, MA_OWNED);
	object->ref_count++;
	if (object->type == OBJT_VNODE) {
		vp = object->handle;
		vref(vp);
	}
}

/*
 * Handle deallocating an object of type OBJT_VNODE.
 */
static void
vm_object_vndeallocate(vm_object_t object)
{
	struct vnode *vp = (struct vnode *) object->handle;

	VFS_ASSERT_GIANT(vp->v_mount);
	VM_OBJECT_LOCK_ASSERT(object, MA_OWNED);
	KASSERT(object->type == OBJT_VNODE,
	    ("vm_object_vndeallocate: not a vnode object"));
	KASSERT(vp != NULL, ("vm_object_vndeallocate: missing vp"));
#ifdef INVARIANTS
	if (object->ref_count == 0) {
		vprint("vm_object_vndeallocate", vp);
		panic("vm_object_vndeallocate: bad object reference count");
	}
#endif

	if (object->ref_count > 1) {
		object->ref_count--;
		VM_OBJECT_UNLOCK(object);
		/* vrele may need the vnode lock. */
		vrele(vp);
	} else {
		vhold(vp);
		VM_OBJECT_UNLOCK(object);
		vn_lock(vp, LK_EXCLUSIVE | LK_RETRY);
		vdrop(vp);
		VM_OBJECT_LOCK(object);
		object->ref_count--;
		if (object->type == OBJT_DEAD) {
			VM_OBJECT_UNLOCK(object);
			VOP_UNLOCK(vp, 0);
		} else {
			if (object->ref_count == 0)
				vp->v_vflag &= ~VV_TEXT;
			VM_OBJECT_UNLOCK(object);
			vput(vp);
		}
	}
}

/*
 *	vm_object_deallocate:
 *
 *	Release a reference to the specified object,
 *	gained either through a vm_object_allocate
 *	or a vm_object_reference call.  When all references
 *	are gone, storage associated with this object
 *	may be relinquished.
 *
 *	No object may be locked.
 */
void
vm_object_deallocate(vm_object_t object)
{
	vm_object_t temp;

	while (object != NULL) {
		int vfslocked;

		vfslocked = 0;
	restart:
		VM_OBJECT_LOCK(object);
		if (object->type == OBJT_VNODE) {
			struct vnode *vp = (struct vnode *) object->handle;

			/*
			 * Conditionally acquire Giant for a vnode-backed
			 * object.  We have to be careful since the type of
			 * a vnode object can change while the object is
			 * unlocked.
			 */
			if (VFS_NEEDSGIANT(vp->v_mount) && !vfslocked) {
				vfslocked = 1;
				if (!mtx_trylock(&Giant)) {
					VM_OBJECT_UNLOCK(object);
					mtx_lock(&Giant);
					goto restart;
				}
			}
			vm_object_vndeallocate(object);
			VFS_UNLOCK_GIANT(vfslocked);
			return;
		} else
			/*
			 * This is to handle the case that the object
			 * changed type while we dropped its lock to
			 * obtain Giant.
			 */
			VFS_UNLOCK_GIANT(vfslocked);

		KASSERT(object->ref_count != 0,
			("vm_object_deallocate: object deallocated too many times: %d", object->type));

		/*
		 * If the reference count goes to 0 we start calling
		 * vm_object_terminate() on the object chain.
		 * A ref count of 1 may be a special case depending on the
		 * shadow count being 0 or 1.
		 */
		object->ref_count--;
		if (object->ref_count > 1) {
			VM_OBJECT_UNLOCK(object);
			return;
		} else if (object->ref_count == 1) {
			if (object->shadow_count == 0 &&
			    object->handle == NULL &&
			    (object->type == OBJT_DEFAULT ||
			     object->type == OBJT_SWAP)) {
				vm_object_set_flag(object, OBJ_ONEMAPPING);
			} else if ((object->shadow_count == 1) &&
			    (object->handle == NULL) &&
			    (object->type == OBJT_DEFAULT ||
			     object->type == OBJT_SWAP)) {
				vm_object_t robject;

				robject = LIST_FIRST(&object->shadow_head);
				KASSERT(robject != NULL,
				    ("vm_object_deallocate: ref_count: %d, shadow_count: %d",
					 object->ref_count,
					 object->shadow_count));
				if (!VM_OBJECT_TRYLOCK(robject)) {
					/*
					 * Avoid a potential deadlock.
					 */
					object->ref_count++;
					VM_OBJECT_UNLOCK(object);
					/*
					 * More likely than not the thread
					 * holding robject's lock has lower
					 * priority than the current thread.
					 * Let the lower priority thread run.
					 */
					pause("vmo_de", 1);
					continue;
				}
				/*
				 * Collapse object into its shadow unless its
				 * shadow is dead.  In that case, object will
				 * be deallocated by the thread that is
				 * deallocating its shadow.
				 */
				if ((robject->flags & OBJ_DEAD) == 0 &&
				    (robject->handle == NULL) &&
				    (robject->type == OBJT_DEFAULT ||
				     robject->type == OBJT_SWAP)) {

					robject->ref_count++;
retry:
					if (robject->paging_in_progress) {
						VM_OBJECT_UNLOCK(object);
						vm_object_pip_wait(robject,
						    "objde1");
						temp = robject->backing_object;
						if (object == temp) {
							VM_OBJECT_LOCK(object);
							goto retry;
						}
					} else if (object->paging_in_progress) {
						VM_OBJECT_UNLOCK(robject);
						object->flags |= OBJ_PIPWNT;
						msleep(object,
						    VM_OBJECT_MTX(object),
						    PDROP | PVM, "objde2", 0);
						VM_OBJECT_LOCK(robject);
						temp = robject->backing_object;
						if (object == temp) {
							VM_OBJECT_LOCK(object);
							goto retry;
						}
					} else
						VM_OBJECT_UNLOCK(object);

					if (robject->ref_count == 1) {
						robject->ref_count--;
						object = robject;
						goto doterm;
					}
					object = robject;
					vm_object_collapse(object);
					VM_OBJECT_UNLOCK(object);
					continue;
				}
				VM_OBJECT_UNLOCK(robject);
			}
			VM_OBJECT_UNLOCK(object);
			return;
		}
doterm:
		temp = object->backing_object;
		if (temp != NULL) {
			VM_OBJECT_LOCK(temp);
			LIST_REMOVE(object, shadow_list);
			temp->shadow_count--;
			VM_OBJECT_UNLOCK(temp);
			object->backing_object = NULL;
		}
		/*
		 * Don't double-terminate, we could be in a termination
		 * recursion due to the terminate having to sync data
		 * to disk.
		 */
		if ((object->flags & OBJ_DEAD) == 0)
			vm_object_terminate(object);
		else
			VM_OBJECT_UNLOCK(object);
		object = temp;
	}
}

/*
 *	vm_object_destroy removes the object from the global object list
 *      and frees the space for the object.
 */
void
vm_object_destroy(vm_object_t object)
{

	/*
	 * Remove the object from the global object list.
	 */
	mtx_lock(&vm_object_list_mtx);
	TAILQ_REMOVE(&vm_object_list, object, object_list);
	mtx_unlock(&vm_object_list_mtx);

	/*
	 * Release the allocation charge.
	 */
	if (object->cred != NULL) {
		KASSERT(object->type == OBJT_DEFAULT ||
		    object->type == OBJT_SWAP,
		    ("vm_object_terminate: non-swap obj %p has cred",
		     object));
		swap_release_by_cred(object->charge, object->cred);
		object->charge = 0;
		crfree(object->cred);
		object->cred = NULL;
	}

	/*
	 * Free the space for the object.
	 */
	uma_zfree(obj_zone, object);
}

/*
 *	vm_object_terminate actually destroys the specified object, freeing
 *	up all previously used resources.
 *
 *	The object must be locked.
 *	This routine may block.
 */
void
vm_object_terminate(vm_object_t object)
{
	vm_page_t p, p_next;

	VM_OBJECT_LOCK_ASSERT(object, MA_OWNED);

	/*
	 * Make sure no one uses us.
	 */
	vm_object_set_flag(object, OBJ_DEAD);

	/*
	 * wait for the pageout daemon to be done with the object
	 */
	vm_object_pip_wait(object, "objtrm");

	KASSERT(!object->paging_in_progress,
		("vm_object_terminate: pageout in progress"));

	/*
	 * Clean and free the pages, as appropriate. All references to the
	 * object are gone, so we don't need to lock it.
	 */
	if (object->type == OBJT_VNODE) {
		struct vnode *vp = (struct vnode *)object->handle;

		/*
		 * Clean pages and flush buffers.
		 */
		vm_object_page_clean(object, 0, 0, OBJPC_SYNC);
		VM_OBJECT_UNLOCK(object);

		vinvalbuf(vp, V_SAVE, 0, 0);

		VM_OBJECT_LOCK(object);
	}

	KASSERT(object->ref_count == 0, 
		("vm_object_terminate: object with references, ref_count=%d",
		object->ref_count));

	/*
	 * Free any remaining pageable pages.  This also removes them from the
	 * paging queues.  However, don't free wired pages, just remove them
	 * from the object.  Rather than incrementally removing each page from
	 * the object, the page and object are reset to any empty state. 
	 */
	TAILQ_FOREACH_SAFE(p, &object->memq, listq, p_next) {
		KASSERT(!p->busy && (p->oflags & VPO_BUSY) == 0,
		    ("vm_object_terminate: freeing busy page %p", p));
		vm_page_lock(p);
<<<<<<< HEAD
		if (p->wire_count == 0) {
			vm_page_free(p);
			PCPU_INC(cnt.v_pfree);
		} else
			vm_page_remove(p);
=======
		/*
		 * Optimize the page's removal from the object by resetting
		 * its "object" field.  Specifically, if the page is not
		 * wired, then the effect of this assignment is that
		 * vm_page_free()'s call to vm_page_remove() will return
		 * immediately without modifying the page or the object.
		 */ 
		p->object = NULL;
		if (p->wire_count == 0) {
			vm_page_free(p);
			PCPU_INC(cnt.v_pfree);
		}
>>>>>>> 567164fb
		vm_page_unlock(p);
	}
	/*
	 * If the object contained any pages, then reset it to an empty state.
	 * None of the object's fields, including "resident_page_count", were
	 * modified by the preceding loop.
	 */
	if (object->resident_page_count != 0) {
		object->root = NULL;
		TAILQ_INIT(&object->memq);
		object->resident_page_count = 0;
		if (object->type == OBJT_VNODE)
			vdrop(object->handle);
	}

#if VM_NRESERVLEVEL > 0
	if (__predict_false(!LIST_EMPTY(&object->rvq)))
		vm_reserv_break_all(object);
#endif
	if (__predict_false(object->cache != NULL))
		vm_page_cache_free(object, 0, 0);

	/*
	 * Let the pager know object is dead.
	 */
	vm_pager_deallocate(object);
	VM_OBJECT_UNLOCK(object);

	vm_object_destroy(object);
}

/*
 * Make the page read-only so that we can clear the object flags.  However, if
 * this is a nosync mmap then the object is likely to stay dirty so do not
 * mess with the page and do not clear the object flags.  Returns TRUE if the
 * page should be flushed, and FALSE otherwise.
 */
static boolean_t
vm_object_page_remove_write(vm_page_t p, int flags, int *clearobjflags)
{

	/*
	 * If we have been asked to skip nosync pages and this is a
	 * nosync page, skip it.  Note that the object flags were not
	 * cleared in this case so we do not have to set them.
	 */
	if ((flags & OBJPC_NOSYNC) != 0 && (p->oflags & VPO_NOSYNC) != 0) {
		*clearobjflags = 0;
		return (FALSE);
	} else {
		pmap_remove_write(p);
		return (p->dirty != 0);
	}
}

/*
 *	vm_object_page_clean
 *
 *	Clean all dirty pages in the specified range of object.  Leaves page 
 * 	on whatever queue it is currently on.   If NOSYNC is set then do not
 *	write out pages with VPO_NOSYNC set (originally comes from MAP_NOSYNC),
 *	leaving the object dirty.
 *
 *	When stuffing pages asynchronously, allow clustering.  XXX we need a
 *	synchronous clustering mode implementation.
 *
 *	Odd semantics: if start == end, we clean everything.
 *
 *	The object must be locked.
 */
void
vm_object_page_clean(vm_object_t object, vm_ooffset_t start, vm_ooffset_t end,
    int flags)
{
	vm_page_t np, p;
	vm_pindex_t pi, tend, tstart;
	int clearobjflags, curgeneration, n, pagerflags;

	mtx_assert(&vm_page_queue_mtx, MA_NOTOWNED);
	VM_OBJECT_LOCK_ASSERT(object, MA_OWNED);
	KASSERT(object->type == OBJT_VNODE, ("Not a vnode object"));
	if ((object->flags & OBJ_MIGHTBEDIRTY) == 0 ||
	    object->resident_page_count == 0)
		return;

	pagerflags = (flags & (OBJPC_SYNC | OBJPC_INVAL)) != 0 ?
	    VM_PAGER_PUT_SYNC : VM_PAGER_CLUSTER_OK;
	pagerflags |= (flags & OBJPC_INVAL) != 0 ? VM_PAGER_PUT_INVAL : 0;

<<<<<<< HEAD
		/*
		 * If everything was dirty and we flushed it successfully,
		 * and the requested range is not the entire object, we
		 * don't have to mess with CLEANCHK or MIGHTBEDIRTY and can
		 * return immediately.
		 */
		if (tscan >= tend && (tstart || tend < object->size)) {
			vm_object_clear_flag(object, OBJ_CLEANING);
			return;
		}
		pagerflags &= ~VM_PAGER_IGNORE_CLEANCHK;
	}

	/*
	 * Generally set CLEANCHK interlock and make the page read-only so
	 * we can then clear the object flags.
	 *
	 * However, if this is a nosync mmap then the object is likely to 
	 * stay dirty so do not mess with the page and do not clear the
	 * object flags.
	 */
	clearobjflags = 1;
	TAILQ_FOREACH(p, &object->memq, listq) {
		p->oflags |= VPO_CLEANCHK;
		if ((flags & OBJPC_NOSYNC) && (p->oflags & VPO_NOSYNC))
			clearobjflags = 0;
		else
			pmap_remove_write(p);
	}

	if (clearobjflags && (tstart == 0) && (tend == object->size))
		vm_object_clear_flag(object, OBJ_MIGHTBEDIRTY);
=======
	tstart = OFF_TO_IDX(start);
	tend = (end == 0) ? object->size : OFF_TO_IDX(end + PAGE_MASK);
	clearobjflags = tstart == 0 && tend >= object->size;
>>>>>>> 567164fb

rescan:
	curgeneration = object->generation;

	for (p = vm_page_find_least(object, tstart); p != NULL; p = np) {
		pi = p->pindex;
		if (pi >= tend)
			break;
		np = TAILQ_NEXT(p, listq);
		if (p->valid == 0)
			continue;
		if (vm_page_sleep_if_busy(p, TRUE, "vpcwai")) {
			if (object->generation != curgeneration)
				goto rescan;
			np = vm_page_find_least(object, pi);
			continue;
		}
		if (!vm_object_page_remove_write(p, flags, &clearobjflags))
			continue;

		n = vm_object_page_collect_flush(object, p, pagerflags,
		    flags, &clearobjflags);
		if (object->generation != curgeneration)
			goto rescan;

		/*
		 * If the VOP_PUTPAGES() did a truncated write, so
		 * that even the first page of the run is not fully
		 * written, vm_pageout_flush() returns 0 as the run
		 * length.  Since the condition that caused truncated
		 * write may be permanent, e.g. exhausted free space,
		 * accepting n == 0 would cause an infinite loop.
		 *
		 * Forwarding the iterator leaves the unwritten page
		 * behind, but there is not much we can do there if
		 * filesystem refuses to write it.
		 */
		if (n == 0)
			n = 1;
		np = vm_page_find_least(object, pi + n);
	}
#if 0
	VOP_FSYNC(vp, (pagerflags & VM_PAGER_PUT_SYNC) ? MNT_WAIT : 0);
#endif

	if (clearobjflags)
		vm_object_clear_flag(object, OBJ_MIGHTBEDIRTY);
}

static int
vm_object_page_collect_flush(vm_object_t object, vm_page_t p, int pagerflags,
    int flags, int *clearobjflags)
{
	vm_page_t ma[vm_pageout_page_count], p_first, tp;
	int count, i, mreq, runlen;

	mtx_assert(&vm_page_queue_mtx, MA_NOTOWNED);
	vm_page_lock_assert(p, MA_NOTOWNED);
	VM_OBJECT_LOCK_ASSERT(object, MA_OWNED);

	count = 1;
	mreq = 0;

	for (tp = p; count < vm_pageout_page_count; count++) {
		tp = vm_page_next(tp);
		if (tp == NULL || tp->busy != 0 || (tp->oflags & VPO_BUSY) != 0)
			break;
		if (!vm_object_page_remove_write(tp, flags, clearobjflags))
			break;
	}

	for (p_first = p; count < vm_pageout_page_count; count++) {
		tp = vm_page_prev(p_first);
		if (tp == NULL || tp->busy != 0 || (tp->oflags & VPO_BUSY) != 0)
			break;
		if (!vm_object_page_remove_write(tp, flags, clearobjflags))
			break;
		p_first = tp;
		mreq++;
	}
<<<<<<< HEAD
	runlen = maxb + maxf + 1;

	vm_pageout_flush(ma, runlen, pagerflags);
	for (i = 0; i < runlen; i++) {
		if (ma[i]->dirty) {
			pmap_remove_write(ma[i]);
			ma[i]->oflags |= VPO_CLEANCHK;
=======
>>>>>>> 567164fb

	for (tp = p_first, i = 0; i < count; tp = TAILQ_NEXT(tp, listq), i++)
		ma[i] = tp;

	vm_pageout_flush(ma, count, pagerflags, mreq, &runlen);
	return (runlen);
}

/*
 * Note that there is absolutely no sense in writing out
 * anonymous objects, so we track down the vnode object
 * to write out.
 * We invalidate (remove) all pages from the address space
 * for semantic correctness.
 *
 * If the backing object is a device object with unmanaged pages, then any
 * mappings to the specified range of pages must be removed before this
 * function is called.
 *
 * Note: certain anonymous maps, such as MAP_NOSYNC maps,
 * may start out with a NULL object.
 */
void
vm_object_sync(vm_object_t object, vm_ooffset_t offset, vm_size_t size,
    boolean_t syncio, boolean_t invalidate)
{
	vm_object_t backing_object;
	struct vnode *vp;
	struct mount *mp;
	int flags;

	if (object == NULL)
		return;
	VM_OBJECT_LOCK(object);
	while ((backing_object = object->backing_object) != NULL) {
		VM_OBJECT_LOCK(backing_object);
		offset += object->backing_object_offset;
		VM_OBJECT_UNLOCK(object);
		object = backing_object;
		if (object->size < OFF_TO_IDX(offset + size))
			size = IDX_TO_OFF(object->size) - offset;
	}
	/*
	 * Flush pages if writing is allowed, invalidate them
	 * if invalidation requested.  Pages undergoing I/O
	 * will be ignored by vm_object_page_remove().
	 *
	 * We cannot lock the vnode and then wait for paging
	 * to complete without deadlocking against vm_fault.
	 * Instead we simply call vm_object_page_remove() and
	 * allow it to block internally on a page-by-page
	 * basis when it encounters pages undergoing async
	 * I/O.
	 */
	if (object->type == OBJT_VNODE &&
	    (object->flags & OBJ_MIGHTBEDIRTY) != 0) {
		int vfslocked;
		vp = object->handle;
		VM_OBJECT_UNLOCK(object);
		(void) vn_start_write(vp, &mp, V_WAIT);
		vfslocked = VFS_LOCK_GIANT(vp->v_mount);
		vn_lock(vp, LK_EXCLUSIVE | LK_RETRY);
		flags = (syncio || invalidate) ? OBJPC_SYNC : 0;
		flags |= invalidate ? OBJPC_INVAL : 0;
		VM_OBJECT_LOCK(object);
		vm_object_page_clean(object, offset, offset + size, flags);
		VM_OBJECT_UNLOCK(object);
		VOP_UNLOCK(vp, 0);
		VFS_UNLOCK_GIANT(vfslocked);
		vn_finished_write(mp);
		VM_OBJECT_LOCK(object);
	}
	if ((object->type == OBJT_VNODE ||
	     object->type == OBJT_DEVICE) && invalidate) {
		if (object->type == OBJT_DEVICE)
			/*
			 * The option OBJPR_NOTMAPPED must be passed here
			 * because vm_object_page_remove() cannot remove
			 * unmanaged mappings.
			 */
			flags = OBJPR_NOTMAPPED;
		else if (old_msync)
			flags = 0;
		else
			flags = OBJPR_CLEANONLY;
		vm_object_page_remove(object, OFF_TO_IDX(offset),
		    OFF_TO_IDX(offset + size + PAGE_MASK), flags);
	}
	VM_OBJECT_UNLOCK(object);
}

/*
 *	vm_object_madvise:
 *
 *	Implements the madvise function at the object/page level.
 *
 *	MADV_WILLNEED	(any object)
 *
 *	    Activate the specified pages if they are resident.
 *
 *	MADV_DONTNEED	(any object)
 *
 *	    Deactivate the specified pages if they are resident.
 *
 *	MADV_FREE	(OBJT_DEFAULT/OBJT_SWAP objects,
 *			 OBJ_ONEMAPPING only)
 *
 *	    Deactivate and clean the specified pages if they are
 *	    resident.  This permits the process to reuse the pages
 *	    without faulting or the kernel to reclaim the pages
 *	    without I/O.
 */
void
vm_object_madvise(vm_object_t object, vm_pindex_t pindex, int count, int advise)
{
	vm_pindex_t end, tpindex;
	vm_object_t backing_object, tobject;
	vm_page_t m;

	if (object == NULL)
		return;
	VM_OBJECT_LOCK(object);
	end = pindex + count;
	/*
	 * Locate and adjust resident pages
	 */
	for (; pindex < end; pindex += 1) {
relookup:
		tobject = object;
		tpindex = pindex;
shadowlookup:
		/*
		 * MADV_FREE only operates on OBJT_DEFAULT or OBJT_SWAP pages
		 * and those pages must be OBJ_ONEMAPPING.
		 */
		if (advise == MADV_FREE) {
			if ((tobject->type != OBJT_DEFAULT &&
			     tobject->type != OBJT_SWAP) ||
			    (tobject->flags & OBJ_ONEMAPPING) == 0) {
				goto unlock_tobject;
			}
		} else if (tobject->type == OBJT_PHYS)
			goto unlock_tobject;
		m = vm_page_lookup(tobject, tpindex);
		if (m == NULL && advise == MADV_WILLNEED) {
			/*
			 * If the page is cached, reactivate it.
			 */
			m = vm_page_alloc(tobject, tpindex, VM_ALLOC_IFCACHED |
			    VM_ALLOC_NOBUSY);
		}
		if (m == NULL) {
			/*
			 * There may be swap even if there is no backing page
			 */
			if (advise == MADV_FREE && tobject->type == OBJT_SWAP)
				swap_pager_freespace(tobject, tpindex, 1);
			/*
			 * next object
			 */
			backing_object = tobject->backing_object;
			if (backing_object == NULL)
				goto unlock_tobject;
			VM_OBJECT_LOCK(backing_object);
			tpindex += OFF_TO_IDX(tobject->backing_object_offset);
			if (tobject != object)
				VM_OBJECT_UNLOCK(tobject);
			tobject = backing_object;
			goto shadowlookup;
		} else if (m->valid != VM_PAGE_BITS_ALL)
			goto unlock_tobject;
		/*
		 * If the page is not in a normal state, skip it.
		 */
		vm_page_lock(m);
		if (m->hold_count != 0 || m->wire_count != 0) {
			vm_page_unlock(m);
			goto unlock_tobject;
		}
		KASSERT((m->flags & PG_FICTITIOUS) == 0,
		    ("vm_object_madvise: page %p is fictitious", m));
		KASSERT((m->oflags & VPO_UNMANAGED) == 0,
		    ("vm_object_madvise: page %p is not managed", m));
		if ((m->oflags & VPO_BUSY) || m->busy) {
			if (advise == MADV_WILLNEED) {
				/*
				 * Reference the page before unlocking and
				 * sleeping so that the page daemon is less
				 * likely to reclaim it. 
				 */
				vm_page_aflag_set(m, PGA_REFERENCED);
			}
			vm_page_unlock(m);
			if (object != tobject)
				VM_OBJECT_UNLOCK(object);
			m->oflags |= VPO_WANTED;
			msleep(m, VM_OBJECT_MTX(tobject), PDROP | PVM, "madvpo",
			    0);
			VM_OBJECT_LOCK(object);
  			goto relookup;
		}
		if (advise == MADV_WILLNEED) {
			vm_page_activate(m);
		} else if (advise == MADV_DONTNEED) {
			vm_page_dontneed(m);
		} else if (advise == MADV_FREE) {
			/*
			 * Mark the page clean.  This will allow the page
			 * to be freed up by the system.  However, such pages
			 * are often reused quickly by malloc()/free()
			 * so we do not do anything that would cause
			 * a page fault if we can help it.
			 *
			 * Specifically, we do not try to actually free
			 * the page now nor do we try to put it in the
			 * cache (which would cause a page fault on reuse).
			 *
			 * But we do make the page is freeable as we
			 * can without actually taking the step of unmapping
			 * it.
			 */
			pmap_clear_modify(m);
			m->dirty = 0;
			m->act_count = 0;
			vm_page_dontneed(m);
		}
		vm_page_unlock(m);
		if (advise == MADV_FREE && tobject->type == OBJT_SWAP)
			swap_pager_freespace(tobject, tpindex, 1);
unlock_tobject:
		if (tobject != object)
			VM_OBJECT_UNLOCK(tobject);
	}	
	VM_OBJECT_UNLOCK(object);
}

/*
 *	vm_object_shadow:
 *
 *	Create a new object which is backed by the
 *	specified existing object range.  The source
 *	object reference is deallocated.
 *
 *	The new object and offset into that object
 *	are returned in the source parameters.
 */
void
vm_object_shadow(
	vm_object_t *object,	/* IN/OUT */
	vm_ooffset_t *offset,	/* IN/OUT */
	vm_size_t length)
{
	vm_object_t source;
	vm_object_t result;

	source = *object;

	/*
	 * Don't create the new object if the old object isn't shared.
	 */
	if (source != NULL) {
		VM_OBJECT_LOCK(source);
		if (source->ref_count == 1 &&
		    source->handle == NULL &&
		    (source->type == OBJT_DEFAULT ||
		     source->type == OBJT_SWAP)) {
			VM_OBJECT_UNLOCK(source);
			return;
		}
		VM_OBJECT_UNLOCK(source);
	}

	/*
	 * Allocate a new object with the given length.
	 */
	result = vm_object_allocate(OBJT_DEFAULT, atop(length));

	/*
	 * The new object shadows the source object, adding a reference to it.
	 * Our caller changes his reference to point to the new object,
	 * removing a reference to the source object.  Net result: no change
	 * of reference count.
	 *
	 * Try to optimize the result object's page color when shadowing
	 * in order to maintain page coloring consistency in the combined 
	 * shadowed object.
	 */
	result->backing_object = source;
	/*
	 * Store the offset into the source object, and fix up the offset into
	 * the new object.
	 */
	result->backing_object_offset = *offset;
	if (source != NULL) {
		VM_OBJECT_LOCK(source);
		LIST_INSERT_HEAD(&source->shadow_head, result, shadow_list);
		source->shadow_count++;
#if VM_NRESERVLEVEL > 0
		result->flags |= source->flags & OBJ_COLORED;
		result->pg_color = (source->pg_color + OFF_TO_IDX(*offset)) &
		    ((1 << (VM_NFREEORDER - 1)) - 1);
#endif
		VM_OBJECT_UNLOCK(source);
	}


	/*
	 * Return the new things
	 */
	*offset = 0;
	*object = result;
}

/*
 *	vm_object_split:
 *
 * Split the pages in a map entry into a new object.  This affords
 * easier removal of unused pages, and keeps object inheritance from
 * being a negative impact on memory usage.
 */
void
vm_object_split(vm_map_entry_t entry)
{
	vm_page_t m, m_next;
	vm_object_t orig_object, new_object, source;
	vm_pindex_t idx, offidxstart;
	vm_size_t size;

	orig_object = entry->object.vm_object;
	if (orig_object->type != OBJT_DEFAULT && orig_object->type != OBJT_SWAP)
		return;
	if (orig_object->ref_count <= 1)
		return;
	VM_OBJECT_UNLOCK(orig_object);

	offidxstart = OFF_TO_IDX(entry->offset);
	size = atop(entry->end - entry->start);

	/*
	 * If swap_pager_copy() is later called, it will convert new_object
	 * into a swap object.
	 */
	new_object = vm_object_allocate(OBJT_DEFAULT, size);

	/*
	 * At this point, the new object is still private, so the order in
	 * which the original and new objects are locked does not matter.
	 */
	VM_OBJECT_LOCK(new_object);
	VM_OBJECT_LOCK(orig_object);
	source = orig_object->backing_object;
	if (source != NULL) {
		VM_OBJECT_LOCK(source);
		if ((source->flags & OBJ_DEAD) != 0) {
			VM_OBJECT_UNLOCK(source);
			VM_OBJECT_UNLOCK(orig_object);
			VM_OBJECT_UNLOCK(new_object);
			vm_object_deallocate(new_object);
			VM_OBJECT_LOCK(orig_object);
			return;
		}
		LIST_INSERT_HEAD(&source->shadow_head,
				  new_object, shadow_list);
		source->shadow_count++;
		vm_object_reference_locked(source);	/* for new_object */
		vm_object_clear_flag(source, OBJ_ONEMAPPING);
		VM_OBJECT_UNLOCK(source);
		new_object->backing_object_offset = 
			orig_object->backing_object_offset + entry->offset;
		new_object->backing_object = source;
	}
	if (orig_object->cred != NULL) {
		new_object->cred = orig_object->cred;
		crhold(orig_object->cred);
		new_object->charge = ptoa(size);
		KASSERT(orig_object->charge >= ptoa(size),
		    ("orig_object->charge < 0"));
		orig_object->charge -= ptoa(size);
	}
retry:
	m = vm_page_find_least(orig_object, offidxstart);
	for (; m != NULL && (idx = m->pindex - offidxstart) < size;
	    m = m_next) {
		m_next = TAILQ_NEXT(m, listq);

		/*
		 * We must wait for pending I/O to complete before we can
		 * rename the page.
		 *
		 * We do not have to VM_PROT_NONE the page as mappings should
		 * not be changed by this operation.
		 */
		if ((m->oflags & VPO_BUSY) || m->busy) {
			VM_OBJECT_UNLOCK(new_object);
			m->oflags |= VPO_WANTED;
			msleep(m, VM_OBJECT_MTX(orig_object), PVM, "spltwt", 0);
			VM_OBJECT_LOCK(new_object);
			goto retry;
		}
		vm_page_lock(m);
		vm_page_rename(m, new_object, idx);
		vm_page_unlock(m);
		/* page automatically made dirty by rename and cache handled */
		vm_page_busy(m);
	}
	if (orig_object->type == OBJT_SWAP) {
		/*
		 * swap_pager_copy() can sleep, in which case the orig_object's
		 * and new_object's locks are released and reacquired. 
		 */
		swap_pager_copy(orig_object, new_object, offidxstart, 0);

		/*
		 * Transfer any cached pages from orig_object to new_object.
		 */
		if (__predict_false(orig_object->cache != NULL))
			vm_page_cache_transfer(orig_object, offidxstart,
			    new_object);
	}
	VM_OBJECT_UNLOCK(orig_object);
	TAILQ_FOREACH(m, &new_object->memq, listq)
		vm_page_wakeup(m);
	VM_OBJECT_UNLOCK(new_object);
	entry->object.vm_object = new_object;
	entry->offset = 0LL;
	vm_object_deallocate(orig_object);
	VM_OBJECT_LOCK(new_object);
}

#define	OBSC_TEST_ALL_SHADOWED	0x0001
#define	OBSC_COLLAPSE_NOWAIT	0x0002
#define	OBSC_COLLAPSE_WAIT	0x0004

static int
vm_object_backing_scan(vm_object_t object, int op)
{
	int r = 1;
	vm_page_t p;
	vm_object_t backing_object;
	vm_pindex_t backing_offset_index;

	VM_OBJECT_LOCK_ASSERT(object, MA_OWNED);
	VM_OBJECT_LOCK_ASSERT(object->backing_object, MA_OWNED);

	backing_object = object->backing_object;
	backing_offset_index = OFF_TO_IDX(object->backing_object_offset);

	/*
	 * Initial conditions
	 */
	if (op & OBSC_TEST_ALL_SHADOWED) {
		/*
		 * We do not want to have to test for the existence of cache
		 * or swap pages in the backing object.  XXX but with the
		 * new swapper this would be pretty easy to do.
		 *
		 * XXX what about anonymous MAP_SHARED memory that hasn't
		 * been ZFOD faulted yet?  If we do not test for this, the
		 * shadow test may succeed! XXX
		 */
		if (backing_object->type != OBJT_DEFAULT) {
			return (0);
		}
	}
	if (op & OBSC_COLLAPSE_WAIT) {
		vm_object_set_flag(backing_object, OBJ_DEAD);
	}

	/*
	 * Our scan
	 */
	p = TAILQ_FIRST(&backing_object->memq);
	while (p) {
		vm_page_t next = TAILQ_NEXT(p, listq);
		vm_pindex_t new_pindex = p->pindex - backing_offset_index;

		if (op & OBSC_TEST_ALL_SHADOWED) {
			vm_page_t pp;

			/*
			 * Ignore pages outside the parent object's range
			 * and outside the parent object's mapping of the 
			 * backing object.
			 *
			 * note that we do not busy the backing object's
			 * page.
			 */
			if (
			    p->pindex < backing_offset_index ||
			    new_pindex >= object->size
			) {
				p = next;
				continue;
			}

			/*
			 * See if the parent has the page or if the parent's
			 * object pager has the page.  If the parent has the
			 * page but the page is not valid, the parent's
			 * object pager must have the page.
			 *
			 * If this fails, the parent does not completely shadow
			 * the object and we might as well give up now.
			 */

			pp = vm_page_lookup(object, new_pindex);
			if (
			    (pp == NULL || pp->valid == 0) &&
			    !vm_pager_has_page(object, new_pindex, NULL, NULL)
			) {
				r = 0;
				break;
			}
		}

		/*
		 * Check for busy page
		 */
		if (op & (OBSC_COLLAPSE_WAIT | OBSC_COLLAPSE_NOWAIT)) {
			vm_page_t pp;

			if (op & OBSC_COLLAPSE_NOWAIT) {
				if ((p->oflags & VPO_BUSY) ||
				    !p->valid || 
				    p->busy) {
					p = next;
					continue;
				}
			} else if (op & OBSC_COLLAPSE_WAIT) {
				if ((p->oflags & VPO_BUSY) || p->busy) {
					VM_OBJECT_UNLOCK(object);
					p->oflags |= VPO_WANTED;
					msleep(p, VM_OBJECT_MTX(backing_object),
					    PDROP | PVM, "vmocol", 0);
					VM_OBJECT_LOCK(object);
					VM_OBJECT_LOCK(backing_object);
					/*
					 * If we slept, anything could have
					 * happened.  Since the object is
					 * marked dead, the backing offset
					 * should not have changed so we
					 * just restart our scan.
					 */
					p = TAILQ_FIRST(&backing_object->memq);
					continue;
				}
			}

			KASSERT(
			    p->object == backing_object,
			    ("vm_object_backing_scan: object mismatch")
			);

			/*
			 * Destroy any associated swap
			 */
			if (backing_object->type == OBJT_SWAP) {
				swap_pager_freespace(
				    backing_object, 
				    p->pindex,
				    1
				);
			}

			if (
			    p->pindex < backing_offset_index ||
			    new_pindex >= object->size
			) {
				/*
				 * Page is out of the parent object's range, we 
				 * can simply destroy it. 
				 */
				vm_page_lock(p);
				KASSERT(!pmap_page_is_mapped(p),
				    ("freeing mapped page %p", p));
				if (p->wire_count == 0)
					vm_page_free(p);
				else
					vm_page_remove(p);
				vm_page_unlock(p);
				p = next;
				continue;
			}

			pp = vm_page_lookup(object, new_pindex);
			if (
			    (op & OBSC_COLLAPSE_NOWAIT) != 0 &&
			    (pp != NULL && pp->valid == 0)
			) {
				/*
				 * The page in the parent is not (yet) valid.
				 * We don't know anything about the state of
				 * the original page.  It might be mapped,
				 * so we must avoid the next if here.
				 *
				 * This is due to a race in vm_fault() where
				 * we must unbusy the original (backing_obj)
				 * page before we can (re)lock the parent.
				 * Hence we can get here.
				 */
				p = next;
				continue;
			}
			if (
			    pp != NULL ||
			    vm_pager_has_page(object, new_pindex, NULL, NULL)
			) {
				/*
				 * page already exists in parent OR swap exists
				 * for this location in the parent.  Destroy 
				 * the original page from the backing object.
				 *
				 * Leave the parent's page alone
				 */
				vm_page_lock(p);
				KASSERT(!pmap_page_is_mapped(p),
				    ("freeing mapped page %p", p));
				if (p->wire_count == 0)
					vm_page_free(p);
				else
					vm_page_remove(p);
				vm_page_unlock(p);
				p = next;
				continue;
			}

#if VM_NRESERVLEVEL > 0
			/*
			 * Rename the reservation.
			 */
			vm_reserv_rename(p, object, backing_object,
			    backing_offset_index);
#endif

			/*
			 * Page does not exist in parent, rename the
			 * page from the backing object to the main object. 
			 *
			 * If the page was mapped to a process, it can remain 
			 * mapped through the rename.
			 */
			vm_page_lock(p);
			vm_page_rename(p, object, new_pindex);
			vm_page_unlock(p);
			/* page automatically made dirty by rename */
		}
		p = next;
	}
	return (r);
}


/*
 * this version of collapse allows the operation to occur earlier and
 * when paging_in_progress is true for an object...  This is not a complete
 * operation, but should plug 99.9% of the rest of the leaks.
 */
static void
vm_object_qcollapse(vm_object_t object)
{
	vm_object_t backing_object = object->backing_object;

	VM_OBJECT_LOCK_ASSERT(object, MA_OWNED);
	VM_OBJECT_LOCK_ASSERT(backing_object, MA_OWNED);

	if (backing_object->ref_count != 1)
		return;

	vm_object_backing_scan(object, OBSC_COLLAPSE_NOWAIT);
}

/*
 *	vm_object_collapse:
 *
 *	Collapse an object with the object backing it.
 *	Pages in the backing object are moved into the
 *	parent, and the backing object is deallocated.
 */
void
vm_object_collapse(vm_object_t object)
{
	VM_OBJECT_LOCK_ASSERT(object, MA_OWNED);
	
	while (TRUE) {
		vm_object_t backing_object;

		/*
		 * Verify that the conditions are right for collapse:
		 *
		 * The object exists and the backing object exists.
		 */
		if ((backing_object = object->backing_object) == NULL)
			break;

		/*
		 * we check the backing object first, because it is most likely
		 * not collapsable.
		 */
		VM_OBJECT_LOCK(backing_object);
		if (backing_object->handle != NULL ||
		    (backing_object->type != OBJT_DEFAULT &&
		     backing_object->type != OBJT_SWAP) ||
		    (backing_object->flags & OBJ_DEAD) ||
		    object->handle != NULL ||
		    (object->type != OBJT_DEFAULT &&
		     object->type != OBJT_SWAP) ||
		    (object->flags & OBJ_DEAD)) {
			VM_OBJECT_UNLOCK(backing_object);
			break;
		}

		if (
		    object->paging_in_progress != 0 ||
		    backing_object->paging_in_progress != 0
		) {
			vm_object_qcollapse(object);
			VM_OBJECT_UNLOCK(backing_object);
			break;
		}
		/*
		 * We know that we can either collapse the backing object (if
		 * the parent is the only reference to it) or (perhaps) have
		 * the parent bypass the object if the parent happens to shadow
		 * all the resident pages in the entire backing object.
		 *
		 * This is ignoring pager-backed pages such as swap pages.
		 * vm_object_backing_scan fails the shadowing test in this
		 * case.
		 */
		if (backing_object->ref_count == 1) {
			/*
			 * If there is exactly one reference to the backing
			 * object, we can collapse it into the parent.  
			 */
			vm_object_backing_scan(object, OBSC_COLLAPSE_WAIT);

#if VM_NRESERVLEVEL > 0
			/*
			 * Break any reservations from backing_object.
			 */
			if (__predict_false(!LIST_EMPTY(&backing_object->rvq)))
				vm_reserv_break_all(backing_object);
#endif

			/*
			 * Move the pager from backing_object to object.
			 */
			if (backing_object->type == OBJT_SWAP) {
				/*
				 * swap_pager_copy() can sleep, in which case
				 * the backing_object's and object's locks are
				 * released and reacquired.
				 */
				swap_pager_copy(
				    backing_object,
				    object,
				    OFF_TO_IDX(object->backing_object_offset), TRUE);

				/*
				 * Free any cached pages from backing_object.
				 */
				if (__predict_false(backing_object->cache != NULL))
					vm_page_cache_free(backing_object, 0, 0);
			}
			/*
			 * Object now shadows whatever backing_object did.
			 * Note that the reference to 
			 * backing_object->backing_object moves from within 
			 * backing_object to within object.
			 */
			LIST_REMOVE(object, shadow_list);
			backing_object->shadow_count--;
			if (backing_object->backing_object) {
				VM_OBJECT_LOCK(backing_object->backing_object);
				LIST_REMOVE(backing_object, shadow_list);
				LIST_INSERT_HEAD(
				    &backing_object->backing_object->shadow_head,
				    object, shadow_list);
				/*
				 * The shadow_count has not changed.
				 */
				VM_OBJECT_UNLOCK(backing_object->backing_object);
			}
			object->backing_object = backing_object->backing_object;
			object->backing_object_offset +=
			    backing_object->backing_object_offset;

			/*
			 * Discard backing_object.
			 *
			 * Since the backing object has no pages, no pager left,
			 * and no object references within it, all that is
			 * necessary is to dispose of it.
			 */
			KASSERT(backing_object->ref_count == 1, (
"backing_object %p was somehow re-referenced during collapse!",
			    backing_object));
			VM_OBJECT_UNLOCK(backing_object);
			vm_object_destroy(backing_object);

			object_collapses++;
		} else {
			vm_object_t new_backing_object;

			/*
			 * If we do not entirely shadow the backing object,
			 * there is nothing we can do so we give up.
			 */
			if (object->resident_page_count != object->size &&
			    vm_object_backing_scan(object,
			    OBSC_TEST_ALL_SHADOWED) == 0) {
				VM_OBJECT_UNLOCK(backing_object);
				break;
			}

			/*
			 * Make the parent shadow the next object in the
			 * chain.  Deallocating backing_object will not remove
			 * it, since its reference count is at least 2.
			 */
			LIST_REMOVE(object, shadow_list);
			backing_object->shadow_count--;

			new_backing_object = backing_object->backing_object;
			if ((object->backing_object = new_backing_object) != NULL) {
				VM_OBJECT_LOCK(new_backing_object);
				LIST_INSERT_HEAD(
				    &new_backing_object->shadow_head,
				    object,
				    shadow_list
				);
				new_backing_object->shadow_count++;
				vm_object_reference_locked(new_backing_object);
				VM_OBJECT_UNLOCK(new_backing_object);
				object->backing_object_offset +=
					backing_object->backing_object_offset;
			}

			/*
			 * Drop the reference count on backing_object. Since
			 * its ref_count was at least 2, it will not vanish.
			 */
			backing_object->ref_count--;
			VM_OBJECT_UNLOCK(backing_object);
			object_bypasses++;
		}

		/*
		 * Try again with this object's new backing object.
		 */
	}
}

/*
 *	vm_object_page_remove:
 *
 *	For the given object, either frees or invalidates each of the
 *	specified pages.  In general, a page is freed.  However, if a page is
 *	wired for any reason other than the existence of a managed, wired
 *	mapping, then it may be invalidated but not removed from the object.
 *	Pages are specified by the given range ["start", "end") and the option
 *	OBJPR_CLEANONLY.  As a special case, if "end" is zero, then the range
 *	extends from "start" to the end of the object.  If the option
 *	OBJPR_CLEANONLY is specified, then only the non-dirty pages within the
 *	specified range are affected.  If the option OBJPR_NOTMAPPED is
 *	specified, then the pages within the specified range must have no
 *	mappings.  Otherwise, if this option is not specified, any mappings to
 *	the specified pages are removed before the pages are freed or
 *	invalidated.
 *
 *	In general, this operation should only be performed on objects that
 *	contain managed pages.  There are, however, two exceptions.  First, it
 *	is performed on the kernel and kmem objects by vm_map_entry_delete().
 *	Second, it is used by msync(..., MS_INVALIDATE) to invalidate device-
 *	backed pages.  In both of these cases, the option OBJPR_CLEANONLY must
 *	not be specified and the option OBJPR_NOTMAPPED must be specified.
 *
 *	The object must be locked.
 */
void
vm_object_page_remove(vm_object_t object, vm_pindex_t start, vm_pindex_t end,
    int options)
{
	vm_page_t p, next;
	int wirings;

	VM_OBJECT_LOCK_ASSERT(object, MA_OWNED);
	KASSERT((object->type != OBJT_DEVICE && object->type != OBJT_PHYS) ||
	    (options & (OBJPR_CLEANONLY | OBJPR_NOTMAPPED)) == OBJPR_NOTMAPPED,
	    ("vm_object_page_remove: illegal options for object %p", object));
	if (object->resident_page_count == 0)
		goto skipmemq;
	vm_object_pip_add(object, 1);
again:
	p = vm_page_find_least(object, start);

	/*
	 * Here, the variable "p" is either (1) the page with the least pindex
	 * greater than or equal to the parameter "start" or (2) NULL. 
	 */
	for (; p != NULL && (p->pindex < end || end == 0); p = next) {
		next = TAILQ_NEXT(p, listq);

		/*
		 * If the page is wired for any reason besides the existence
		 * of managed, wired mappings, then it cannot be freed.  For
		 * example, fictitious pages, which represent device memory,
		 * are inherently wired and cannot be freed.  They can,
		 * however, be invalidated if the option OBJPR_CLEANONLY is
		 * not specified.
		 */
		vm_page_lock(p);
		if ((wirings = p->wire_count) != 0 &&
		    (wirings = pmap_page_wired_mappings(p)) != p->wire_count) {
			if ((options & OBJPR_NOTMAPPED) == 0) {
				pmap_remove_all(p);
				/* Account for removal of wired mappings. */
				if (wirings != 0)
					p->wire_count -= wirings;
			}
			if ((options & OBJPR_CLEANONLY) == 0) {
				p->valid = 0;
				vm_page_undirty(p);
			}
			vm_page_unlock(p);
			continue;
		}
		if (vm_page_sleep_if_busy(p, TRUE, "vmopar"))
			goto again;
		KASSERT((p->flags & PG_FICTITIOUS) == 0,
		    ("vm_object_page_remove: page %p is fictitious", p));
		if ((options & OBJPR_CLEANONLY) != 0 && p->valid != 0) {
			if ((options & OBJPR_NOTMAPPED) == 0)
				pmap_remove_write(p);
			if (p->dirty) {
				vm_page_unlock(p);
				continue;
			}
		}
		if ((options & OBJPR_NOTMAPPED) == 0) {
			pmap_remove_all(p);
			/* Account for removal of wired mappings. */
			if (wirings != 0)
				p->wire_count -= wirings;
		}
		vm_page_free(p);
		vm_page_unlock(p);
	}
	vm_object_pip_wakeup(object);
skipmemq:
	if (__predict_false(object->cache != NULL))
		vm_page_cache_free(object, start, end);
}

/*
 *	Populate the specified range of the object with valid pages.  Returns
 *	TRUE if the range is successfully populated and FALSE otherwise.
 *
 *	Note: This function should be optimized to pass a larger array of
 *	pages to vm_pager_get_pages() before it is applied to a non-
 *	OBJT_DEVICE object.
 *
 *	The object must be locked.
 */
boolean_t
vm_object_populate(vm_object_t object, vm_pindex_t start, vm_pindex_t end)
{
	vm_page_t m, ma[1];
	vm_pindex_t pindex;
	int rv;

	VM_OBJECT_LOCK_ASSERT(object, MA_OWNED);
	for (pindex = start; pindex < end; pindex++) {
		m = vm_page_grab(object, pindex, VM_ALLOC_NORMAL |
		    VM_ALLOC_RETRY);
		if (m->valid != VM_PAGE_BITS_ALL) {
			ma[0] = m;
			rv = vm_pager_get_pages(object, ma, 1, 0);
			m = vm_page_lookup(object, pindex);
			if (m == NULL)
				break;
			if (rv != VM_PAGER_OK) {
				vm_page_lock(m);
				vm_page_free(m);
				vm_page_unlock(m);
				break;
			}
		}
		/*
		 * Keep "m" busy because a subsequent iteration may unlock
		 * the object.
		 */
	}
	if (pindex > start) {
		m = vm_page_lookup(object, start);
		while (m != NULL && m->pindex < pindex) {
			vm_page_wakeup(m);
			m = TAILQ_NEXT(m, listq);
		}
	}
	return (pindex == end);
}

/*
 *	Routine:	vm_object_coalesce
 *	Function:	Coalesces two objects backing up adjoining
 *			regions of memory into a single object.
 *
 *	returns TRUE if objects were combined.
 *
 *	NOTE:	Only works at the moment if the second object is NULL -
 *		if it's not, which object do we lock first?
 *
 *	Parameters:
 *		prev_object	First object to coalesce
 *		prev_offset	Offset into prev_object
 *		prev_size	Size of reference to prev_object
 *		next_size	Size of reference to the second object
 *		reserved	Indicator that extension region has
 *				swap accounted for
 *
 *	Conditions:
 *	The object must *not* be locked.
 */
boolean_t
vm_object_coalesce(vm_object_t prev_object, vm_ooffset_t prev_offset,
    vm_size_t prev_size, vm_size_t next_size, boolean_t reserved)
{
	vm_pindex_t next_pindex;

	if (prev_object == NULL)
		return (TRUE);
	VM_OBJECT_LOCK(prev_object);
	if (prev_object->type != OBJT_DEFAULT &&
	    prev_object->type != OBJT_SWAP) {
		VM_OBJECT_UNLOCK(prev_object);
		return (FALSE);
	}

	/*
	 * Try to collapse the object first
	 */
	vm_object_collapse(prev_object);

	/*
	 * Can't coalesce if: . more than one reference . paged out . shadows
	 * another object . has a copy elsewhere (any of which mean that the
	 * pages not mapped to prev_entry may be in use anyway)
	 */
	if (prev_object->backing_object != NULL) {
		VM_OBJECT_UNLOCK(prev_object);
		return (FALSE);
	}

	prev_size >>= PAGE_SHIFT;
	next_size >>= PAGE_SHIFT;
	next_pindex = OFF_TO_IDX(prev_offset) + prev_size;

	if ((prev_object->ref_count > 1) &&
	    (prev_object->size != next_pindex)) {
		VM_OBJECT_UNLOCK(prev_object);
		return (FALSE);
	}

	/*
	 * Account for the charge.
	 */
	if (prev_object->cred != NULL) {

		/*
		 * If prev_object was charged, then this mapping,
		 * althought not charged now, may become writable
		 * later. Non-NULL cred in the object would prevent
		 * swap reservation during enabling of the write
		 * access, so reserve swap now. Failed reservation
		 * cause allocation of the separate object for the map
		 * entry, and swap reservation for this entry is
		 * managed in appropriate time.
		 */
		if (!reserved && !swap_reserve_by_cred(ptoa(next_size),
		    prev_object->cred)) {
			return (FALSE);
		}
		prev_object->charge += ptoa(next_size);
	}

	/*
	 * Remove any pages that may still be in the object from a previous
	 * deallocation.
	 */
	if (next_pindex < prev_object->size) {
		vm_object_page_remove(prev_object, next_pindex, next_pindex +
		    next_size, 0);
		if (prev_object->type == OBJT_SWAP)
			swap_pager_freespace(prev_object,
					     next_pindex, next_size);
#if 0
		if (prev_object->cred != NULL) {
			KASSERT(prev_object->charge >=
			    ptoa(prev_object->size - next_pindex),
			    ("object %p overcharged 1 %jx %jx", prev_object,
				(uintmax_t)next_pindex, (uintmax_t)next_size));
			prev_object->charge -= ptoa(prev_object->size -
			    next_pindex);
		}
#endif
	}

	/*
	 * Extend the object if necessary.
	 */
	if (next_pindex + next_size > prev_object->size)
		prev_object->size = next_pindex + next_size;

	VM_OBJECT_UNLOCK(prev_object);
	return (TRUE);
}

void
vm_object_set_writeable_dirty(vm_object_t object)
{

	VM_OBJECT_LOCK_ASSERT(object, MA_OWNED);
	if (object->type != OBJT_VNODE)
		return;
	object->generation++;
	if ((object->flags & OBJ_MIGHTBEDIRTY) != 0)
		return;
	vm_object_set_flag(object, OBJ_MIGHTBEDIRTY);
}

#include "opt_ddb.h"
#ifdef DDB
#include <sys/kernel.h>

#include <sys/cons.h>

#include <ddb/ddb.h>

static int
_vm_object_in_map(vm_map_t map, vm_object_t object, vm_map_entry_t entry)
{
	vm_map_t tmpm;
	vm_map_entry_t tmpe;
	vm_object_t obj;
	int entcount;

	if (map == 0)
		return 0;

	if (entry == 0) {
		tmpe = map->header.next;
		entcount = map->nentries;
		while (entcount-- && (tmpe != &map->header)) {
			if (_vm_object_in_map(map, object, tmpe)) {
				return 1;
			}
			tmpe = tmpe->next;
		}
	} else if (entry->eflags & MAP_ENTRY_IS_SUB_MAP) {
		tmpm = entry->object.sub_map;
		tmpe = tmpm->header.next;
		entcount = tmpm->nentries;
		while (entcount-- && tmpe != &tmpm->header) {
			if (_vm_object_in_map(tmpm, object, tmpe)) {
				return 1;
			}
			tmpe = tmpe->next;
		}
	} else if ((obj = entry->object.vm_object) != NULL) {
		for (; obj; obj = obj->backing_object)
			if (obj == object) {
				return 1;
			}
	}
	return 0;
}

static int
vm_object_in_map(vm_object_t object)
{
	struct proc *p;

	/* sx_slock(&allproc_lock); */
	FOREACH_PROC_IN_SYSTEM(p) {
		if (!p->p_vmspace /* || (p->p_flag & (P_SYSTEM|P_WEXIT)) */)
			continue;
		if (_vm_object_in_map(&p->p_vmspace->vm_map, object, 0)) {
			/* sx_sunlock(&allproc_lock); */
			return 1;
		}
	}
	/* sx_sunlock(&allproc_lock); */
	if (_vm_object_in_map(kernel_map, object, 0))
		return 1;
	if (_vm_object_in_map(kmem_map, object, 0))
		return 1;
	if (_vm_object_in_map(pager_map, object, 0))
		return 1;
	if (_vm_object_in_map(buffer_map, object, 0))
		return 1;
	return 0;
}

DB_SHOW_COMMAND(vmochk, vm_object_check)
{
	vm_object_t object;

	/*
	 * make sure that internal objs are in a map somewhere
	 * and none have zero ref counts.
	 */
	TAILQ_FOREACH(object, &vm_object_list, object_list) {
		if (object->handle == NULL &&
		    (object->type == OBJT_DEFAULT || object->type == OBJT_SWAP)) {
			if (object->ref_count == 0) {
				db_printf("vmochk: internal obj has zero ref count: %ld\n",
					(long)object->size);
			}
			if (!vm_object_in_map(object)) {
				db_printf(
			"vmochk: internal obj is not in a map: "
			"ref: %d, size: %lu: 0x%lx, backing_object: %p\n",
				    object->ref_count, (u_long)object->size, 
				    (u_long)object->size,
				    (void *)object->backing_object);
			}
		}
	}
}

/*
 *	vm_object_print:	[ debug ]
 */
DB_SHOW_COMMAND(object, vm_object_print_static)
{
	/* XXX convert args. */
	vm_object_t object = (vm_object_t)addr;
	boolean_t full = have_addr;

	vm_page_t p;

	/* XXX count is an (unused) arg.  Avoid shadowing it. */
#define	count	was_count

	int count;

	if (object == NULL)
		return;

	db_iprintf(
	    "Object %p: type=%d, size=0x%jx, res=%d, ref=%d, flags=0x%x ruid %d charge %jx\n",
	    object, (int)object->type, (uintmax_t)object->size,
	    object->resident_page_count, object->ref_count, object->flags,
	    object->cred ? object->cred->cr_ruid : -1, (uintmax_t)object->charge);
	db_iprintf(" sref=%d, backing_object(%d)=(%p)+0x%jx\n",
	    object->shadow_count, 
	    object->backing_object ? object->backing_object->ref_count : 0,
	    object->backing_object, (uintmax_t)object->backing_object_offset);

	if (!full)
		return;

	db_indent += 2;
	count = 0;
	TAILQ_FOREACH(p, &object->memq, listq) {
		if (count == 0)
			db_iprintf("memory:=");
		else if (count == 6) {
			db_printf("\n");
			db_iprintf(" ...");
			count = 0;
		} else
			db_printf(",");
		count++;

		db_printf("(off=0x%jx,page=0x%jx)",
		    (uintmax_t)p->pindex, (uintmax_t)VM_PAGE_TO_PHYS(p));
	}
	if (count != 0)
		db_printf("\n");
	db_indent -= 2;
}

/* XXX. */
#undef count

/* XXX need this non-static entry for calling from vm_map_print. */
void
vm_object_print(
        /* db_expr_t */ long addr,
	boolean_t have_addr,
	/* db_expr_t */ long count,
	char *modif)
{
	vm_object_print_static(addr, have_addr, count, modif);
}

DB_SHOW_COMMAND(vmopag, vm_object_print_pages)
{
	vm_object_t object;
	vm_pindex_t fidx;
	vm_paddr_t pa;
	vm_page_t m, prev_m;
	int rcount, nl, c;

	nl = 0;
	TAILQ_FOREACH(object, &vm_object_list, object_list) {
		db_printf("new object: %p\n", (void *)object);
		if (nl > 18) {
			c = cngetc();
			if (c != ' ')
				return;
			nl = 0;
		}
		nl++;
		rcount = 0;
		fidx = 0;
		pa = -1;
		TAILQ_FOREACH(m, &object->memq, listq) {
			if (m->pindex > 128)
				break;
			if ((prev_m = TAILQ_PREV(m, pglist, listq)) != NULL &&
			    prev_m->pindex + 1 != m->pindex) {
				if (rcount) {
					db_printf(" index(%ld)run(%d)pa(0x%lx)\n",
						(long)fidx, rcount, (long)pa);
					if (nl > 18) {
						c = cngetc();
						if (c != ' ')
							return;
						nl = 0;
					}
					nl++;
					rcount = 0;
				}
			}				
			if (rcount &&
				(VM_PAGE_TO_PHYS(m) == pa + rcount * PAGE_SIZE)) {
				++rcount;
				continue;
			}
			if (rcount) {
				db_printf(" index(%ld)run(%d)pa(0x%lx)\n",
					(long)fidx, rcount, (long)pa);
				if (nl > 18) {
					c = cngetc();
					if (c != ' ')
						return;
					nl = 0;
				}
				nl++;
			}
			fidx = m->pindex;
			pa = VM_PAGE_TO_PHYS(m);
			rcount = 1;
		}
		if (rcount) {
			db_printf(" index(%ld)run(%d)pa(0x%lx)\n",
				(long)fidx, rcount, (long)pa);
			if (nl > 18) {
				c = cngetc();
				if (c != ' ')
					return;
				nl = 0;
			}
			nl++;
		}
	}
}
#endif /* DDB */<|MERGE_RESOLUTION|>--- conflicted
+++ resolved
@@ -724,13 +724,6 @@
 		KASSERT(!p->busy && (p->oflags & VPO_BUSY) == 0,
 		    ("vm_object_terminate: freeing busy page %p", p));
 		vm_page_lock(p);
-<<<<<<< HEAD
-		if (p->wire_count == 0) {
-			vm_page_free(p);
-			PCPU_INC(cnt.v_pfree);
-		} else
-			vm_page_remove(p);
-=======
 		/*
 		 * Optimize the page's removal from the object by resetting
 		 * its "object" field.  Specifically, if the page is not
@@ -743,7 +736,6 @@
 			vm_page_free(p);
 			PCPU_INC(cnt.v_pfree);
 		}
->>>>>>> 567164fb
 		vm_page_unlock(p);
 	}
 	/*
@@ -833,44 +825,9 @@
 	    VM_PAGER_PUT_SYNC : VM_PAGER_CLUSTER_OK;
 	pagerflags |= (flags & OBJPC_INVAL) != 0 ? VM_PAGER_PUT_INVAL : 0;
 
-<<<<<<< HEAD
-		/*
-		 * If everything was dirty and we flushed it successfully,
-		 * and the requested range is not the entire object, we
-		 * don't have to mess with CLEANCHK or MIGHTBEDIRTY and can
-		 * return immediately.
-		 */
-		if (tscan >= tend && (tstart || tend < object->size)) {
-			vm_object_clear_flag(object, OBJ_CLEANING);
-			return;
-		}
-		pagerflags &= ~VM_PAGER_IGNORE_CLEANCHK;
-	}
-
-	/*
-	 * Generally set CLEANCHK interlock and make the page read-only so
-	 * we can then clear the object flags.
-	 *
-	 * However, if this is a nosync mmap then the object is likely to 
-	 * stay dirty so do not mess with the page and do not clear the
-	 * object flags.
-	 */
-	clearobjflags = 1;
-	TAILQ_FOREACH(p, &object->memq, listq) {
-		p->oflags |= VPO_CLEANCHK;
-		if ((flags & OBJPC_NOSYNC) && (p->oflags & VPO_NOSYNC))
-			clearobjflags = 0;
-		else
-			pmap_remove_write(p);
-	}
-
-	if (clearobjflags && (tstart == 0) && (tend == object->size))
-		vm_object_clear_flag(object, OBJ_MIGHTBEDIRTY);
-=======
 	tstart = OFF_TO_IDX(start);
 	tend = (end == 0) ? object->size : OFF_TO_IDX(end + PAGE_MASK);
 	clearobjflags = tstart == 0 && tend >= object->size;
->>>>>>> 567164fb
 
 rescan:
 	curgeneration = object->generation;
@@ -951,16 +908,6 @@
 		p_first = tp;
 		mreq++;
 	}
-<<<<<<< HEAD
-	runlen = maxb + maxf + 1;
-
-	vm_pageout_flush(ma, runlen, pagerflags);
-	for (i = 0; i < runlen; i++) {
-		if (ma[i]->dirty) {
-			pmap_remove_write(ma[i]);
-			ma[i]->oflags |= VPO_CLEANCHK;
-=======
->>>>>>> 567164fb
 
 	for (tp = p_first, i = 0; i < count; tp = TAILQ_NEXT(tp, listq), i++)
 		ma[i] = tp;
