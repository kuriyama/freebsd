/* $FreeBSD$ */
/* $NetBSD: trap_subr.S,v 1.20 2002/04/22 23:20:08 kleink Exp $	*/

/*-
 * Copyright (C) 1995, 1996 Wolfgang Solfrank.
 * Copyright (C) 1995, 1996 TooLs GmbH.
 * All rights reserved.
 *
 * Redistribution and use in source and binary forms, with or without
 * modification, are permitted provided that the following conditions
 * are met:
 * 1. Redistributions of source code must retain the above copyright
 *    notice, this list of conditions and the following disclaimer.
 * 2. Redistributions in binary form must reproduce the above copyright
 *    notice, this list of conditions and the following disclaimer in the
 *    documentation and/or other materials provided with the distribution.
 * 3. All advertising materials mentioning features or use of this software
 *    must display the following acknowledgement:
 *	This product includes software developed by TooLs GmbH.
 * 4. The name of TooLs GmbH may not be used to endorse or promote products
 *    derived from this software without specific prior written permission.
 *
 * THIS SOFTWARE IS PROVIDED BY TOOLS GMBH ``AS IS'' AND ANY EXPRESS OR
 * IMPLIED WARRANTIES, INCLUDING, BUT NOT LIMITED TO, THE IMPLIED WARRANTIES
 * OF MERCHANTABILITY AND FITNESS FOR A PARTICULAR PURPOSE ARE DISCLAIMED.
 * IN NO EVENT SHALL TOOLS GMBH BE LIABLE FOR ANY DIRECT, INDIRECT, INCIDENTAL,
 * SPECIAL, EXEMPLARY, OR CONSEQUENTIAL DAMAGES (INCLUDING, BUT NOT LIMITED TO,
 * PROCUREMENT OF SUBSTITUTE GOODS OR SERVICES; LOSS OF USE, DATA, OR PROFITS;
 * OR BUSINESS INTERRUPTION) HOWEVER CAUSED AND ON ANY THEORY OF LIABILITY,
 * WHETHER IN CONTRACT, STRICT LIABILITY, OR TORT (INCLUDING NEGLIGENCE OR
 * OTHERWISE) ARISING IN ANY WAY OUT OF THE USE OF THIS SOFTWARE, EVEN IF
 * ADVISED OF THE POSSIBILITY OF SUCH DAMAGE.
 */

/*
 * NOTICE: This is not a standalone file.  to use it, #include it in
 * your port's locore.S, like so:
 *
 *	#include <powerpc/aim/trap_subr.S>
 */

/*
 * Save/restore segment registers
 */
#define RESTORE_SRS(pmap,sr)	mtsr    0,sr; \
	lwz	sr,1*4(pmap);	mtsr	1,sr; \
	lwz	sr,2*4(pmap);	mtsr	2,sr; \
	lwz	sr,3*4(pmap);	mtsr	3,sr; \
	lwz	sr,4*4(pmap);	mtsr	4,sr; \
	lwz	sr,5*4(pmap);	mtsr	5,sr; \
	lwz	sr,6*4(pmap);	mtsr	6,sr; \
	lwz	sr,7*4(pmap);	mtsr	7,sr; \
	lwz	sr,8*4(pmap);	mtsr	8,sr; \
	lwz	sr,9*4(pmap);	mtsr	9,sr; \
	lwz	sr,10*4(pmap);	mtsr	10,sr; \
	lwz	sr,11*4(pmap);	mtsr	11,sr; \
	lwz	sr,12*4(pmap);	mtsr	12,sr; \
	lwz	sr,13*4(pmap);	mtsr	13,sr; \
	lwz	sr,14*4(pmap);	mtsr	14,sr; \
	lwz	sr,15*4(pmap);	mtsr	15,sr; isync;

/*
 * User SRs are loaded through a pointer to the current pmap.
 */
#define RESTORE_USER_SRS(pmap,sr) \
	GET_CPUINFO(pmap); \
	lwz	pmap,PC_CURPMAP(pmap); \
	lwzu	sr,PM_SR(pmap); \
	RESTORE_SRS(pmap,sr)

/*
 * Kernel SRs are loaded directly from kernel_pmap_
 */
#define RESTORE_KERN_SRS(pmap,sr) \
	lis	pmap,CNAME(kernel_pmap_store)@ha; \
	lwzu	sr,CNAME(kernel_pmap_store)+PM_SR@l(pmap); \
	RESTORE_SRS(pmap,sr)

/*
 * FRAME_SETUP assumes:
 *	SPRG1		SP (1)
 * 	SPRG3		trap type
 *	savearea	r28-r31,DAR,DSISR   (DAR & DSISR only for DSI traps)
 *	r28		LR
 *	r29		CR
 *	r30		scratch
 *	r31		scratch
 *	r1		kernel stack
 *	SRR0/1		as at start of trap
 */
#define	FRAME_SETUP(savearea)						\
/* Have to enable translation to allow access of kernel stack: */	\
	GET_CPUINFO(%r31);						\
	mfsrr0	%r30;							\
	stw	%r30,(savearea+CPUSAVE_SRR0)(%r31);	/* save SRR0 */	\
	mfsrr1	%r30;							\
	stw	%r30,(savearea+CPUSAVE_SRR1)(%r31);	/* save SRR1 */	\
	mfmsr	%r30;							\
	ori	%r30,%r30,(PSL_DR|PSL_IR|PSL_RI)@l; /* relocation on */	\
	mtmsr	%r30;			/* stack can now be accessed */	\
	isync;								\
	mfsprg1	%r31;			/* get saved SP */		\
	stwu	%r31,-FRAMELEN(%r1);	/* save it in the callframe */	\
	stw	%r0, FRAME_0+8(%r1);	/* save r0 in the trapframe */	\
	stw	%r31,FRAME_1+8(%r1);	/* save SP   "      "       */	\
	stw	%r2, FRAME_2+8(%r1);	/* save r2   "      "       */	\
	stw	%r28,FRAME_LR+8(%r1);	/* save LR   "      "       */	\
	stw	%r29,FRAME_CR+8(%r1);	/* save CR   "      "       */	\
	GET_CPUINFO(%r2);						\
	lwz	%r28,(savearea+CPUSAVE_R28)(%r2); /* get saved r28 */	\
	lwz	%r29,(savearea+CPUSAVE_R29)(%r2); /* get saved r29 */	\
	lwz	%r30,(savearea+CPUSAVE_R30)(%r2); /* get saved r30 */	\
	lwz	%r31,(savearea+CPUSAVE_R31)(%r2); /* get saved r31 */	\
	stw	%r3,  FRAME_3+8(%r1);	/* save r3-r31 */		\
	stw	%r4,  FRAME_4+8(%r1);					\
	stw	%r5,  FRAME_5+8(%r1);					\
	stw	%r6,  FRAME_6+8(%r1);					\
	stw	%r7,  FRAME_7+8(%r1);					\
	stw	%r8,  FRAME_8+8(%r1);					\
	stw	%r9,  FRAME_9+8(%r1);					\
	stw	%r10, FRAME_10+8(%r1);					\
	stw	%r11, FRAME_11+8(%r1);					\
	stw	%r12, FRAME_12+8(%r1);					\
	stw	%r13, FRAME_13+8(%r1);					\
	stw	%r14, FRAME_14+8(%r1);					\
	stw	%r15, FRAME_15+8(%r1);					\
	stw	%r16, FRAME_16+8(%r1);					\
	stw	%r17, FRAME_17+8(%r1);					\
	stw	%r18, FRAME_18+8(%r1);					\
	stw	%r19, FRAME_19+8(%r1);					\
	stw	%r20, FRAME_20+8(%r1);					\
	stw	%r21, FRAME_21+8(%r1);					\
	stw	%r22, FRAME_22+8(%r1);					\
	stw	%r23, FRAME_23+8(%r1);					\
	stw	%r24, FRAME_24+8(%r1);					\
	stw	%r25, FRAME_25+8(%r1);					\
	stw	%r26, FRAME_26+8(%r1);					\
	stw	%r27, FRAME_27+8(%r1);					\
	stw	%r28, FRAME_28+8(%r1);					\
	stw	%r29, FRAME_29+8(%r1);					\
	stw	%r30, FRAME_30+8(%r1);					\
	stw	%r31, FRAME_31+8(%r1);					\
	lwz	%r28,(savearea+CPUSAVE_AIM_DAR)(%r2);  /* saved DAR */	\
	lwz	%r29,(savearea+CPUSAVE_AIM_DSISR)(%r2);/* saved DSISR */\
	lwz	%r30,(savearea+CPUSAVE_SRR0)(%r2); /* saved SRR0 */	\
	lwz	%r31,(savearea+CPUSAVE_SRR1)(%r2); /* saved SRR1 */	\
	mfxer	%r3;							\
	mfctr	%r4;							\
	mfsprg3	%r5;							\
	stw	%r3, FRAME_XER+8(1);	/* save xer/ctr/exc */		\
	stw	%r4, FRAME_CTR+8(1);					\
	stw	%r5, FRAME_EXC+8(1);					\
	stw	%r28,FRAME_AIM_DAR+8(1);				\
	stw	%r29,FRAME_AIM_DSISR+8(1); /* save dsisr/srr0/srr1 */	\
	stw	%r30,FRAME_SRR0+8(1);					\
	stw	%r31,FRAME_SRR1+8(1)

#define	FRAME_LEAVE(savearea)						\
/* Now restore regs: */							\
	lwz	%r2,FRAME_SRR0+8(%r1);					\
	lwz	%r3,FRAME_SRR1+8(%r1);					\
	lwz	%r4,FRAME_CTR+8(%r1);					\
	lwz	%r5,FRAME_XER+8(%r1);					\
	lwz	%r6,FRAME_LR+8(%r1);					\
	GET_CPUINFO(%r7);						\
	stw	%r2,(savearea+CPUSAVE_SRR0)(%r7); /* save SRR0 */	\
	stw	%r3,(savearea+CPUSAVE_SRR1)(%r7); /* save SRR1 */	\
	lwz	%r7,FRAME_CR+8(%r1);					\
	mtctr	%r4;							\
	mtxer	%r5;							\
	mtlr	%r6;							\
	mtsprg1	%r7;			/* save cr */			\
	lwz	%r31,FRAME_31+8(%r1);   /* restore r0-31 */		\
	lwz	%r30,FRAME_30+8(%r1);					\
	lwz	%r29,FRAME_29+8(%r1);					\
	lwz	%r28,FRAME_28+8(%r1);					\
	lwz	%r27,FRAME_27+8(%r1);					\
	lwz	%r26,FRAME_26+8(%r1);					\
	lwz	%r25,FRAME_25+8(%r1);					\
	lwz	%r24,FRAME_24+8(%r1);					\
	lwz	%r23,FRAME_23+8(%r1);					\
	lwz	%r22,FRAME_22+8(%r1);					\
	lwz	%r21,FRAME_21+8(%r1);					\
	lwz	%r20,FRAME_20+8(%r1);					\
	lwz	%r19,FRAME_19+8(%r1);					\
	lwz	%r18,FRAME_18+8(%r1);					\
	lwz	%r17,FRAME_17+8(%r1);					\
	lwz	%r16,FRAME_16+8(%r1);					\
	lwz	%r15,FRAME_15+8(%r1);					\
	lwz	%r14,FRAME_14+8(%r1);					\
	lwz	%r13,FRAME_13+8(%r1);					\
	lwz	%r12,FRAME_12+8(%r1);					\
	lwz	%r11,FRAME_11+8(%r1);					\
	lwz	%r10,FRAME_10+8(%r1);					\
	lwz	%r9, FRAME_9+8(%r1);					\
	lwz	%r8, FRAME_8+8(%r1);					\
	lwz	%r7, FRAME_7+8(%r1);					\
	lwz	%r6, FRAME_6+8(%r1);					\
	lwz	%r5, FRAME_5+8(%r1);					\
	lwz	%r4, FRAME_4+8(%r1);					\
	lwz	%r3, FRAME_3+8(%r1);					\
	lwz	%r2, FRAME_2+8(%r1);					\
	lwz	%r0, FRAME_0+8(%r1);					\
	lwz	%r1, FRAME_1+8(%r1);					\
/* Can't touch %r1 from here on */					\
	mtsprg2	%r2;			/* save r2 & r3 */		\
	mtsprg3	%r3;							\
/* Disable translation, machine check and recoverability: */		\
	mfmsr	%r2;							\
	andi.	%r2,%r2,~(PSL_DR|PSL_IR|PSL_EE|PSL_ME|PSL_RI)@l;	\
	mtmsr	%r2;							\
	isync;								\
/* Decide whether we return to user mode: */				\
	GET_CPUINFO(%r2);						\
	lwz	%r3,(savearea+CPUSAVE_SRR1)(%r2);			\
	mtcr	%r3;							\
	bf	17,1f;			/* branch if PSL_PR is false */	\
/* Restore user SRs */							\
	RESTORE_USER_SRS(%r2,%r3);					\
1:	mfsprg1	%r2;			/* restore cr */		\
	mtcr	%r2;							\
	GET_CPUINFO(%r2);						\
	lwz	%r3,(savearea+CPUSAVE_SRR0)(%r2); /* restore srr0 */	\
	mtsrr0	%r3;							\
	lwz	%r3,(savearea+CPUSAVE_SRR1)(%r2); /* restore srr1 */	\
									\
	/* Make sure HV bit of MSR propagated to SRR1 */		\
	mfmsr	%r2;							\
	or	%r3,%r2,%r3;						\
									\
	mtsrr1	%r3;							\
	mfsprg2	%r2;			/* restore r2 & r3 */		\
	mfsprg3	%r3

/*
 * The next two routines are 64-bit glue code. The first is used to test if
 * we are on a 64-bit system. By copying it to the illegal instruction
 * handler, we can test for 64-bit mode by trying to execute a 64-bit
 * instruction and seeing what happens. The second gets copied in front
 * of all the other handlers to restore 32-bit bridge mode when traps
 * are taken.
 */

/* 64-bit test code. Sets SPRG2 to 0 if an illegal instruction is executed */

	.globl	CNAME(testppc64),CNAME(testppc64size)
CNAME(testppc64):
	mtsprg1 %r31
	mfsrr0  %r31
	addi	%r31, %r31, 4
	mtsrr0  %r31

	li	%r31, 0
	mtsprg2 %r31
	mfsprg1 %r31

	rfi
CNAME(testppc64size) = .-CNAME(testppc64)


/* 64-bit bridge mode restore snippet. Gets copied in front of everything else
 * on 64-bit systems. */

	.globl	CNAME(restorebridge),CNAME(restorebridgesize)
CNAME(restorebridge):
	mtsprg1	%r31
	mfmsr	%r31
	clrldi	%r31,%r31,1
	mtmsrd	%r31
	mfsprg1	%r31
	isync
CNAME(restorebridgesize) = .-CNAME(restorebridge)

#ifdef SMP
/*
 * Processor reset exception handler. These are typically
 * the first instructions the processor executes after a
 * software reset.
 */
	.globl	CNAME(rstcode), CNAME(rstsize)
CNAME(rstcode):
	bl	1f

	.space	124

1:
	mflr	%r1
	addi	%r1,%r1,(124-16)@l

	lis	%r3,1@l
	bla	CNAME(pmap_cpu_bootstrap)
	bla	CNAME(cpudep_ap_bootstrap)
	mr	%r1,%r3
	bla	CNAME(machdep_ap_bootstrap)

	/* Should not be reached */
9:
	b	9b
CNAME(rstsize) = . - CNAME(rstcode)
#endif

/*
 * This code gets copied to all the trap vectors
 * (except ISI/DSI, ALI, and the interrupts)
 */

	.globl	CNAME(trapcode),CNAME(trapsize)
CNAME(trapcode):
	mtsprg1	%r1			/* save SP */
	mflr	%r1			/* Save the old LR in r1 */
	mtsprg2 %r1			/* And then in SPRG2 */
	li	%r1, 0x20		/* How to get the vector from LR */
	bla	generictrap		/* LR & SPRG3 is exception # */
CNAME(trapsize) = .-CNAME(trapcode)

/*
 * 64-bit version of trapcode. Identical, except it calls generictrap64.
 */
	.globl	CNAME(trapcode64)
CNAME(trapcode64):
	mtsprg1	%r1			/* save SP */
	mflr	%r1			/* Save the old LR in r1 */
	mtsprg2 %r1			/* And then in SPRG2 */
	li	%r1, 0x20		/* How to get the vector from LR */
	bla	generictrap64		/* LR & SPRG3 is exception # */

/*
 * For ALI: has to save DSISR and DAR
 */
	.globl	CNAME(alitrap),CNAME(alisize)
CNAME(alitrap):
	mtsprg1	%r1			/* save SP */
	GET_CPUINFO(%r1)
	stw	%r28,(PC_TEMPSAVE+CPUSAVE_R28)(%r1)	/* free r28-r31 */
	stw	%r29,(PC_TEMPSAVE+CPUSAVE_R29)(%r1)
	stw	%r30,(PC_TEMPSAVE+CPUSAVE_R30)(%r1)
	stw	%r31,(PC_TEMPSAVE+CPUSAVE_R31)(%r1)
	mfdar	%r30
	mfdsisr	%r31
	stw	%r30,(PC_TEMPSAVE+CPUSAVE_AIM_DAR)(%r1)
	stw	%r31,(PC_TEMPSAVE+CPUSAVE_AIM_DSISR)(%r1)
	mfsprg1	%r1			/* restore SP, in case of branch */
	mflr	%r28			/* save LR */
	mfcr	%r29			/* save CR */

	/* Put our exception vector in SPRG3 */
	li	%r31, EXC_ALI
	mtsprg3	%r31

	/* Test whether we already had PR set */
	mfsrr1	%r31
	mtcr	%r31
	bla	s_trap
CNAME(alisize) = .-CNAME(alitrap)

/*
 * Similar to the above for DSI
 * Has to handle BAT spills
 * and standard pagetable spills
 */
	.globl	CNAME(dsitrap),CNAME(dsisize)
CNAME(dsitrap):
	mtsprg1	%r1			/* save SP */
	GET_CPUINFO(%r1)
	stw	%r28,(PC_DISISAVE+CPUSAVE_R28)(%r1)	/* free r28-r31 */
	stw	%r29,(PC_DISISAVE+CPUSAVE_R29)(%r1)
	stw	%r30,(PC_DISISAVE+CPUSAVE_R30)(%r1)
	stw	%r31,(PC_DISISAVE+CPUSAVE_R31)(%r1)
	mfsprg1	%r1			/* restore SP */
	mfcr	%r29			/* save CR */
	mfxer	%r30			/* save XER */
	mtsprg2	%r30			/* in SPRG2 */
	mfsrr1	%r31			/* test kernel mode */
	mtcr	%r31
	bt	17,1f			/* branch if PSL_PR is set */
	mfdar	%r31			/* get fault address */
	rlwinm	%r31,%r31,7,25,28	/* get segment * 8 */

	/* get batu */
	addis	%r31,%r31,CNAME(battable)@ha
	lwz	%r30,CNAME(battable)@l(31)
	mtcr	%r30
	bf	30,1f			/* branch if supervisor valid is
					   false */
	/* get batl */
	lwz	%r31,CNAME(battable)+4@l(31)
/* We randomly use the highest two bat registers here */
	mftb	%r28
	andi.	%r28,%r28,1
	bne	2f
	mtdbatu	2,%r30
	mtdbatl	2,%r31
	b	3f
2:
	mtdbatu	3,%r30
	mtdbatl	3,%r31
3:
	mfsprg2	%r30			/* restore XER */
	mtxer	%r30
	mtcr	%r29			/* restore CR */
	mtsprg1	%r1
	GET_CPUINFO(%r1)
	lwz	%r28,(PC_DISISAVE+CPUSAVE_R28)(%r1)	/* restore r28-r31 */
	lwz	%r29,(PC_DISISAVE+CPUSAVE_R29)(%r1)
	lwz	%r30,(PC_DISISAVE+CPUSAVE_R30)(%r1)
	lwz	%r31,(PC_DISISAVE+CPUSAVE_R31)(%r1)
	mfsprg1	%r1
	rfi				/* return to trapped code */
1:
	mflr	%r28			/* save LR (SP already saved) */
	bla	disitrap
CNAME(dsisize) = .-CNAME(dsitrap)

/*
 * Preamble code for DSI/ISI traps
 */
disitrap:
	/* Write the trap vector to SPRG3 by computing LR & 0xff00 */
	mflr	%r1
	andi.	%r1,%r1,0xff00
	mtsprg3	%r1
	
	GET_CPUINFO(%r1)
	lwz	%r30,(PC_DISISAVE+CPUSAVE_R28)(%r1)
	stw	%r30,(PC_TEMPSAVE+CPUSAVE_R28)(%r1)
	lwz	%r31,(PC_DISISAVE+CPUSAVE_R29)(%r1)
	stw	%r31,(PC_TEMPSAVE+CPUSAVE_R29)(%r1)
	lwz	%r30,(PC_DISISAVE+CPUSAVE_R30)(%r1)
	stw	%r30,(PC_TEMPSAVE+CPUSAVE_R30)(%r1)
	lwz	%r31,(PC_DISISAVE+CPUSAVE_R31)(%r1)
	stw	%r31,(PC_TEMPSAVE+CPUSAVE_R31)(%r1)
	mfdar	%r30
	mfdsisr	%r31
	stw	%r30,(PC_TEMPSAVE+CPUSAVE_AIM_DAR)(%r1)
	stw	%r31,(PC_TEMPSAVE+CPUSAVE_AIM_DSISR)(%r1)

#ifdef KDB
	/* Try and detect a kernel stack overflow */
	mfsrr1	%r31
	mtcr	%r31
	bt	17,realtrap		/* branch is user mode */
	mfsprg1	%r31			/* get old SP */
	sub.	%r30,%r31,%r30		/* SP - DAR */
	bge	1f
	neg	%r30,%r30		/* modulo value */
1:	cmplwi	%cr0,%r30,4096		/* is DAR within a page of SP? */
	bge	%cr0,realtrap		/* no, too far away. */

	/* Now convert this DSI into a DDB trap.  */
	GET_CPUINFO(%r1)
	lwz	%r30,(PC_TEMPSAVE+CPUSAVE_AIM_DAR)(%r1) /* get DAR */
	stw	%r30,(PC_DBSAVE  +CPUSAVE_AIM_DAR)(%r1) /* save DAR */
	lwz	%r30,(PC_TEMPSAVE+CPUSAVE_AIM_DSISR)(%r1) /* get DSISR */
	lwz	%r30,(PC_DBSAVE  +CPUSAVE_AIM_DSISR)(%r1) /* save DSISR */
	lwz	%r30,(PC_DISISAVE+CPUSAVE_R28)(%r1) /* get  r28 */
	stw	%r30,(PC_DBSAVE  +CPUSAVE_R28)(%r1) /* save r28 */
	lwz	%r31,(PC_DISISAVE+CPUSAVE_R29)(%r1) /* get  r29 */
	stw	%r31,(PC_DBSAVE  +CPUSAVE_R29)(%r1) /* save r29 */
	lwz	%r30,(PC_DISISAVE+CPUSAVE_R30)(%r1) /* get  r30 */
	stw	%r30,(PC_DBSAVE  +CPUSAVE_R30)(%r1) /* save r30 */
	lwz	%r31,(PC_DISISAVE+CPUSAVE_R31)(%r1) /* get  r31 */
	stw	%r31,(PC_DBSAVE  +CPUSAVE_R31)(%r1) /* save r31 */
<<<<<<< HEAD
	bla	dbtrap
=======
	b	dbtrap
>>>>>>> e93642ed
#endif

	/* XXX need stack probe here */
realtrap:
/* Test whether we already had PR set */
	mfsrr1	%r1
	mtcr	%r1
	mfsprg1	%r1			/* restore SP (might have been
					   overwritten) */
	bf	17,k_trap		/* branch if PSL_PR is false */
	GET_CPUINFO(%r1)
	lwz	%r1,PC_CURPCB(%r1)
	RESTORE_KERN_SRS(%r30,%r31)	/* enable kernel mapping */
	ba s_trap

/*
 * generictrap does some standard setup for trap handling to minimize
 * the code that need be installed in the actual vectors. It expects
 * the following conditions.
 * 
 * R1 - Trap vector = LR & (0xff00 | R1)
 * SPRG1 - Original R1 contents
 * SPRG2 - Original LR
 */

generictrap64:
	mtsprg3	%r31
	mfmsr	%r31
	clrldi	%r31,%r31,1
	mtmsrd	%r31
	mfsprg3	%r31
	isync

generictrap:
	/* Save R1 for computing the exception vector */
	mtsprg3 %r1

	/* Save interesting registers */
	GET_CPUINFO(%r1)
	stw	%r28,(PC_TEMPSAVE+CPUSAVE_R28)(%r1)	/* free r28-r31 */
	stw	%r29,(PC_TEMPSAVE+CPUSAVE_R29)(%r1)
	stw	%r30,(PC_TEMPSAVE+CPUSAVE_R30)(%r1)
	stw	%r31,(PC_TEMPSAVE+CPUSAVE_R31)(%r1)
	mfsprg1	%r1			/* restore SP, in case of branch */
	mfsprg2	%r28			/* save LR */
	mfcr	%r29			/* save CR */

	/* Compute the exception vector from the link register */
	mfsprg3 %r31
	ori	%r31,%r31,0xff00
	mflr	%r30
	and	%r30,%r30,%r31
	mtsprg3	%r30

	/* Test whether we already had PR set */
	mfsrr1	%r31
	mtcr	%r31

s_trap:
	bf	17,k_trap		/* branch if PSL_PR is false */
	GET_CPUINFO(%r1)
u_trap:
	lwz	%r1,PC_CURPCB(%r1)
	RESTORE_KERN_SRS(%r30,%r31)	/* enable kernel mapping */

/*
 * Now the common trap catching code.
 */
k_trap:
	FRAME_SETUP(PC_TEMPSAVE)
/* Call C interrupt dispatcher: */
trapagain:
	addi	%r3,%r1,8
	bl	CNAME(powerpc_interrupt)
	.globl	CNAME(trapexit)		/* backtrace code sentinel */
CNAME(trapexit):

/* Disable interrupts: */
	mfmsr	%r3
	andi.	%r3,%r3,~PSL_EE@l
	mtmsr	%r3
/* Test AST pending: */
	lwz	%r5,FRAME_SRR1+8(%r1)
	mtcr	%r5
	bf	17,1f			/* branch if PSL_PR is false */

	GET_CPUINFO(%r3)		/* get per-CPU pointer */
	lwz	%r4, PC_CURTHREAD(%r3)	/* deref to get curthread */
	lwz	%r4, TD_FLAGS(%r4)	/* get thread flags value */
	lis	%r5, (TDF_ASTPENDING|TDF_NEEDRESCHED)@h
	ori	%r5,%r5, (TDF_ASTPENDING|TDF_NEEDRESCHED)@l
	and.	%r4,%r4,%r5
	beq	1f
	mfmsr	%r3			/* re-enable interrupts */
	ori	%r3,%r3,PSL_EE@l
	mtmsr	%r3
	isync
	addi	%r3,%r1,8
	bl	CNAME(ast)
	.globl	CNAME(asttrapexit)	/* backtrace code sentinel #2 */
CNAME(asttrapexit):
	b	trapexit		/* test ast ret value ? */
1:
	FRAME_LEAVE(PC_TEMPSAVE)

	.globl	CNAME(rfi_patch1)	/* replace rfi with rfid on ppc64 */
CNAME(rfi_patch1):
	rfi

	.globl	CNAME(rfid_patch)
CNAME(rfid_patch):
	rfid

#if defined(KDB)
/*
 * Deliberate entry to dbtrap
 */
	.globl	CNAME(breakpoint)
CNAME(breakpoint):
	mtsprg1	%r1
	mfmsr	%r3
	mtsrr1	%r3
	andi.	%r3,%r3,~(PSL_EE|PSL_ME)@l
	mtmsr	%r3			/* disable interrupts */
	isync
	GET_CPUINFO(%r3)
	stw	%r28,(PC_DBSAVE+CPUSAVE_R28)(%r3)
	stw	%r29,(PC_DBSAVE+CPUSAVE_R29)(%r3)
	stw	%r30,(PC_DBSAVE+CPUSAVE_R30)(%r3)
	stw	%r31,(PC_DBSAVE+CPUSAVE_R31)(%r3)
	mflr	%r28
	li	%r29,EXC_BPT
	mtlr	%r29
	mfcr	%r29
	mtsrr0	%r28

/*
 * Now the kdb trap catching code.
 */
dbtrap:
	/* Write the trap vector to SPRG3 by computing LR & 0xff00 */
	mflr	%r1
	andi.	%r1,%r1,0xff00
	mtsprg3	%r1

	lis	%r1,(tmpstk+TMPSTKSZ-16)@ha	/* get new SP */
	addi	%r1,%r1,(tmpstk+TMPSTKSZ-16)@l

	FRAME_SETUP(PC_DBSAVE)
/* Call C trap code: */
	addi	%r3,%r1,8
	bl	CNAME(db_trap_glue)
	or.	%r3,%r3,%r3
	bne	dbleave
/* This wasn't for KDB, so switch to real trap: */
	lwz	%r3,FRAME_EXC+8(%r1)	/* save exception */
	GET_CPUINFO(%r4)
	stw	%r3,(PC_DBSAVE+CPUSAVE_R31)(%r4)
	FRAME_LEAVE(PC_DBSAVE)
	mtsprg1	%r1			/* prepare for entrance to realtrap */
	GET_CPUINFO(%r1)
	stw	%r28,(PC_TEMPSAVE+CPUSAVE_R28)(%r1)
	stw	%r29,(PC_TEMPSAVE+CPUSAVE_R29)(%r1)
	stw	%r30,(PC_TEMPSAVE+CPUSAVE_R30)(%r1)
	stw	%r31,(PC_TEMPSAVE+CPUSAVE_R31)(%r1)
	mflr	%r28
	mfcr	%r29
	lwz	%r31,(PC_DBSAVE+CPUSAVE_R31)(%r1)
	mtsprg3	%r31			/* SPRG3 was clobbered by FRAME_LEAVE */
	mfsprg1	%r1
	b	realtrap
dbleave:
	FRAME_LEAVE(PC_DBSAVE)
	.globl	CNAME(rfi_patch2)	/* replace rfi with rfid on ppc64 */
CNAME(rfi_patch2):
	rfi

/*
 * In case of KDB we want a separate trap catcher for it
 */
	.globl	CNAME(dblow),CNAME(dbsize)
CNAME(dblow):
	mtsprg1	%r1			/* save SP */
	mtsprg2	%r29			/* save r29 */
	mfcr	%r29			/* save CR in r29 */
	mfsrr1	%r1
	mtcr	%r1
	bf	17,1f			/* branch if privileged */

	/* Unprivileged case */
	mtcr	%r29			/* put the condition register back */
        mfsprg2	%r29			/* ... and r29 */
        mflr	%r1			/* save LR */
	mtsprg2 %r1			/* And then in SPRG2 */
	li	%r1, 0	 		/* How to get the vector from LR */

        bla     generictrap		/* and we look like a generic trap */
1:
	/* Privileged, so drop to KDB */
	GET_CPUINFO(%r1)
	stw	%r28,(PC_DBSAVE+CPUSAVE_R28)(%r1)	/* free r28 */
        mfsprg2	%r28				/* r29 holds cr...  */
        stw	%r28,(PC_DBSAVE+CPUSAVE_R29)(%r1)	/* free r29 */
        stw	%r30,(PC_DBSAVE+CPUSAVE_R30)(%r1)	/* free r30 */
        stw	%r31,(PC_DBSAVE+CPUSAVE_R31)(%r1)	/* free r31 */
        mflr	%r28					/* save LR */
	bla	dbtrap
CNAME(dbsize) = .-CNAME(dblow)
#endif /* KDB */<|MERGE_RESOLUTION|>--- conflicted
+++ resolved
@@ -460,11 +460,7 @@
 	stw	%r30,(PC_DBSAVE  +CPUSAVE_R30)(%r1) /* save r30 */
 	lwz	%r31,(PC_DISISAVE+CPUSAVE_R31)(%r1) /* get  r31 */
 	stw	%r31,(PC_DBSAVE  +CPUSAVE_R31)(%r1) /* save r31 */
-<<<<<<< HEAD
-	bla	dbtrap
-=======
 	b	dbtrap
->>>>>>> e93642ed
 #endif
 
 	/* XXX need stack probe here */
