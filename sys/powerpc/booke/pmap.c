--- conflicted
+++ resolved
@@ -1804,11 +1804,7 @@
 		pte_remove(mmu, pv->pv_pmap, pv->pv_va, hold_flag);
 		PMAP_UNLOCK(pv->pv_pmap);
 	}
-<<<<<<< HEAD
-	vm_page_flag_clear(m, PG_WRITEABLE);
-=======
 	vm_page_aflag_clear(m, PGA_WRITEABLE);
->>>>>>> 567164fb
 	vm_page_unlock_queues();
 }
 
@@ -1955,10 +1951,6 @@
 	pv_entry_t pv;
 	pte_t *pte;
 
-<<<<<<< HEAD
-	if ((m->flags & (PG_FICTITIOUS | PG_UNMANAGED)) != 0 ||
-	    (m->flags & PG_WRITEABLE) == 0)
-=======
 	KASSERT((m->oflags & VPO_UNMANAGED) == 0,
 	    ("mmu_booke_remove_write: page %p is not managed", m));
 
@@ -1970,7 +1962,6 @@
 	VM_OBJECT_LOCK_ASSERT(m->object, MA_OWNED);
 	if ((m->oflags & VPO_BUSY) == 0 &&
 	    (m->aflags & PGA_WRITEABLE) == 0)
->>>>>>> 567164fb
 		return;
 	vm_page_lock_queues();
 	TAILQ_FOREACH(pv, &m->md.pv_list, pv_link) {
@@ -1995,11 +1986,7 @@
 		}
 		PMAP_UNLOCK(pv->pv_pmap);
 	}
-<<<<<<< HEAD
-	vm_page_flag_clear(m, PG_WRITEABLE);
-=======
 	vm_page_aflag_clear(m, PGA_WRITEABLE);
->>>>>>> 567164fb
 	vm_page_unlock_queues();
 }
 
