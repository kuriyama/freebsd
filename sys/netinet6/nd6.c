/*-
 * Copyright (C) 1995, 1996, 1997, and 1998 WIDE Project.
 * All rights reserved.
 *
 * Redistribution and use in source and binary forms, with or without
 * modification, are permitted provided that the following conditions
 * are met:
 * 1. Redistributions of source code must retain the above copyright
 *    notice, this list of conditions and the following disclaimer.
 * 2. Redistributions in binary form must reproduce the above copyright
 *    notice, this list of conditions and the following disclaimer in the
 *    documentation and/or other materials provided with the distribution.
 * 3. Neither the name of the project nor the names of its contributors
 *    may be used to endorse or promote products derived from this software
 *    without specific prior written permission.
 *
 * THIS SOFTWARE IS PROVIDED BY THE PROJECT AND CONTRIBUTORS ``AS IS'' AND
 * ANY EXPRESS OR IMPLIED WARRANTIES, INCLUDING, BUT NOT LIMITED TO, THE
 * IMPLIED WARRANTIES OF MERCHANTABILITY AND FITNESS FOR A PARTICULAR PURPOSE
 * ARE DISCLAIMED.  IN NO EVENT SHALL THE PROJECT OR CONTRIBUTORS BE LIABLE
 * FOR ANY DIRECT, INDIRECT, INCIDENTAL, SPECIAL, EXEMPLARY, OR CONSEQUENTIAL
 * DAMAGES (INCLUDING, BUT NOT LIMITED TO, PROCUREMENT OF SUBSTITUTE GOODS
 * OR SERVICES; LOSS OF USE, DATA, OR PROFITS; OR BUSINESS INTERRUPTION)
 * HOWEVER CAUSED AND ON ANY THEORY OF LIABILITY, WHETHER IN CONTRACT, STRICT
 * LIABILITY, OR TORT (INCLUDING NEGLIGENCE OR OTHERWISE) ARISING IN ANY WAY
 * OUT OF THE USE OF THIS SOFTWARE, EVEN IF ADVISED OF THE POSSIBILITY OF
 * SUCH DAMAGE.
 *
 *	$KAME: nd6.c,v 1.144 2001/05/24 07:44:00 itojun Exp $
 */

#include <sys/cdefs.h>
__FBSDID("$FreeBSD$");

#include "opt_inet.h"
#include "opt_inet6.h"

#include <sys/param.h>
#include <sys/systm.h>
#include <sys/callout.h>
#include <sys/malloc.h>
#include <sys/mbuf.h>
#include <sys/socket.h>
#include <sys/sockio.h>
#include <sys/time.h>
#include <sys/kernel.h>
#include <sys/protosw.h>
#include <sys/errno.h>
#include <sys/syslog.h>
#include <sys/lock.h>
#include <sys/rwlock.h>
#include <sys/queue.h>
#include <sys/sysctl.h>

#include <net/if.h>
#include <net/if_arc.h>
#include <net/if_dl.h>
#include <net/if_types.h>
#include <net/iso88025.h>
#include <net/fddi.h>
#include <net/route.h>
#include <net/vnet.h>

#include <netinet/in.h>
#include <net/if_llatbl.h>
#define	L3_ADDR_SIN6(le)	((struct sockaddr_in6 *) L3_ADDR(le))
#include <netinet/if_ether.h>
#include <netinet6/in6_var.h>
#include <netinet/ip6.h>
#include <netinet6/ip6_var.h>
#include <netinet6/scope6_var.h>
#include <netinet6/nd6.h>
#include <netinet6/in6_ifattach.h>
#include <netinet/icmp6.h>
#include <netinet6/send.h>

#include <sys/limits.h>

#include <security/mac/mac_framework.h>

#define ND6_SLOWTIMER_INTERVAL (60 * 60) /* 1 hour */
#define ND6_RECALC_REACHTM_INTERVAL (60 * 120) /* 2 hours */

#define SIN6(s) ((struct sockaddr_in6 *)s)

/* timer values */
VNET_DEFINE(int, nd6_prune)	= 1;	/* walk list every 1 seconds */
VNET_DEFINE(int, nd6_delay)	= 5;	/* delay first probe time 5 second */
VNET_DEFINE(int, nd6_umaxtries)	= 3;	/* maximum unicast query */
VNET_DEFINE(int, nd6_mmaxtries)	= 3;	/* maximum multicast query */
VNET_DEFINE(int, nd6_useloopback) = 1;	/* use loopback interface for
					 * local traffic */
VNET_DEFINE(int, nd6_gctimer)	= (60 * 60 * 24); /* 1 day: garbage
					 * collection timer */

/* preventing too many loops in ND option parsing */
static VNET_DEFINE(int, nd6_maxndopt) = 10; /* max # of ND options allowed */

VNET_DEFINE(int, nd6_maxnudhint) = 0;	/* max # of subsequent upper
					 * layer hints */
static VNET_DEFINE(int, nd6_maxqueuelen) = 1; /* max pkts cached in unresolved
					 * ND entries */
#define	V_nd6_maxndopt			VNET(nd6_maxndopt)
#define	V_nd6_maxqueuelen		VNET(nd6_maxqueuelen)

#ifdef ND6_DEBUG
VNET_DEFINE(int, nd6_debug) = 1;
#else
VNET_DEFINE(int, nd6_debug) = 0;
#endif

/* for debugging? */
#if 0
static int nd6_inuse, nd6_allocated;
#endif

VNET_DEFINE(struct nd_drhead, nd_defrouter);
VNET_DEFINE(struct nd_prhead, nd_prefix);

VNET_DEFINE(int, nd6_recalc_reachtm_interval) = ND6_RECALC_REACHTM_INTERVAL;
#define	V_nd6_recalc_reachtm_interval	VNET(nd6_recalc_reachtm_interval)

static struct sockaddr_in6 all1_sa;

int	(*send_sendso_input_hook)(struct mbuf *, struct ifnet *, int, int);

static int nd6_is_new_addr_neighbor __P((struct sockaddr_in6 *,
	struct ifnet *));
static void nd6_setmtu0(struct ifnet *, struct nd_ifinfo *);
static void nd6_slowtimo(void *);
static int regen_tmpaddr(struct in6_ifaddr *);
static struct llentry *nd6_free(struct llentry *, int);
static void nd6_llinfo_timer(void *);
static void clear_llinfo_pqueue(struct llentry *);

static VNET_DEFINE(struct callout, nd6_slowtimo_ch);
#define	V_nd6_slowtimo_ch		VNET(nd6_slowtimo_ch)

VNET_DEFINE(struct callout, nd6_timer_ch);

void
nd6_init(void)
{
	int i;

	LIST_INIT(&V_nd_prefix);

	all1_sa.sin6_family = AF_INET6;
	all1_sa.sin6_len = sizeof(struct sockaddr_in6);
	for (i = 0; i < sizeof(all1_sa.sin6_addr); i++)
		all1_sa.sin6_addr.s6_addr[i] = 0xff;

	/* initialization of the default router list */
	TAILQ_INIT(&V_nd_defrouter);

	/* start timer */
	callout_init(&V_nd6_slowtimo_ch, 0);
	callout_reset(&V_nd6_slowtimo_ch, ND6_SLOWTIMER_INTERVAL * hz,
	    nd6_slowtimo, curvnet);
}

#ifdef VIMAGE
void
nd6_destroy()
{

	callout_drain(&V_nd6_slowtimo_ch);
	callout_drain(&V_nd6_timer_ch);
}
#endif

struct nd_ifinfo *
nd6_ifattach(struct ifnet *ifp)
{
	struct nd_ifinfo *nd;

	nd = (struct nd_ifinfo *)malloc(sizeof(*nd), M_IP6NDP, M_WAITOK);
	bzero(nd, sizeof(*nd));

	nd->initialized = 1;

	nd->chlim = IPV6_DEFHLIM;
	nd->basereachable = REACHABLE_TIME;
	nd->reachable = ND_COMPUTE_RTIME(nd->basereachable);
	nd->retrans = RETRANS_TIMER;

	nd->flags = ND6_IFF_PERFORMNUD;

	/* A loopback interface always has ND6_IFF_AUTO_LINKLOCAL. */
	if (V_ip6_auto_linklocal || (ifp->if_flags & IFF_LOOPBACK))
		nd->flags |= ND6_IFF_AUTO_LINKLOCAL;

	/* A loopback interface does not need to accept RTADV. */
	if (V_ip6_accept_rtadv && !(ifp->if_flags & IFF_LOOPBACK))
		nd->flags |= ND6_IFF_ACCEPT_RTADV;
	if (V_ip6_defroute_rtadv && !(ifp->if_flags & IFF_LOOPBACK))
		nd->flags |= ND6_IFF_DEFROUTE_RTADV;

	/* XXX: we cannot call nd6_setmtu since ifp is not fully initialized */
	nd6_setmtu0(ifp, nd);

	return nd;
}

void
nd6_ifdetach(struct nd_ifinfo *nd)
{

	free(nd, M_IP6NDP);
}

/*
 * Reset ND level link MTU. This function is called when the physical MTU
 * changes, which means we might have to adjust the ND level MTU.
 */
void
nd6_setmtu(struct ifnet *ifp)
{

	nd6_setmtu0(ifp, ND_IFINFO(ifp));
}

/* XXX todo: do not maintain copy of ifp->if_mtu in ndi->maxmtu */
void
nd6_setmtu0(struct ifnet *ifp, struct nd_ifinfo *ndi)
{
	u_int32_t omaxmtu;

	omaxmtu = ndi->maxmtu;

	switch (ifp->if_type) {
	case IFT_ARCNET:
		ndi->maxmtu = MIN(ARC_PHDS_MAXMTU, ifp->if_mtu); /* RFC2497 */
		break;
	case IFT_FDDI:
		ndi->maxmtu = MIN(FDDIIPMTU, ifp->if_mtu); /* RFC2467 */
		break;
	case IFT_ISO88025:
		 ndi->maxmtu = MIN(ISO88025_MAX_MTU, ifp->if_mtu);
		 break;
	default:
		ndi->maxmtu = ifp->if_mtu;
		break;
	}

	/*
	 * Decreasing the interface MTU under IPV6 minimum MTU may cause
	 * undesirable situation.  We thus notify the operator of the change
	 * explicitly.  The check for omaxmtu is necessary to restrict the
	 * log to the case of changing the MTU, not initializing it.
	 */
	if (omaxmtu >= IPV6_MMTU && ndi->maxmtu < IPV6_MMTU) {
		log(LOG_NOTICE, "nd6_setmtu0: "
		    "new link MTU on %s (%lu) is too small for IPv6\n",
		    if_name(ifp), (unsigned long)ndi->maxmtu);
	}

	if (ndi->maxmtu > V_in6_maxmtu)
		in6_setmaxmtu(); /* check all interfaces just in case */

}

void
nd6_option_init(void *opt, int icmp6len, union nd_opts *ndopts)
{

	bzero(ndopts, sizeof(*ndopts));
	ndopts->nd_opts_search = (struct nd_opt_hdr *)opt;
	ndopts->nd_opts_last
		= (struct nd_opt_hdr *)(((u_char *)opt) + icmp6len);

	if (icmp6len == 0) {
		ndopts->nd_opts_done = 1;
		ndopts->nd_opts_search = NULL;
	}
}

/*
 * Take one ND option.
 */
struct nd_opt_hdr *
nd6_option(union nd_opts *ndopts)
{
	struct nd_opt_hdr *nd_opt;
	int olen;

	if (ndopts == NULL)
		panic("ndopts == NULL in nd6_option");
	if (ndopts->nd_opts_last == NULL)
		panic("uninitialized ndopts in nd6_option");
	if (ndopts->nd_opts_search == NULL)
		return NULL;
	if (ndopts->nd_opts_done)
		return NULL;

	nd_opt = ndopts->nd_opts_search;

	/* make sure nd_opt_len is inside the buffer */
	if ((caddr_t)&nd_opt->nd_opt_len >= (caddr_t)ndopts->nd_opts_last) {
		bzero(ndopts, sizeof(*ndopts));
		return NULL;
	}

	olen = nd_opt->nd_opt_len << 3;
	if (olen == 0) {
		/*
		 * Message validation requires that all included
		 * options have a length that is greater than zero.
		 */
		bzero(ndopts, sizeof(*ndopts));
		return NULL;
	}

	ndopts->nd_opts_search = (struct nd_opt_hdr *)((caddr_t)nd_opt + olen);
	if (ndopts->nd_opts_search > ndopts->nd_opts_last) {
		/* option overruns the end of buffer, invalid */
		bzero(ndopts, sizeof(*ndopts));
		return NULL;
	} else if (ndopts->nd_opts_search == ndopts->nd_opts_last) {
		/* reached the end of options chain */
		ndopts->nd_opts_done = 1;
		ndopts->nd_opts_search = NULL;
	}
	return nd_opt;
}

/*
 * Parse multiple ND options.
 * This function is much easier to use, for ND routines that do not need
 * multiple options of the same type.
 */
int
nd6_options(union nd_opts *ndopts)
{
	struct nd_opt_hdr *nd_opt;
	int i = 0;

	if (ndopts == NULL)
		panic("ndopts == NULL in nd6_options");
	if (ndopts->nd_opts_last == NULL)
		panic("uninitialized ndopts in nd6_options");
	if (ndopts->nd_opts_search == NULL)
		return 0;

	while (1) {
		nd_opt = nd6_option(ndopts);
		if (nd_opt == NULL && ndopts->nd_opts_last == NULL) {
			/*
			 * Message validation requires that all included
			 * options have a length that is greater than zero.
			 */
			ICMP6STAT_INC(icp6s_nd_badopt);
			bzero(ndopts, sizeof(*ndopts));
			return -1;
		}

		if (nd_opt == NULL)
			goto skip1;

		switch (nd_opt->nd_opt_type) {
		case ND_OPT_SOURCE_LINKADDR:
		case ND_OPT_TARGET_LINKADDR:
		case ND_OPT_MTU:
		case ND_OPT_REDIRECTED_HEADER:
			if (ndopts->nd_opt_array[nd_opt->nd_opt_type]) {
				nd6log((LOG_INFO,
				    "duplicated ND6 option found (type=%d)\n",
				    nd_opt->nd_opt_type));
				/* XXX bark? */
			} else {
				ndopts->nd_opt_array[nd_opt->nd_opt_type]
					= nd_opt;
			}
			break;
		case ND_OPT_PREFIX_INFORMATION:
			if (ndopts->nd_opt_array[nd_opt->nd_opt_type] == 0) {
				ndopts->nd_opt_array[nd_opt->nd_opt_type]
					= nd_opt;
			}
			ndopts->nd_opts_pi_end =
				(struct nd_opt_prefix_info *)nd_opt;
			break;
		default:
			/*
			 * Unknown options must be silently ignored,
			 * to accomodate future extension to the protocol.
			 */
			nd6log((LOG_DEBUG,
			    "nd6_options: unsupported option %d - "
			    "option ignored\n", nd_opt->nd_opt_type));
		}

skip1:
		i++;
		if (i > V_nd6_maxndopt) {
			ICMP6STAT_INC(icp6s_nd_toomanyopt);
			nd6log((LOG_INFO, "too many loop in nd opt\n"));
			break;
		}

		if (ndopts->nd_opts_done)
			break;
	}

	return 0;
}

/*
 * ND6 timer routine to handle ND6 entries
 */
void
nd6_llinfo_settimer_locked(struct llentry *ln, long tick)
{
	int canceled;

	LLE_WLOCK_ASSERT(ln);

	if (tick < 0) {
		ln->la_expire = 0;
		ln->ln_ntick = 0;
		canceled = callout_stop(&ln->ln_timer_ch);
	} else {
		ln->la_expire = time_second + tick / hz;
		LLE_ADDREF(ln);
		if (tick > INT_MAX) {
			ln->ln_ntick = tick - INT_MAX;
			canceled = callout_reset(&ln->ln_timer_ch, INT_MAX,
			    nd6_llinfo_timer, ln);
		} else {
			ln->ln_ntick = 0;
			canceled = callout_reset(&ln->ln_timer_ch, tick,
			    nd6_llinfo_timer, ln);
		}
	}
	if (canceled)
		LLE_REMREF(ln);
}

void
nd6_llinfo_settimer(struct llentry *ln, long tick)
{

	LLE_WLOCK(ln);
	nd6_llinfo_settimer_locked(ln, tick);
	LLE_WUNLOCK(ln);
}

static void
nd6_llinfo_timer(void *arg)
{
	struct llentry *ln;
	struct in6_addr *dst;
	struct ifnet *ifp;
	struct nd_ifinfo *ndi = NULL;

	KASSERT(arg != NULL, ("%s: arg NULL", __func__));
	ln = (struct llentry *)arg;
	LLE_WLOCK_ASSERT(ln);
	ifp = ln->lle_tbl->llt_ifp;

	CURVNET_SET(ifp->if_vnet);

	if (ln->ln_ntick > 0) {
		if (ln->ln_ntick > INT_MAX) {
			ln->ln_ntick -= INT_MAX;
			nd6_llinfo_settimer_locked(ln, INT_MAX);
		} else {
			ln->ln_ntick = 0;
			nd6_llinfo_settimer_locked(ln, ln->ln_ntick);
		}
		goto done;
	}

	ndi = ND_IFINFO(ifp);
	dst = &L3_ADDR_SIN6(ln)->sin6_addr;
	if (ln->la_flags & LLE_STATIC) {
		goto done;
	}

	if (ln->la_flags & LLE_DELETED) {
		(void)nd6_free(ln, 0);
		ln = NULL;
		goto done;
	}

	switch (ln->ln_state) {
	case ND6_LLINFO_INCOMPLETE:
		if (ln->la_asked < V_nd6_mmaxtries) {
			ln->la_asked++;
			nd6_llinfo_settimer_locked(ln, (long)ndi->retrans * hz / 1000);
			LLE_WUNLOCK(ln);
			nd6_ns_output(ifp, NULL, dst, ln, 0);
			LLE_WLOCK(ln);
		} else {
			struct mbuf *m = ln->la_hold;
			if (m) {
				struct mbuf *m0;

				/*
				 * assuming every packet in la_hold has the
				 * same IP header.  Send error after unlock.
				 */
				m0 = m->m_nextpkt;
				m->m_nextpkt = NULL;
				ln->la_hold = m0;
				clear_llinfo_pqueue(ln);
			}
			(void)nd6_free(ln, 0);
			ln = NULL;
			if (m != NULL)
				icmp6_error2(m, ICMP6_DST_UNREACH,
				    ICMP6_DST_UNREACH_ADDR, 0, ifp);
		}
		break;
	case ND6_LLINFO_REACHABLE:
		if (!ND6_LLINFO_PERMANENT(ln)) {
			ln->ln_state = ND6_LLINFO_STALE;
			nd6_llinfo_settimer_locked(ln, (long)V_nd6_gctimer * hz);
		}
		break;

	case ND6_LLINFO_STALE:
		/* Garbage Collection(RFC 2461 5.3) */
		if (!ND6_LLINFO_PERMANENT(ln)) {
			(void)nd6_free(ln, 1);
			ln = NULL;
		}
		break;

	case ND6_LLINFO_DELAY:
		if (ndi && (ndi->flags & ND6_IFF_PERFORMNUD) != 0) {
			/* We need NUD */
			ln->la_asked = 1;
			ln->ln_state = ND6_LLINFO_PROBE;
			nd6_llinfo_settimer_locked(ln, (long)ndi->retrans * hz / 1000);
			LLE_WUNLOCK(ln);
			nd6_ns_output(ifp, dst, dst, ln, 0);
			LLE_WLOCK(ln);
		} else {
			ln->ln_state = ND6_LLINFO_STALE; /* XXX */
			nd6_llinfo_settimer_locked(ln, (long)V_nd6_gctimer * hz);
		}
		break;
	case ND6_LLINFO_PROBE:
		if (ln->la_asked < V_nd6_umaxtries) {
			ln->la_asked++;
			nd6_llinfo_settimer_locked(ln, (long)ndi->retrans * hz / 1000);
			LLE_WUNLOCK(ln);
			nd6_ns_output(ifp, dst, dst, ln, 0);
			LLE_WLOCK(ln);
		} else {
			(void)nd6_free(ln, 0);
			ln = NULL;
		}
		break;
	default:
		panic("%s: paths in a dark night can be confusing: %d",
		    __func__, ln->ln_state);
	}
done:
	if (ln != NULL)
		LLE_FREE_LOCKED(ln);
	CURVNET_RESTORE();
}


/*
 * ND6 timer routine to expire default route list and prefix list
 */
void
nd6_timer(void *arg)
{
	CURVNET_SET((struct vnet *) arg);
	int s;
	struct nd_defrouter *dr;
	struct nd_prefix *pr;
	struct in6_ifaddr *ia6, *nia6;
	struct in6_addrlifetime *lt6;

	callout_reset(&V_nd6_timer_ch, V_nd6_prune * hz,
	    nd6_timer, curvnet);

	/* expire default router list */
	s = splnet();
	dr = TAILQ_FIRST(&V_nd_defrouter);
	while (dr) {
		if (dr->expire && dr->expire < time_second) {
			struct nd_defrouter *t;
			t = TAILQ_NEXT(dr, dr_entry);
			defrtrlist_del(dr);
			dr = t;
		} else {
			dr = TAILQ_NEXT(dr, dr_entry);
		}
	}

	/*
	 * expire interface addresses.
	 * in the past the loop was inside prefix expiry processing.
	 * However, from a stricter speci-confrmance standpoint, we should
	 * rather separate address lifetimes and prefix lifetimes.
	 *
	 * XXXRW: in6_ifaddrhead locking.
	 */
  addrloop:
	TAILQ_FOREACH_SAFE(ia6, &V_in6_ifaddrhead, ia_link, nia6) {
		/* check address lifetime */
		lt6 = &ia6->ia6_lifetime;
		if (IFA6_IS_INVALID(ia6)) {
			int regen = 0;

			/*
			 * If the expiring address is temporary, try
			 * regenerating a new one.  This would be useful when
			 * we suspended a laptop PC, then turned it on after a
			 * period that could invalidate all temporary
			 * addresses.  Although we may have to restart the
			 * loop (see below), it must be after purging the
			 * address.  Otherwise, we'd see an infinite loop of
			 * regeneration.
			 */
			if (V_ip6_use_tempaddr &&
			    (ia6->ia6_flags & IN6_IFF_TEMPORARY) != 0) {
				if (regen_tmpaddr(ia6) == 0)
					regen = 1;
			}

			in6_purgeaddr(&ia6->ia_ifa);

			if (regen)
				goto addrloop; /* XXX: see below */
		} else if (IFA6_IS_DEPRECATED(ia6)) {
			int oldflags = ia6->ia6_flags;

			ia6->ia6_flags |= IN6_IFF_DEPRECATED;

			/*
			 * If a temporary address has just become deprecated,
			 * regenerate a new one if possible.
			 */
			if (V_ip6_use_tempaddr &&
			    (ia6->ia6_flags & IN6_IFF_TEMPORARY) != 0 &&
			    (oldflags & IN6_IFF_DEPRECATED) == 0) {

				if (regen_tmpaddr(ia6) == 0) {
					/*
					 * A new temporary address is
					 * generated.
					 * XXX: this means the address chain
					 * has changed while we are still in
					 * the loop.  Although the change
					 * would not cause disaster (because
					 * it's not a deletion, but an
					 * addition,) we'd rather restart the
					 * loop just for safety.  Or does this
					 * significantly reduce performance??
					 */
					goto addrloop;
				}
			}
		} else {
			/*
			 * A new RA might have made a deprecated address
			 * preferred.
			 */
			ia6->ia6_flags &= ~IN6_IFF_DEPRECATED;
		}
	}

	/* expire prefix list */
	pr = V_nd_prefix.lh_first;
	while (pr) {
		/*
		 * check prefix lifetime.
		 * since pltime is just for autoconf, pltime processing for
		 * prefix is not necessary.
		 */
		if (pr->ndpr_vltime != ND6_INFINITE_LIFETIME &&
		    time_second - pr->ndpr_lastupdate > pr->ndpr_vltime) {
			struct nd_prefix *t;
			t = pr->ndpr_next;

			/*
			 * address expiration and prefix expiration are
			 * separate.  NEVER perform in6_purgeaddr here.
			 */

			prelist_remove(pr);
			pr = t;
		} else
			pr = pr->ndpr_next;
	}
	splx(s);
	CURVNET_RESTORE();
}

/*
 * ia6 - deprecated/invalidated temporary address
 */
static int
regen_tmpaddr(struct in6_ifaddr *ia6)
{
	struct ifaddr *ifa;
	struct ifnet *ifp;
	struct in6_ifaddr *public_ifa6 = NULL;

	ifp = ia6->ia_ifa.ifa_ifp;
	IF_ADDR_LOCK(ifp);
	TAILQ_FOREACH(ifa, &ifp->if_addrhead, ifa_link) {
		struct in6_ifaddr *it6;

		if (ifa->ifa_addr->sa_family != AF_INET6)
			continue;

		it6 = (struct in6_ifaddr *)ifa;

		/* ignore no autoconf addresses. */
		if ((it6->ia6_flags & IN6_IFF_AUTOCONF) == 0)
			continue;

		/* ignore autoconf addresses with different prefixes. */
		if (it6->ia6_ndpr == NULL || it6->ia6_ndpr != ia6->ia6_ndpr)
			continue;

		/*
		 * Now we are looking at an autoconf address with the same
		 * prefix as ours.  If the address is temporary and is still
		 * preferred, do not create another one.  It would be rare, but
		 * could happen, for example, when we resume a laptop PC after
		 * a long period.
		 */
		if ((it6->ia6_flags & IN6_IFF_TEMPORARY) != 0 &&
		    !IFA6_IS_DEPRECATED(it6)) {
			public_ifa6 = NULL;
			break;
		}

		/*
		 * This is a public autoconf address that has the same prefix
		 * as ours.  If it is preferred, keep it.  We can't break the
		 * loop here, because there may be a still-preferred temporary
		 * address with the prefix.
		 */
		if (!IFA6_IS_DEPRECATED(it6))
		    public_ifa6 = it6;

		if (public_ifa6 != NULL)
			ifa_ref(&public_ifa6->ia_ifa);
	}
	IF_ADDR_UNLOCK(ifp);

	if (public_ifa6 != NULL) {
		int e;

		if ((e = in6_tmpifadd(public_ifa6, 0, 0)) != 0) {
			ifa_free(&public_ifa6->ia_ifa);
			log(LOG_NOTICE, "regen_tmpaddr: failed to create a new"
			    " tmp addr,errno=%d\n", e);
			return (-1);
		}
		ifa_free(&public_ifa6->ia_ifa);
		return (0);
	}

	return (-1);
}

/*
 * Nuke neighbor cache/prefix/default router management table, right before
 * ifp goes away.
 */
void
nd6_purge(struct ifnet *ifp)
{
	struct nd_defrouter *dr, *ndr;
	struct nd_prefix *pr, *npr;

	/*
	 * Nuke default router list entries toward ifp.
	 * We defer removal of default router list entries that is installed
	 * in the routing table, in order to keep additional side effects as
	 * small as possible.
	 */
	for (dr = TAILQ_FIRST(&V_nd_defrouter); dr; dr = ndr) {
		ndr = TAILQ_NEXT(dr, dr_entry);
		if (dr->installed)
			continue;

		if (dr->ifp == ifp)
			defrtrlist_del(dr);
	}

	for (dr = TAILQ_FIRST(&V_nd_defrouter); dr; dr = ndr) {
		ndr = TAILQ_NEXT(dr, dr_entry);
		if (!dr->installed)
			continue;

		if (dr->ifp == ifp)
			defrtrlist_del(dr);
	}

	/* Nuke prefix list entries toward ifp */
	for (pr = V_nd_prefix.lh_first; pr; pr = npr) {
		npr = pr->ndpr_next;
		if (pr->ndpr_ifp == ifp) {
			/*
			 * Because if_detach() does *not* release prefixes
			 * while purging addresses the reference count will
			 * still be above zero. We therefore reset it to
			 * make sure that the prefix really gets purged.
			 */
			pr->ndpr_refcnt = 0;

			/*
			 * Previously, pr->ndpr_addr is removed as well,
			 * but I strongly believe we don't have to do it.
			 * nd6_purge() is only called from in6_ifdetach(),
			 * which removes all the associated interface addresses
			 * by itself.
			 * (jinmei@kame.net 20010129)
			 */
			prelist_remove(pr);
		}
	}

	/* cancel default outgoing interface setting */
	if (V_nd6_defifindex == ifp->if_index)
		nd6_setdefaultiface(0);

	if (ND_IFINFO(ifp)->flags & ND6_IFF_ACCEPT_RTADV) {
		/* Refresh default router list. */
		defrouter_select();
	}

	/* XXXXX
	 * We do not nuke the neighbor cache entries here any more
	 * because the neighbor cache is kept in if_afdata[AF_INET6].
	 * nd6_purge() is invoked by in6_ifdetach() which is called
	 * from if_detach() where everything gets purged. So let
	 * in6_domifdetach() do the actual L2 table purging work.
	 */
}

/* 
 * the caller acquires and releases the lock on the lltbls
 * Returns the llentry locked
 */
struct llentry *
nd6_lookup(struct in6_addr *addr6, int flags, struct ifnet *ifp)
{
	struct sockaddr_in6 sin6;
	struct llentry *ln;
	int llflags;
	
	bzero(&sin6, sizeof(sin6));
	sin6.sin6_len = sizeof(struct sockaddr_in6);
	sin6.sin6_family = AF_INET6;
	sin6.sin6_addr = *addr6;

	IF_AFDATA_LOCK_ASSERT(ifp);

	llflags = 0;
	if (flags & ND6_CREATE)
	    llflags |= LLE_CREATE;
	if (flags & ND6_EXCLUSIVE)
	    llflags |= LLE_EXCLUSIVE;	
	
	ln = lla_lookup(LLTABLE6(ifp), llflags, (struct sockaddr *)&sin6);
	if ((ln != NULL) && (llflags & LLE_CREATE))
		ln->ln_state = ND6_LLINFO_NOSTATE;
	
	return (ln);
}

/*
 * Test whether a given IPv6 address is a neighbor or not, ignoring
 * the actual neighbor cache.  The neighbor cache is ignored in order
 * to not reenter the routing code from within itself.
 */
static int
nd6_is_new_addr_neighbor(struct sockaddr_in6 *addr, struct ifnet *ifp)
{
	struct nd_prefix *pr;
	struct ifaddr *dstaddr;

	/*
	 * A link-local address is always a neighbor.
	 * XXX: a link does not necessarily specify a single interface.
	 */
	if (IN6_IS_ADDR_LINKLOCAL(&addr->sin6_addr)) {
		struct sockaddr_in6 sin6_copy;
		u_int32_t zone;

		/*
		 * We need sin6_copy since sa6_recoverscope() may modify the
		 * content (XXX).
		 */
		sin6_copy = *addr;
		if (sa6_recoverscope(&sin6_copy))
			return (0); /* XXX: should be impossible */
		if (in6_setscope(&sin6_copy.sin6_addr, ifp, &zone))
			return (0);
		if (sin6_copy.sin6_scope_id == zone)
			return (1);
		else
			return (0);
	}

	/*
	 * If the address matches one of our addresses,
	 * it should be a neighbor.
	 * If the address matches one of our on-link prefixes, it should be a
	 * neighbor.
	 */
	for (pr = V_nd_prefix.lh_first; pr; pr = pr->ndpr_next) {
		if (pr->ndpr_ifp != ifp)
			continue;

		if (!(pr->ndpr_stateflags & NDPRF_ONLINK)) {
			struct rtentry *rt;
			rt = rtalloc1((struct sockaddr *)&pr->ndpr_prefix, 0, 0);
			if (rt == NULL)
				continue;
			/*
			 * This is the case where multiple interfaces
			 * have the same prefix, but only one is installed 
			 * into the routing table and that prefix entry
			 * is not the one being examined here. In the case
			 * where RADIX_MPATH is enabled, multiple route
			 * entries (of the same rt_key value) will be 
			 * installed because the interface addresses all
			 * differ.
			 */
			if (!IN6_ARE_ADDR_EQUAL(&pr->ndpr_prefix.sin6_addr,
			       &((struct sockaddr_in6 *)rt_key(rt))->sin6_addr)) {
				RTFREE_LOCKED(rt);
				continue;
			}
			RTFREE_LOCKED(rt);
		}

		if (IN6_ARE_MASKED_ADDR_EQUAL(&pr->ndpr_prefix.sin6_addr,
		    &addr->sin6_addr, &pr->ndpr_mask))
			return (1);
	}

	/*
	 * If the address is assigned on the node of the other side of
	 * a p2p interface, the address should be a neighbor.
	 */
	dstaddr = ifa_ifwithdstaddr((struct sockaddr *)addr);
	if (dstaddr != NULL) {
		if (dstaddr->ifa_ifp == ifp) {
			ifa_free(dstaddr);
			return (1);
		}
		ifa_free(dstaddr);
	}

	/*
	 * If the default router list is empty, all addresses are regarded
	 * as on-link, and thus, as a neighbor.
	 */
	if (ND_IFINFO(ifp)->flags & ND6_IFF_ACCEPT_RTADV &&
	    TAILQ_FIRST(&V_nd_defrouter) == NULL &&
	    V_nd6_defifindex == ifp->if_index) {
		return (1);
	}

	return (0);
}


/*
 * Detect if a given IPv6 address identifies a neighbor on a given link.
 * XXX: should take care of the destination of a p2p link?
 */
int
nd6_is_addr_neighbor(struct sockaddr_in6 *addr, struct ifnet *ifp)
{
	struct llentry *lle;
	int rc = 0;

	IF_AFDATA_UNLOCK_ASSERT(ifp);
	if (nd6_is_new_addr_neighbor(addr, ifp))
		return (1);

	/*
	 * Even if the address matches none of our addresses, it might be
	 * in the neighbor cache.
	 */
	IF_AFDATA_LOCK(ifp);
	if ((lle = nd6_lookup(&addr->sin6_addr, 0, ifp)) != NULL) {
		LLE_RUNLOCK(lle);
		rc = 1;
	}
	IF_AFDATA_UNLOCK(ifp);
	return (rc);
}

/*
 * Free an nd6 llinfo entry.
 * Since the function would cause significant changes in the kernel, DO NOT
 * make it global, unless you have a strong reason for the change, and are sure
 * that the change is safe.
 */
static struct llentry *
nd6_free(struct llentry *ln, int gc)
{
        struct llentry *next;
	struct nd_defrouter *dr;
	struct ifnet *ifp;

	LLE_WLOCK_ASSERT(ln);

	/*
	 * we used to have pfctlinput(PRC_HOSTDEAD) here.
	 * even though it is not harmful, it was not really necessary.
	 */

	/* cancel timer */
	nd6_llinfo_settimer_locked(ln, -1);

	ifp = ln->lle_tbl->llt_ifp;

<<<<<<< HEAD
	if (ND_IFINFO(ln->lle_tbl->llt_ifp)->flags & ND6_IFF_ACCEPT_RTADV) {
		int s;
		s = splnet();
		dr = defrouter_lookup(&L3_ADDR_SIN6(ln)->sin6_addr, ln->lle_tbl->llt_ifp);
=======
	if (!V_ip6_forwarding) {

		dr = defrouter_lookup(&L3_ADDR_SIN6(ln)->sin6_addr, ifp);
>>>>>>> a1ef34c8

		if (dr != NULL && dr->expire &&
		    ln->ln_state == ND6_LLINFO_STALE && gc) {
			/*
			 * If the reason for the deletion is just garbage
			 * collection, and the neighbor is an active default
			 * router, do not delete it.  Instead, reset the GC
			 * timer using the router's lifetime.
			 * Simply deleting the entry would affect default
			 * router selection, which is not necessarily a good
			 * thing, especially when we're using router preference
			 * values.
			 * XXX: the check for ln_state would be redundant,
			 *      but we intentionally keep it just in case.
			 */
			if (dr->expire > time_second)
				nd6_llinfo_settimer_locked(ln,
				    (dr->expire - time_second) * hz);
			else
				nd6_llinfo_settimer_locked(ln,
				    (long)V_nd6_gctimer * hz);

			next = LIST_NEXT(ln, lle_next);
			LLE_REMREF(ln);
			LLE_WUNLOCK(ln);
			return (next);
		}

		if (dr) {
			/*
			 * Unreachablity of a router might affect the default
			 * router selection and on-link detection of advertised
			 * prefixes.
			 */

			/*
			 * Temporarily fake the state to choose a new default
			 * router and to perform on-link determination of
			 * prefixes correctly.
			 * Below the state will be set correctly,
			 * or the entry itself will be deleted.
			 */
			ln->ln_state = ND6_LLINFO_INCOMPLETE;
		}

		if (ln->ln_router || dr) {

			/*
			 * We need to unlock to avoid a LOR with rt6_flush() with the
			 * rnh and for the calls to pfxlist_onlink_check() and
			 * defrouter_select() in the block further down for calls
			 * into nd6_lookup().  We still hold a ref.
			 */
			LLE_WUNLOCK(ln);

			/*
			 * rt6_flush must be called whether or not the neighbor
			 * is in the Default Router List.
			 * See a corresponding comment in nd6_na_input().
			 */
			rt6_flush(&L3_ADDR_SIN6(ln)->sin6_addr, ifp);
		}

		if (dr) {
			/*
			 * Since defrouter_select() does not affect the
			 * on-link determination and MIP6 needs the check
			 * before the default router selection, we perform
			 * the check now.
			 */
			pfxlist_onlink_check();

			/*
			 * Refresh default router list.
			 */
			defrouter_select();
		}

		if (ln->ln_router || dr)
			LLE_WLOCK(ln);
	}

	/*
	 * Before deleting the entry, remember the next entry as the
	 * return value.  We need this because pfxlist_onlink_check() above
	 * might have freed other entries (particularly the old next entry) as
	 * a side effect (XXX).
	 */
	next = LIST_NEXT(ln, lle_next);

	/*
	 * Save to unlock. We still hold an extra reference and will not
	 * free(9) in llentry_free() if someone else holds one as well.
	 */
	LLE_WUNLOCK(ln);
	IF_AFDATA_LOCK(ifp);
	LLE_WLOCK(ln);
	LLE_REMREF(ln);
	llentry_free(ln);
	IF_AFDATA_UNLOCK(ifp);

	return (next);
}

/*
 * Upper-layer reachability hint for Neighbor Unreachability Detection.
 *
 * XXX cost-effective methods?
 */
void
nd6_nud_hint(struct rtentry *rt, struct in6_addr *dst6, int force)
{
	struct llentry *ln;
	struct ifnet *ifp;

	if ((dst6 == NULL) || (rt == NULL))
		return;

	ifp = rt->rt_ifp;
	IF_AFDATA_LOCK(ifp);
	ln = nd6_lookup(dst6, ND6_EXCLUSIVE, NULL);
	IF_AFDATA_UNLOCK(ifp);
	if (ln == NULL)
		return;

	if (ln->ln_state < ND6_LLINFO_REACHABLE)
		goto done;

	/*
	 * if we get upper-layer reachability confirmation many times,
	 * it is possible we have false information.
	 */
	if (!force) {
		ln->ln_byhint++;
		if (ln->ln_byhint > V_nd6_maxnudhint) {
			goto done;
		}
	}

 	ln->ln_state = ND6_LLINFO_REACHABLE;
	if (!ND6_LLINFO_PERMANENT(ln)) {
		nd6_llinfo_settimer_locked(ln,
		    (long)ND_IFINFO(rt->rt_ifp)->reachable * hz);
	}
done:
	LLE_WUNLOCK(ln);
}


int
nd6_ioctl(u_long cmd, caddr_t data, struct ifnet *ifp)
{
	struct in6_drlist *drl = (struct in6_drlist *)data;
	struct in6_oprlist *oprl = (struct in6_oprlist *)data;
	struct in6_ndireq *ndi = (struct in6_ndireq *)data;
	struct in6_nbrinfo *nbi = (struct in6_nbrinfo *)data;
	struct in6_ndifreq *ndif = (struct in6_ndifreq *)data;
	struct nd_defrouter *dr;
	struct nd_prefix *pr;
	int i = 0, error = 0;
	int s;

	switch (cmd) {
	case SIOCGDRLST_IN6:
		/*
		 * obsolete API, use sysctl under net.inet6.icmp6
		 */
		bzero(drl, sizeof(*drl));
		s = splnet();
		dr = TAILQ_FIRST(&V_nd_defrouter);
		while (dr && i < DRLSTSIZ) {
			drl->defrouter[i].rtaddr = dr->rtaddr;
			in6_clearscope(&drl->defrouter[i].rtaddr);

			drl->defrouter[i].flags = dr->flags;
			drl->defrouter[i].rtlifetime = dr->rtlifetime;
			drl->defrouter[i].expire = dr->expire;
			drl->defrouter[i].if_index = dr->ifp->if_index;
			i++;
			dr = TAILQ_NEXT(dr, dr_entry);
		}
		splx(s);
		break;
	case SIOCGPRLST_IN6:
		/*
		 * obsolete API, use sysctl under net.inet6.icmp6
		 *
		 * XXX the structure in6_prlist was changed in backward-
		 * incompatible manner.  in6_oprlist is used for SIOCGPRLST_IN6,
		 * in6_prlist is used for nd6_sysctl() - fill_prlist().
		 */
		/*
		 * XXX meaning of fields, especialy "raflags", is very
		 * differnet between RA prefix list and RR/static prefix list.
		 * how about separating ioctls into two?
		 */
		bzero(oprl, sizeof(*oprl));
		s = splnet();
		pr = V_nd_prefix.lh_first;
		while (pr && i < PRLSTSIZ) {
			struct nd_pfxrouter *pfr;
			int j;

			oprl->prefix[i].prefix = pr->ndpr_prefix.sin6_addr;
			oprl->prefix[i].raflags = pr->ndpr_raf;
			oprl->prefix[i].prefixlen = pr->ndpr_plen;
			oprl->prefix[i].vltime = pr->ndpr_vltime;
			oprl->prefix[i].pltime = pr->ndpr_pltime;
			oprl->prefix[i].if_index = pr->ndpr_ifp->if_index;
			if (pr->ndpr_vltime == ND6_INFINITE_LIFETIME)
				oprl->prefix[i].expire = 0;
			else {
				time_t maxexpire;

				/* XXX: we assume time_t is signed. */
				maxexpire = (-1) &
				    ~((time_t)1 <<
				    ((sizeof(maxexpire) * 8) - 1));
				if (pr->ndpr_vltime <
				    maxexpire - pr->ndpr_lastupdate) {
					oprl->prefix[i].expire =
					    pr->ndpr_lastupdate +
					    pr->ndpr_vltime;
				} else
					oprl->prefix[i].expire = maxexpire;
			}

			pfr = pr->ndpr_advrtrs.lh_first;
			j = 0;
			while (pfr) {
				if (j < DRLSTSIZ) {
#define RTRADDR oprl->prefix[i].advrtr[j]
					RTRADDR = pfr->router->rtaddr;
					in6_clearscope(&RTRADDR);
#undef RTRADDR
				}
				j++;
				pfr = pfr->pfr_next;
			}
			oprl->prefix[i].advrtrs = j;
			oprl->prefix[i].origin = PR_ORIG_RA;

			i++;
			pr = pr->ndpr_next;
		}
		splx(s);

		break;
	case OSIOCGIFINFO_IN6:
#define ND	ndi->ndi
		/* XXX: old ndp(8) assumes a positive value for linkmtu. */
		bzero(&ND, sizeof(ND));
		ND.linkmtu = IN6_LINKMTU(ifp);
		ND.maxmtu = ND_IFINFO(ifp)->maxmtu;
		ND.basereachable = ND_IFINFO(ifp)->basereachable;
		ND.reachable = ND_IFINFO(ifp)->reachable;
		ND.retrans = ND_IFINFO(ifp)->retrans;
		ND.flags = ND_IFINFO(ifp)->flags;
		ND.recalctm = ND_IFINFO(ifp)->recalctm;
		ND.chlim = ND_IFINFO(ifp)->chlim;
		break;
	case SIOCGIFINFO_IN6:
		ND = *ND_IFINFO(ifp);
		break;
	case SIOCSIFINFO_IN6:
		/*
		 * used to change host variables from userland.
		 * intented for a use on router to reflect RA configurations.
		 */
		/* 0 means 'unspecified' */
		if (ND.linkmtu != 0) {
			if (ND.linkmtu < IPV6_MMTU ||
			    ND.linkmtu > IN6_LINKMTU(ifp)) {
				error = EINVAL;
				break;
			}
			ND_IFINFO(ifp)->linkmtu = ND.linkmtu;
		}

		if (ND.basereachable != 0) {
			int obasereachable = ND_IFINFO(ifp)->basereachable;

			ND_IFINFO(ifp)->basereachable = ND.basereachable;
			if (ND.basereachable != obasereachable)
				ND_IFINFO(ifp)->reachable =
				    ND_COMPUTE_RTIME(ND.basereachable);
		}
		if (ND.retrans != 0)
			ND_IFINFO(ifp)->retrans = ND.retrans;
		if (ND.chlim != 0)
			ND_IFINFO(ifp)->chlim = ND.chlim;
		/* FALLTHROUGH */
	case SIOCSIFINFO_FLAGS:
	{
		struct ifaddr *ifa;
		struct in6_ifaddr *ia;

		if ((ND_IFINFO(ifp)->flags & ND6_IFF_IFDISABLED) &&
		    !(ND.flags & ND6_IFF_IFDISABLED)) {
			/* ifdisabled 1->0 transision */

			/*
			 * If the interface is marked as ND6_IFF_IFDISABLED and
			 * has an link-local address with IN6_IFF_DUPLICATED,
			 * do not clear ND6_IFF_IFDISABLED.
			 * See RFC 4862, Section 5.4.5.
			 */
			int duplicated_linklocal = 0;

			IF_ADDR_LOCK(ifp);
			TAILQ_FOREACH(ifa, &ifp->if_addrhead, ifa_link) {
				if (ifa->ifa_addr->sa_family != AF_INET6)
					continue;
				ia = (struct in6_ifaddr *)ifa;
				if ((ia->ia6_flags & IN6_IFF_DUPLICATED) &&
				    IN6_IS_ADDR_LINKLOCAL(&ia->ia_addr.sin6_addr)) {
					duplicated_linklocal = 1;
					break;
				}
			}
			IF_ADDR_UNLOCK(ifp);

			if (duplicated_linklocal) {
				ND.flags |= ND6_IFF_IFDISABLED;
				log(LOG_ERR, "Cannot enable an interface"
				    " with a link-local address marked"
				    " duplicate.\n");
			} else {
				ND_IFINFO(ifp)->flags &= ~ND6_IFF_IFDISABLED;
				in6_if_up(ifp);
			}
		} else if (!(ND_IFINFO(ifp)->flags & ND6_IFF_IFDISABLED) &&
			    (ND.flags & ND6_IFF_IFDISABLED)) {
			/* ifdisabled 0->1 transision */
			/* Mark all IPv6 address as tentative. */

			ND_IFINFO(ifp)->flags |= ND6_IFF_IFDISABLED;
			IF_ADDR_LOCK(ifp);
			TAILQ_FOREACH(ifa, &ifp->if_addrhead, ifa_link) {
				if (ifa->ifa_addr->sa_family != AF_INET6)
					continue;
				ia = (struct in6_ifaddr *)ifa;
				ia->ia6_flags |= IN6_IFF_TENTATIVE;
			}
			IF_ADDR_UNLOCK(ifp);
		}

		if (!(ND_IFINFO(ifp)->flags & ND6_IFF_AUTO_LINKLOCAL) &&
		    (ND.flags & ND6_IFF_AUTO_LINKLOCAL)) {
			/* auto_linklocal 0->1 transision */

			/* If no link-local address on ifp, configure */
			ND_IFINFO(ifp)->flags |= ND6_IFF_AUTO_LINKLOCAL;
			in6_ifattach(ifp, NULL);
		}
	}
		ND_IFINFO(ifp)->flags = ND.flags;
		break;
#undef ND
	case SIOCSNDFLUSH_IN6:	/* XXX: the ioctl name is confusing... */
		/* sync kernel routing table with the default router list */
		defrouter_reset();
		defrouter_select();
		break;
	case SIOCSPFXFLUSH_IN6:
	{
		/* flush all the prefix advertised by routers */
		struct nd_prefix *pr, *next;

		s = splnet();
		for (pr = V_nd_prefix.lh_first; pr; pr = next) {
			struct in6_ifaddr *ia, *ia_next;

			next = pr->ndpr_next;

			if (IN6_IS_ADDR_LINKLOCAL(&pr->ndpr_prefix.sin6_addr))
				continue; /* XXX */

			/* do we really have to remove addresses as well? */
			/* XXXRW: in6_ifaddrhead locking. */
			TAILQ_FOREACH_SAFE(ia, &V_in6_ifaddrhead, ia_link,
			    ia_next) {
				if ((ia->ia6_flags & IN6_IFF_AUTOCONF) == 0)
					continue;

				if (ia->ia6_ndpr == pr)
					in6_purgeaddr(&ia->ia_ifa);
			}
			prelist_remove(pr);
		}
		splx(s);
		break;
	}
	case SIOCSRTRFLUSH_IN6:
	{
		/* flush all the default routers */
		struct nd_defrouter *dr, *next;

		s = splnet();
		defrouter_reset();
		for (dr = TAILQ_FIRST(&V_nd_defrouter); dr; dr = next) {
			next = TAILQ_NEXT(dr, dr_entry);
			defrtrlist_del(dr);
		}
		defrouter_select();
		splx(s);
		break;
	}
	case SIOCGNBRINFO_IN6:
	{
		struct llentry *ln;
		struct in6_addr nb_addr = nbi->addr; /* make local for safety */

		if ((error = in6_setscope(&nb_addr, ifp, NULL)) != 0)
			return (error);

		IF_AFDATA_LOCK(ifp);
		ln = nd6_lookup(&nb_addr, 0, ifp);
		IF_AFDATA_UNLOCK(ifp);

		if (ln == NULL) {
			error = EINVAL;
			break;
		}
		nbi->state = ln->ln_state;
		nbi->asked = ln->la_asked;
		nbi->isrouter = ln->ln_router;
		nbi->expire = ln->la_expire;
		LLE_RUNLOCK(ln);
		break;
	}
	case SIOCGDEFIFACE_IN6:	/* XXX: should be implemented as a sysctl? */
		ndif->ifindex = V_nd6_defifindex;
		break;
	case SIOCSDEFIFACE_IN6:	/* XXX: should be implemented as a sysctl? */
		return (nd6_setdefaultiface(ndif->ifindex));
	}
	return (error);
}

/*
 * Create neighbor cache entry and cache link-layer address,
 * on reception of inbound ND6 packets.  (RS/RA/NS/redirect)
 *
 * type - ICMP6 type
 * code - type dependent information
 *
 * XXXXX
 *  The caller of this function already acquired the ndp 
 *  cache table lock because the cache entry is returned.
 */
struct llentry *
nd6_cache_lladdr(struct ifnet *ifp, struct in6_addr *from, char *lladdr,
    int lladdrlen, int type, int code)
{
	struct llentry *ln = NULL;
	int is_newentry;
	int do_update;
	int olladdr;
	int llchange;
	int flags;
	int newstate = 0;
	uint16_t router = 0;
	struct sockaddr_in6 sin6;
	struct mbuf *chain = NULL;
	int static_route = 0;

	IF_AFDATA_UNLOCK_ASSERT(ifp);

	if (ifp == NULL)
		panic("ifp == NULL in nd6_cache_lladdr");
	if (from == NULL)
		panic("from == NULL in nd6_cache_lladdr");

	/* nothing must be updated for unspecified address */
	if (IN6_IS_ADDR_UNSPECIFIED(from))
		return NULL;

	/*
	 * Validation about ifp->if_addrlen and lladdrlen must be done in
	 * the caller.
	 *
	 * XXX If the link does not have link-layer adderss, what should
	 * we do? (ifp->if_addrlen == 0)
	 * Spec says nothing in sections for RA, RS and NA.  There's small
	 * description on it in NS section (RFC 2461 7.2.3).
	 */
	flags = lladdr ? ND6_EXCLUSIVE : 0;
	IF_AFDATA_LOCK(ifp);
	ln = nd6_lookup(from, flags, ifp);

	if (ln == NULL) {
		flags |= ND6_EXCLUSIVE;
		ln = nd6_lookup(from, flags | ND6_CREATE, ifp);
		IF_AFDATA_UNLOCK(ifp);
		is_newentry = 1;
	} else {
		IF_AFDATA_UNLOCK(ifp);		
		/* do nothing if static ndp is set */
		if (ln->la_flags & LLE_STATIC) {
			static_route = 1;
			goto done;
		}
		is_newentry = 0;
	}
	if (ln == NULL)
		return (NULL);

	olladdr = (ln->la_flags & LLE_VALID) ? 1 : 0;
	if (olladdr && lladdr) {
		llchange = bcmp(lladdr, &ln->ll_addr,
		    ifp->if_addrlen);
	} else
		llchange = 0;

	/*
	 * newentry olladdr  lladdr  llchange	(*=record)
	 *	0	n	n	--	(1)
	 *	0	y	n	--	(2)
	 *	0	n	y	--	(3) * STALE
	 *	0	y	y	n	(4) *
	 *	0	y	y	y	(5) * STALE
	 *	1	--	n	--	(6)   NOSTATE(= PASSIVE)
	 *	1	--	y	--	(7) * STALE
	 */

	if (lladdr) {		/* (3-5) and (7) */
		/*
		 * Record source link-layer address
		 * XXX is it dependent to ifp->if_type?
		 */
		bcopy(lladdr, &ln->ll_addr, ifp->if_addrlen);
		ln->la_flags |= LLE_VALID;
	}

	if (!is_newentry) {
		if ((!olladdr && lladdr != NULL) ||	/* (3) */
		    (olladdr && lladdr != NULL && llchange)) {	/* (5) */
			do_update = 1;
			newstate = ND6_LLINFO_STALE;
		} else					/* (1-2,4) */
			do_update = 0;
	} else {
		do_update = 1;
		if (lladdr == NULL)			/* (6) */
			newstate = ND6_LLINFO_NOSTATE;
		else					/* (7) */
			newstate = ND6_LLINFO_STALE;
	}

	if (do_update) {
		/*
		 * Update the state of the neighbor cache.
		 */
		ln->ln_state = newstate;

		if (ln->ln_state == ND6_LLINFO_STALE) {
			/*
			 * XXX: since nd6_output() below will cause
			 * state tansition to DELAY and reset the timer,
			 * we must set the timer now, although it is actually
			 * meaningless.
			 */
			nd6_llinfo_settimer_locked(ln, (long)V_nd6_gctimer * hz);

			if (ln->la_hold) {
				struct mbuf *m_hold, *m_hold_next;

				/*
				 * reset the la_hold in advance, to explicitly
				 * prevent a la_hold lookup in nd6_output()
				 * (wouldn't happen, though...)
				 */
				for (m_hold = ln->la_hold, ln->la_hold = NULL;
				    m_hold; m_hold = m_hold_next) {
					m_hold_next = m_hold->m_nextpkt;
					m_hold->m_nextpkt = NULL;

					/*
					 * we assume ifp is not a p2p here, so
					 * just set the 2nd argument as the
					 * 1st one.
					 */
					nd6_output_lle(ifp, ifp, m_hold, L3_ADDR_SIN6(ln), NULL, ln, &chain);
				}
				/*
				 * If we have mbufs in the chain we need to do
				 * deferred transmit. Copy the address from the
				 * llentry before dropping the lock down below.
				 */
				if (chain != NULL)
					memcpy(&sin6, L3_ADDR_SIN6(ln), sizeof(sin6));
			}
		} else if (ln->ln_state == ND6_LLINFO_INCOMPLETE) {
			/* probe right away */
			nd6_llinfo_settimer_locked((void *)ln, 0);
		}
	}

	/*
	 * ICMP6 type dependent behavior.
	 *
	 * NS: clear IsRouter if new entry
	 * RS: clear IsRouter
	 * RA: set IsRouter if there's lladdr
	 * redir: clear IsRouter if new entry
	 *
	 * RA case, (1):
	 * The spec says that we must set IsRouter in the following cases:
	 * - If lladdr exist, set IsRouter.  This means (1-5).
	 * - If it is old entry (!newentry), set IsRouter.  This means (7).
	 * So, based on the spec, in (1-5) and (7) cases we must set IsRouter.
	 * A quetion arises for (1) case.  (1) case has no lladdr in the
	 * neighbor cache, this is similar to (6).
	 * This case is rare but we figured that we MUST NOT set IsRouter.
	 *
	 * newentry olladdr  lladdr  llchange	    NS  RS  RA	redir
	 *							D R
	 *	0	n	n	--	(1)	c   ?     s
	 *	0	y	n	--	(2)	c   s     s
	 *	0	n	y	--	(3)	c   s     s
	 *	0	y	y	n	(4)	c   s     s
	 *	0	y	y	y	(5)	c   s     s
	 *	1	--	n	--	(6) c	c	c s
	 *	1	--	y	--	(7) c	c   s	c s
	 *
	 *					(c=clear s=set)
	 */
	switch (type & 0xff) {
	case ND_NEIGHBOR_SOLICIT:
		/*
		 * New entry must have is_router flag cleared.
		 */
		if (is_newentry)	/* (6-7) */
			ln->ln_router = 0;
		break;
	case ND_REDIRECT:
		/*
		 * If the icmp is a redirect to a better router, always set the
		 * is_router flag.  Otherwise, if the entry is newly created,
		 * clear the flag.  [RFC 2461, sec 8.3]
		 */
		if (code == ND_REDIRECT_ROUTER)
			ln->ln_router = 1;
		else if (is_newentry) /* (6-7) */
			ln->ln_router = 0;
		break;
	case ND_ROUTER_SOLICIT:
		/*
		 * is_router flag must always be cleared.
		 */
		ln->ln_router = 0;
		break;
	case ND_ROUTER_ADVERT:
		/*
		 * Mark an entry with lladdr as a router.
		 */
		if ((!is_newentry && (olladdr || lladdr)) ||	/* (2-5) */
		    (is_newentry && lladdr)) {			/* (7) */
			ln->ln_router = 1;
		}
		break;
	}

	if (ln != NULL) {
		static_route = (ln->la_flags & LLE_STATIC);
		router = ln->ln_router;

		if (flags & ND6_EXCLUSIVE)
			LLE_WUNLOCK(ln);
		else
			LLE_RUNLOCK(ln);
		if (static_route)
			ln = NULL;
	}
	if (chain)
		nd6_output_flush(ifp, ifp, chain, &sin6, NULL);
	
	/*
	 * When the link-layer address of a router changes, select the
	 * best router again.  In particular, when the neighbor entry is newly
	 * created, it might affect the selection policy.
	 * Question: can we restrict the first condition to the "is_newentry"
	 * case?
	 * XXX: when we hear an RA from a new router with the link-layer
	 * address option, defrouter_select() is called twice, since
	 * defrtrlist_update called the function as well.  However, I believe
	 * we can compromise the overhead, since it only happens the first
	 * time.
	 * XXX: although defrouter_select() should not have a bad effect
	 * for those are not autoconfigured hosts, we explicitly avoid such
	 * cases for safety.
	 */
	if (do_update && router &&
	    ND_IFINFO(ifp)->flags & ND6_IFF_ACCEPT_RTADV) {
		/*
		 * guaranteed recursion
		 */
		defrouter_select();
	}
	
	return (ln);
done:	
	if (ln != NULL) {
		if (flags & ND6_EXCLUSIVE)
			LLE_WUNLOCK(ln);
		else
			LLE_RUNLOCK(ln);
		if (static_route)
			ln = NULL;
	}
	return (ln);
}

static void
nd6_slowtimo(void *arg)
{
	CURVNET_SET((struct vnet *) arg);
	struct nd_ifinfo *nd6if;
	struct ifnet *ifp;

	callout_reset(&V_nd6_slowtimo_ch, ND6_SLOWTIMER_INTERVAL * hz,
	    nd6_slowtimo, curvnet);
	IFNET_RLOCK_NOSLEEP();
	for (ifp = TAILQ_FIRST(&V_ifnet); ifp;
	    ifp = TAILQ_NEXT(ifp, if_list)) {
		nd6if = ND_IFINFO(ifp);
		if (nd6if->basereachable && /* already initialized */
		    (nd6if->recalctm -= ND6_SLOWTIMER_INTERVAL) <= 0) {
			/*
			 * Since reachable time rarely changes by router
			 * advertisements, we SHOULD insure that a new random
			 * value gets recomputed at least once every few hours.
			 * (RFC 2461, 6.3.4)
			 */
			nd6if->recalctm = V_nd6_recalc_reachtm_interval;
			nd6if->reachable = ND_COMPUTE_RTIME(nd6if->basereachable);
		}
	}
	IFNET_RUNLOCK_NOSLEEP();
	CURVNET_RESTORE();
}

int
nd6_output(struct ifnet *ifp, struct ifnet *origifp, struct mbuf *m0,
    struct sockaddr_in6 *dst, struct rtentry *rt0)
{

	return (nd6_output_lle(ifp, origifp, m0, dst, rt0, NULL, NULL));
}


/*
 * Note that I'm not enforcing any global serialization
 * lle state or asked changes here as the logic is too
 * complicated to avoid having to always acquire an exclusive
 * lock
 * KMM
 *
 */
#define senderr(e) { error = (e); goto bad;}

int
nd6_output_lle(struct ifnet *ifp, struct ifnet *origifp, struct mbuf *m0,
    struct sockaddr_in6 *dst, struct rtentry *rt0, struct llentry *lle,
	struct mbuf **chain)
{
	struct mbuf *m = m0;
	struct m_tag *mtag;
	struct llentry *ln = lle;
	struct ip6_hdr *ip6;
	int error = 0;
	int flags = 0;
	int ip6len;

#ifdef INVARIANTS
	if (lle != NULL) {
		
		LLE_WLOCK_ASSERT(lle);

		KASSERT(chain != NULL, (" lle locked but no mbuf chain pointer passed"));
	}
#endif
	if (IN6_IS_ADDR_MULTICAST(&dst->sin6_addr))
		goto sendpkt;

	if (nd6_need_cache(ifp) == 0)
		goto sendpkt;

	/*
	 * next hop determination.  This routine is derived from ether_output.
	 */

	/*
	 * Address resolution or Neighbor Unreachability Detection
	 * for the next hop.
	 * At this point, the destination of the packet must be a unicast
	 * or an anycast address(i.e. not a multicast).
	 */

	flags = ((m != NULL) || (lle != NULL)) ? LLE_EXCLUSIVE : 0;
	if (ln == NULL) {
	retry:
		IF_AFDATA_LOCK(ifp);
		ln = lla_lookup(LLTABLE6(ifp), flags, (struct sockaddr *)dst);
		IF_AFDATA_UNLOCK(ifp);
		if ((ln == NULL) && nd6_is_addr_neighbor(dst, ifp))  {
			/*
			 * Since nd6_is_addr_neighbor() internally calls nd6_lookup(),
			 * the condition below is not very efficient.  But we believe
			 * it is tolerable, because this should be a rare case.
			 */
			flags = ND6_CREATE | (m ? ND6_EXCLUSIVE : 0);
			IF_AFDATA_LOCK(ifp);
			ln = nd6_lookup(&dst->sin6_addr, flags, ifp);
			IF_AFDATA_UNLOCK(ifp);
		}
	} 
	if (ln == NULL) {
		if ((ifp->if_flags & IFF_POINTOPOINT) == 0 &&
		    !(ND_IFINFO(ifp)->flags & ND6_IFF_PERFORMNUD)) {
			char ip6buf[INET6_ADDRSTRLEN];
			log(LOG_DEBUG,
			    "nd6_output: can't allocate llinfo for %s "
			    "(ln=%p)\n",
			    ip6_sprintf(ip6buf, &dst->sin6_addr), ln);
			senderr(EIO);	/* XXX: good error? */
		}
		goto sendpkt;	/* send anyway */
	}

	/* We don't have to do link-layer address resolution on a p2p link. */
	if ((ifp->if_flags & IFF_POINTOPOINT) != 0 &&
	    ln->ln_state < ND6_LLINFO_REACHABLE) {
		if ((flags & LLE_EXCLUSIVE) == 0) {
			flags |= LLE_EXCLUSIVE;
			goto retry;
		}
		ln->ln_state = ND6_LLINFO_STALE;
		nd6_llinfo_settimer_locked(ln, (long)V_nd6_gctimer * hz);
	}

	/*
	 * The first time we send a packet to a neighbor whose entry is
	 * STALE, we have to change the state to DELAY and a sets a timer to
	 * expire in DELAY_FIRST_PROBE_TIME seconds to ensure do
	 * neighbor unreachability detection on expiration.
	 * (RFC 2461 7.3.3)
	 */
	if (ln->ln_state == ND6_LLINFO_STALE) {
		if ((flags & LLE_EXCLUSIVE) == 0) {
			flags |= LLE_EXCLUSIVE;
			LLE_RUNLOCK(ln);
			goto retry;
		}
		ln->la_asked = 0;
		ln->ln_state = ND6_LLINFO_DELAY;
		nd6_llinfo_settimer_locked(ln, (long)V_nd6_delay * hz);
	}

	/*
	 * If the neighbor cache entry has a state other than INCOMPLETE
	 * (i.e. its link-layer address is already resolved), just
	 * send the packet.
	 */
	if (ln->ln_state > ND6_LLINFO_INCOMPLETE)
		goto sendpkt;

	/*
	 * There is a neighbor cache entry, but no ethernet address
	 * response yet.  Append this latest packet to the end of the
	 * packet queue in the mbuf, unless the number of the packet
	 * does not exceed nd6_maxqueuelen.  When it exceeds nd6_maxqueuelen,
	 * the oldest packet in the queue will be removed.
	 */
	if (ln->ln_state == ND6_LLINFO_NOSTATE)
		ln->ln_state = ND6_LLINFO_INCOMPLETE;

	if ((flags & LLE_EXCLUSIVE) == 0) {
		flags |= LLE_EXCLUSIVE;
		LLE_RUNLOCK(ln);
		goto retry;
	}

	LLE_WLOCK_ASSERT(ln);

	if (ln->la_hold) {
		struct mbuf *m_hold;
		int i;
		
		i = 0;
		for (m_hold = ln->la_hold; m_hold; m_hold = m_hold->m_nextpkt) {
			i++;
			if (m_hold->m_nextpkt == NULL) {
				m_hold->m_nextpkt = m;
				break;
			}
		}
		while (i >= V_nd6_maxqueuelen) {
			m_hold = ln->la_hold;
			ln->la_hold = ln->la_hold->m_nextpkt;
			m_freem(m_hold);
			i--;
		}
	} else {
		ln->la_hold = m;
	}

	/*
	 * If there has been no NS for the neighbor after entering the
	 * INCOMPLETE state, send the first solicitation.
	 */
	if (!ND6_LLINFO_PERMANENT(ln) && ln->la_asked == 0) {
		ln->la_asked++;
		
		nd6_llinfo_settimer_locked(ln,
		    (long)ND_IFINFO(ifp)->retrans * hz / 1000);
		LLE_WUNLOCK(ln);
		nd6_ns_output(ifp, NULL, &dst->sin6_addr, ln, 0);
		if (lle != NULL && ln == lle)
			LLE_WLOCK(lle);

	} else if (lle == NULL || ln != lle) {
		/*
		 * We did the lookup (no lle arg) so we
		 * need to do the unlock here.
		 */
		LLE_WUNLOCK(ln);
	}

	return (0);

  sendpkt:
	/* discard the packet if IPv6 operation is disabled on the interface */
	if ((ND_IFINFO(ifp)->flags & ND6_IFF_IFDISABLED)) {
		error = ENETDOWN; /* better error? */
		goto bad;
	}
	/*
	 * ln is valid and the caller did not pass in 
	 * an llentry
	 */
	if ((ln != NULL) && (lle == NULL)) {
		if (flags & LLE_EXCLUSIVE)
			LLE_WUNLOCK(ln);
		else
			LLE_RUNLOCK(ln);
	}

#ifdef MAC
	mac_netinet6_nd6_send(ifp, m);
#endif

	/*
	 * If called from nd6_ns_output() (NS), nd6_na_output() (NA),
	 * icmp6_redirect_output() (REDIRECT) or from rip6_output() (RS, RA
	 * as handled by rtsol and rtadvd), mbufs will be tagged for SeND
	 * to be diverted to user space.  When re-injected into the kernel,
	 * send_output() will directly dispatch them to the outgoing interface.
	 */
	if (send_sendso_input_hook != NULL) {
		mtag = m_tag_find(m, PACKET_TAG_ND_OUTGOING, NULL);
		if (mtag != NULL) {
			ip6 = mtod(m, struct ip6_hdr *);
			ip6len = sizeof(struct ip6_hdr) + ntohs(ip6->ip6_plen);
			/* Use the SEND socket */
			error = send_sendso_input_hook(m, ifp, SND_OUT,
			    ip6len);
			/* -1 == no app on SEND socket */
			if (error == 0 || error != -1)
			    return (error);
		}
	}

	/*
	 * We were passed in a pointer to an lle with the lock held 
	 * this means that we can't call if_output as we will
	 * recurse on the lle lock - so what we do is we create
	 * a list of mbufs to send and transmit them in the caller
	 * after the lock is dropped
	 */
	if (lle != NULL) {
		if (*chain == NULL)
			*chain = m;
		else {
			struct mbuf *m = *chain;

			/*
			 * append mbuf to end of deferred chain
			 */
			while (m->m_nextpkt != NULL)
				m = m->m_nextpkt;
			m->m_nextpkt = m;
		}
		return (error);
	}
	if ((ifp->if_flags & IFF_LOOPBACK) != 0) {
		return ((*ifp->if_output)(origifp, m, (struct sockaddr *)dst,
		    NULL));
	}
	error = (*ifp->if_output)(ifp, m, (struct sockaddr *)dst, NULL);
	return (error);

  bad:
	/*
	 * ln is valid and the caller did not pass in 
	 * an llentry
	 */
	if ((ln != NULL) && (lle == NULL)) {
		if (flags & LLE_EXCLUSIVE)
			LLE_WUNLOCK(ln);
		else
			LLE_RUNLOCK(ln);
	}
	if (m)
		m_freem(m);
	return (error);
}
#undef senderr


int
nd6_output_flush(struct ifnet *ifp, struct ifnet *origifp, struct mbuf *chain,
    struct sockaddr_in6 *dst, struct route *ro)
{
	struct mbuf *m, *m_head;
	struct ifnet *outifp;
	int error = 0;

	m_head = chain;
	if ((ifp->if_flags & IFF_LOOPBACK) != 0)
		outifp = origifp;
	else
		outifp = ifp;
	
	while (m_head) {
		m = m_head;
		m_head = m_head->m_nextpkt;
		error = (*ifp->if_output)(ifp, m, (struct sockaddr *)dst, ro);			       
	}

	/*
	 * XXX
	 * note that intermediate errors are blindly ignored - but this is 
	 * the same convention as used with nd6_output when called by
	 * nd6_cache_lladdr
	 */
	return (error);
}	


int
nd6_need_cache(struct ifnet *ifp)
{
	/*
	 * XXX: we currently do not make neighbor cache on any interface
	 * other than ARCnet, Ethernet, FDDI and GIF.
	 *
	 * RFC2893 says:
	 * - unidirectional tunnels needs no ND
	 */
	switch (ifp->if_type) {
	case IFT_ARCNET:
	case IFT_ETHER:
	case IFT_FDDI:
	case IFT_IEEE1394:
#ifdef IFT_L2VLAN
	case IFT_L2VLAN:
#endif
#ifdef IFT_IEEE80211
	case IFT_IEEE80211:
#endif
#ifdef IFT_CARP
	case IFT_CARP:
#endif
	case IFT_INFINIBAND:
	case IFT_GIF:		/* XXX need more cases? */
	case IFT_PPP:
	case IFT_TUNNEL:
	case IFT_BRIDGE:
	case IFT_PROPVIRTUAL:
		return (1);
	default:
		return (0);
	}
}

/*
 * the callers of this function need to be re-worked to drop
 * the lle lock, drop here for now
 */
int
nd6_storelladdr(struct ifnet *ifp, struct mbuf *m,
    struct sockaddr *dst, u_char *desten, struct llentry **lle)
{
	struct llentry *ln;

	*lle = NULL;
	IF_AFDATA_UNLOCK_ASSERT(ifp);
	if (m->m_flags & M_MCAST) {
		int i;

		switch (ifp->if_type) {
		case IFT_ETHER:
		case IFT_FDDI:
#ifdef IFT_L2VLAN
		case IFT_L2VLAN:
#endif
#ifdef IFT_IEEE80211
		case IFT_IEEE80211:
#endif
		case IFT_BRIDGE:
		case IFT_ISO88025:
			ETHER_MAP_IPV6_MULTICAST(&SIN6(dst)->sin6_addr,
						 desten);
			return (0);
		case IFT_IEEE1394:
			/*
			 * netbsd can use if_broadcastaddr, but we don't do so
			 * to reduce # of ifdef.
			 */
			for (i = 0; i < ifp->if_addrlen; i++)
				desten[i] = ~0;
			return (0);
		case IFT_ARCNET:
			*desten = 0;
			return (0);
		default:
			m_freem(m);
			return (EAFNOSUPPORT);
		}
	}


	/*
	 * the entry should have been created in nd6_store_lladdr
	 */
	IF_AFDATA_LOCK(ifp);
	ln = lla_lookup(LLTABLE6(ifp), 0, dst);
	IF_AFDATA_UNLOCK(ifp);
	if ((ln == NULL) || !(ln->la_flags & LLE_VALID)) {
		if (ln != NULL)
			LLE_RUNLOCK(ln);
		/* this could happen, if we could not allocate memory */
		m_freem(m);
		return (1);
	}

	bcopy(&ln->ll_addr, desten, ifp->if_addrlen);
	*lle = ln;
	LLE_RUNLOCK(ln);
	/*
	 * A *small* use after free race exists here
	 */
	return (0);
}

static void 
clear_llinfo_pqueue(struct llentry *ln)
{
	struct mbuf *m_hold, *m_hold_next;

	for (m_hold = ln->la_hold; m_hold; m_hold = m_hold_next) {
		m_hold_next = m_hold->m_nextpkt;
		m_hold->m_nextpkt = NULL;
		m_freem(m_hold);
	}

	ln->la_hold = NULL;
	return;
}

static int nd6_sysctl_drlist(SYSCTL_HANDLER_ARGS);
static int nd6_sysctl_prlist(SYSCTL_HANDLER_ARGS);
#ifdef SYSCTL_DECL
SYSCTL_DECL(_net_inet6_icmp6);
#endif
SYSCTL_NODE(_net_inet6_icmp6, ICMPV6CTL_ND6_DRLIST, nd6_drlist,
	CTLFLAG_RD, nd6_sysctl_drlist, "");
SYSCTL_NODE(_net_inet6_icmp6, ICMPV6CTL_ND6_PRLIST, nd6_prlist,
	CTLFLAG_RD, nd6_sysctl_prlist, "");
SYSCTL_VNET_INT(_net_inet6_icmp6, ICMPV6CTL_ND6_MAXQLEN, nd6_maxqueuelen,
	CTLFLAG_RW, &VNET_NAME(nd6_maxqueuelen), 1, "");

static int
nd6_sysctl_drlist(SYSCTL_HANDLER_ARGS)
{
	int error;
	char buf[1024] __aligned(4);
	struct in6_defrouter *d, *de;
	struct nd_defrouter *dr;

	if (req->newptr)
		return EPERM;
	error = 0;

	for (dr = TAILQ_FIRST(&V_nd_defrouter); dr;
	     dr = TAILQ_NEXT(dr, dr_entry)) {
		d = (struct in6_defrouter *)buf;
		de = (struct in6_defrouter *)(buf + sizeof(buf));

		if (d + 1 <= de) {
			bzero(d, sizeof(*d));
			d->rtaddr.sin6_family = AF_INET6;
			d->rtaddr.sin6_len = sizeof(d->rtaddr);
			d->rtaddr.sin6_addr = dr->rtaddr;
			error = sa6_recoverscope(&d->rtaddr);
			if (error != 0)
				return (error);
			d->flags = dr->flags;
			d->rtlifetime = dr->rtlifetime;
			d->expire = dr->expire;
			d->if_index = dr->ifp->if_index;
		} else
			panic("buffer too short");

		error = SYSCTL_OUT(req, buf, sizeof(*d));
		if (error)
			break;
	}

	return (error);
}

static int
nd6_sysctl_prlist(SYSCTL_HANDLER_ARGS)
{
	int error;
	char buf[1024] __aligned(4);
	struct in6_prefix *p, *pe;
	struct nd_prefix *pr;
	char ip6buf[INET6_ADDRSTRLEN];

	if (req->newptr)
		return EPERM;
	error = 0;

	for (pr = V_nd_prefix.lh_first; pr; pr = pr->ndpr_next) {
		u_short advrtrs;
		size_t advance;
		struct sockaddr_in6 *sin6, *s6;
		struct nd_pfxrouter *pfr;

		p = (struct in6_prefix *)buf;
		pe = (struct in6_prefix *)(buf + sizeof(buf));

		if (p + 1 <= pe) {
			bzero(p, sizeof(*p));
			sin6 = (struct sockaddr_in6 *)(p + 1);

			p->prefix = pr->ndpr_prefix;
			if (sa6_recoverscope(&p->prefix)) {
				log(LOG_ERR,
				    "scope error in prefix list (%s)\n",
				    ip6_sprintf(ip6buf, &p->prefix.sin6_addr));
				/* XXX: press on... */
			}
			p->raflags = pr->ndpr_raf;
			p->prefixlen = pr->ndpr_plen;
			p->vltime = pr->ndpr_vltime;
			p->pltime = pr->ndpr_pltime;
			p->if_index = pr->ndpr_ifp->if_index;
			if (pr->ndpr_vltime == ND6_INFINITE_LIFETIME)
				p->expire = 0;
			else {
				time_t maxexpire;

				/* XXX: we assume time_t is signed. */
				maxexpire = (-1) &
				    ~((time_t)1 <<
				    ((sizeof(maxexpire) * 8) - 1));
				if (pr->ndpr_vltime <
				    maxexpire - pr->ndpr_lastupdate) {
				    p->expire = pr->ndpr_lastupdate +
				        pr->ndpr_vltime;
				} else
					p->expire = maxexpire;
			}
			p->refcnt = pr->ndpr_refcnt;
			p->flags = pr->ndpr_stateflags;
			p->origin = PR_ORIG_RA;
			advrtrs = 0;
			for (pfr = pr->ndpr_advrtrs.lh_first; pfr;
			     pfr = pfr->pfr_next) {
				if ((void *)&sin6[advrtrs + 1] > (void *)pe) {
					advrtrs++;
					continue;
				}
				s6 = &sin6[advrtrs];
				bzero(s6, sizeof(*s6));
				s6->sin6_family = AF_INET6;
				s6->sin6_len = sizeof(*sin6);
				s6->sin6_addr = pfr->router->rtaddr;
				if (sa6_recoverscope(s6)) {
					log(LOG_ERR,
					    "scope error in "
					    "prefix list (%s)\n",
					    ip6_sprintf(ip6buf,
						    &pfr->router->rtaddr));
				}
				advrtrs++;
			}
			p->advrtrs = advrtrs;
		} else
			panic("buffer too short");

		advance = sizeof(*p) + sizeof(*sin6) * advrtrs;
		error = SYSCTL_OUT(req, buf, advance);
		if (error)
			break;
	}

	return (error);
}<|MERGE_RESOLUTION|>--- conflicted
+++ resolved
@@ -1023,16 +1023,8 @@
 
 	ifp = ln->lle_tbl->llt_ifp;
 
-<<<<<<< HEAD
-	if (ND_IFINFO(ln->lle_tbl->llt_ifp)->flags & ND6_IFF_ACCEPT_RTADV) {
-		int s;
-		s = splnet();
-		dr = defrouter_lookup(&L3_ADDR_SIN6(ln)->sin6_addr, ln->lle_tbl->llt_ifp);
-=======
-	if (!V_ip6_forwarding) {
-
+	if (ND_IFINFO(ifp)->flags & ND6_IFF_ACCEPT_RTADV) {
 		dr = defrouter_lookup(&L3_ADDR_SIN6(ln)->sin6_addr, ifp);
->>>>>>> a1ef34c8
 
 		if (dr != NULL && dr->expire &&
 		    ln->ln_state == ND6_LLINFO_STALE && gc) {
